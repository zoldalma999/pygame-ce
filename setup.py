#!/usr/bin/env python
#
# This is the distutils setup script for pygame.
# Full instructions are in https://www.pygame.org/wiki/GettingStarted
#
# To configure, compile, install, just run this script.
#     python setup.py install

DESCRIPTION = """Pygame is a Python wrapper module for the
SDL multimedia library. It contains python functions and classes
that will allow you to use SDL's support for playing cdroms,
audio and video output, and keyboard, mouse and joystick input."""

EXTRAS = {}

METADATA = {
    "name":             "pygame",
    "version":          "2.0.0.dev9",
    "license":          "LGPL",
    "url":              "https://www.pygame.org",
    "author":           "A community project.",
    "author_email":     "pygame@pygame.org",
    "description":      "Python Game Development",
    "long_description": DESCRIPTION,
}

import re
import sys
import os

def compilation_help():
    """ On failure point people to a web page for help.
    """
    import platform
    the_system = platform.system()
    if the_system == 'Linux':
        if hasattr(platform, 'linux_distribution'):
            distro = platform.linux_distribution()
            if distro[0].lower() == 'ubuntu':
                the_system = 'Ubuntu'
            elif distro[0].lower() == 'debian':
                the_system = 'Debian'

    help_urls = {
        'Linux': 'https://www.pygame.org/wiki/Compilation',
        'Ubuntu': 'https://www.pygame.org/wiki/CompileUbuntu',
        'Debian': 'https://www.pygame.org/wiki/CompileDebian',
        'Windows': 'https://www.pygame.org/wiki/CompileWindows',
        'Darwin': 'https://www.pygame.org/wiki/MacCompile',
    }

    default = 'https://www.pygame.org/wiki/Compilation'
    url = help_urls.get(the_system, default)

    is_pypy = '__pypy__' in sys.builtin_module_names
    if is_pypy:
        url += '\n    https://www.pygame.org/wiki/CompilePyPy'

    print ('\n---')
    print ('For help with compilation see:')
    print ('    %s' % url)
    print ('To contribute to pygame development see:')
    print ('    https://www.pygame.org/contribute.html')
    print ('---\n')



if not hasattr(sys, 'version_info') or sys.version_info < (2,7):
    compilation_help()
    raise SystemExit("Pygame requires Python version 2.7 or above.")

#get us to the correct directory
path = os.path.split(os.path.abspath(sys.argv[0]))[0]
os.chdir(path)
#os.environ["CFLAGS"] = "-W -Wall -Wpointer-arith -Wcast-qual -Winline " + \
#                       "-Wcast-align -Wconversion -Wstrict-prototypes " + \
#                       "-Wmissing-prototypes -Wmissing-declarations " + \
#                       "-Wnested-externs -Wshadow -Wredundant-decls"
if "-warnings" in sys.argv:
    os.environ["CFLAGS"] = "-W -Wimplicit-int " + \
                       "-Wimplicit-function-declaration " + \
                       "-Wimplicit -Wmain -Wreturn-type -Wunused -Wswitch " + \
                       "-Wcomment -Wtrigraphs -Wformat -Wchar-subscripts " + \
                       "-Wuninitialized -Wparentheses " +\
                       "-Wpointer-arith -Wcast-qual -Winline -Wcast-align " + \
                       "-Wconversion -Wstrict-prototypes " + \
                       "-Wmissing-prototypes -Wmissing-declarations " + \
                       "-Wnested-externs -Wshadow -Wredundant-decls"
    sys.argv.remove ("-warnings")

if '-pygame-ci' in sys.argv:
    cflags = os.environ.get('CFLAGS', '')
    if cflags:
        cflags += ' '
    cflags += '-Werror=nested-externs -Werror=switch -Werror=implicit ' + \
              '-Werror=implicit-function-declaration -Werror=return-type ' + \
              '-Werror=implicit-int -Werror=main -Werror=pointer-arith ' + \
              '-Werror=format-security -Werror=uninitialized ' + \
              '-Werror=trigraphs -Werror=parentheses ' + \
              '-Werror=cast-align'
    os.environ['CFLAGS'] = cflags
    sys.argv.remove ('-pygame-ci')

enable_arm_neon = False
if '-enable-arm-neon' in sys.argv:
    enable_arm_neon = True
    cflags = os.environ.get('CFLAGS', '')
    if cflags:
        cflags += ' '
    cflags += '-mfpu=neon'
    os.environ['CFLAGS'] = cflags
    sys.argv.remove('-enable-arm-neon')

if 'cython' in sys.argv:
    # compile .pyx files
    # So you can `setup.py cython` or `setup.py cython install`
    try:
        from Cython.Build.Dependencies import cythonize_one
    except ImportError:
        print("You need cython. https://cython.org/, pip install cython --user")
        sys.exit(1)

    from Cython.Build.Dependencies import create_extension_list
    from Cython.Build.Dependencies import create_dependency_tree

    try:
        from Cython.Compiler.Main import Context
        from Cython.Compiler.Options import CompilationOptions, default_options

        c_options = CompilationOptions(default_options)
        ctx = Context.from_options(c_options)
    except ImportError:
        from Cython.Compiler.Main import Context, CompilationOptions, default_options

        c_options = CompilationOptions(default_options)
        ctx = c_options.create_context()

    import glob
    pyx_files = glob.glob(os.path.join('src_c', 'cython', 'pygame', '*.pyx')) + \
                glob.glob(os.path.join('src_c', 'cython', 'pygame', '**', '*.pyx'))

    pyx_files, pyx_meta = create_extension_list(pyx_files, ctx=ctx)
    deps = create_dependency_tree(ctx)

    queue = []

    for ext in pyx_files:
        pyx_file = ext.sources[0] # TODO: check all sources, extension

        c_file = os.path.splitext(pyx_file)[0].split(os.path.sep)
        del c_file[1:3] # output in src_c/
        c_file = os.path.sep.join(c_file) + '.c'

        # update outdated .c files
        if os.path.isfile(c_file):
            c_timestamp = os.path.getmtime(c_file)
            if c_timestamp < deps.timestamp(pyx_file):
                dep_timestamp, dep = deps.timestamp(pyx_file), pyx_file
                priority = 0
            else:
                dep_timestamp, dep = deps.newest_dependency(pyx_file)
                priority = 2 - (dep in deps.immediate_dependencies(pyx_file))
            if dep_timestamp > c_timestamp:
                outdated = True
            else:
                outdated = False
        else:
            outdated = True
            priority = 0
        if outdated:
            print('Compiling {} because it changed.'.format(pyx_file))
            queue.append((priority, dict( pyx_file=pyx_file, c_file=c_file, fingerprint=None, quiet=False,
                                          options=c_options, full_module_name=ext.name,
                                          embedded_metadata=pyx_meta.get(ext.name) )))

    # compile in right order
    queue.sort(key=lambda a: a[0])
    queue = [pair[1] for pair in queue]

    count = len(queue)
    for i, kwargs in enumerate(queue):
        kwargs['progress'] = '[{}/{}] '.format(i + 1, count)
        cythonize_one(**kwargs)

    sys.argv.remove('cython')

AUTO_CONFIG = False
if '-auto' in sys.argv:
    AUTO_CONFIG = True
    sys.argv.remove('-auto')


import os.path, glob, stat, shutil
import distutils.sysconfig
from distutils.core import setup, Command
from distutils.extension import read_setup_file
from distutils.command.install_data import install_data
from distutils.command.sdist import sdist


revision = ''

# Python 3.0 patch
if sys.version_info[0:2] == (3, 0):
    import distutils.version
    def _cmp(x, y):
        try:
            if x < y:
                return -1
            elif x == y:
                return 0
            return 1
        except TypeError:
            return NotImplemented
    distutils.version.cmp = _cmp
    del _cmp

def add_datafiles(data_files, dest_dir, pattern):
    """Add directory structures to data files according to a pattern"""
    src_dir, elements = pattern
    def do_directory(root_dest_path, root_src_path, elements):
        files = []
        for e in elements:
            if isinstance(e, list):
                src_dir, elems = e
                dest_path = '/'.join([root_dest_path, src_dir])
                src_path = os.path.join(root_src_path, src_dir)
                do_directory(dest_path, src_path, elems)
            else:
                files.extend(glob.glob(os.path.join(root_src_path, e)))
        if files:
            data_files.append((root_dest_path, files))
    do_directory(dest_dir, src_dir, elements)

# allow optionally using setuptools for bdist_egg.
if "-setuptools" in sys.argv:
    from setuptools import setup
    sys.argv.remove ("-setuptools")
from setuptools import setup


# NOTE: the bdist_mpkg_support is for darwin.
try:
    import bdist_mpkg_support
    from setuptools import setup
except ImportError:
    pass
else:
    EXTRAS.update({
        'options': bdist_mpkg_support.options,
        'setup_requires': ['bdist_mpkg>=0.4.2'],
        #'install_requires': ['pyobjc'],
        #'dependency_links': ['http://rene.f0o.com/~rene/stuff/macosx/']
    })

#headers to install
headers = glob.glob(os.path.join('src_c', '*.h'))
headers.remove(os.path.join('src_c', 'scale.h'))
headers.append(os.path.join('src_c', 'include'))

import distutils.command.install_headers

def run_install_headers(self):
    headers = self.distribution.headers
    if not headers:
        return

    self.mkpath(self.install_dir)
    for header in headers:
        if os.path.isdir(header):
            destdir=os.path.join(self.install_dir, os.path.basename(header))
            self.mkpath(destdir)
            for entry in os.listdir(header):
                header1=os.path.join(header, entry)
                if not os.path.isdir(header1):
                    (out, _) = self.copy_file(header1, destdir)
                    self.outfiles.append(out)
        else:
            (out, _) = self.copy_file(header, self.install_dir)
            self.outfiles.append(out)

distutils.command.install_headers.install_headers.run = run_install_headers

# option for not installing the headers.
if "-noheaders" in sys.argv:
    headers = []
    sys.argv.remove ("-noheaders")


#sanity check for any arguments
if len(sys.argv) == 1 and sys.stdout.isatty():
    if sys.version_info[0] >= 3:
        reply = input('\nNo Arguments Given, Perform Default Install? [Y/n]')
    else:
        reply = raw_input('\nNo Arguments Given, Perform Default Install? [Y/n]')
    if not reply or reply[0].lower() != 'n':
        sys.argv.append('install')


#make sure there is a Setup file
if AUTO_CONFIG or not os.path.isfile('Setup'):
    print ('\n\nWARNING, No "Setup" File Exists, Running "buildconfig/config.py"')
    import buildconfig.config
    try:
        buildconfig.config.main(AUTO_CONFIG)
    except:
        compilation_help()
        raise
    if '-config' in sys.argv:
        sys.exit(0)
    print ('\nContinuing With "setup.py"')


try:
    s_mtime = os.stat("Setup")[stat.ST_MTIME]
    sin_mtime = os.stat(os.path.join('buildconfig', 'Setup.SDL1.in'))[stat.ST_MTIME]
    if sin_mtime > s_mtime:
        print ('\n\nWARNING, "buildconfig/Setup.SDL1.in" newer than "Setup",'
               'you might need to modify "Setup".')
except OSError:
    pass

# get compile info for all extensions
try:
    extensions = read_setup_file('Setup')
except:
    print ("""Error with the "Setup" file,
perhaps make a clean copy from "Setup.in".""")
    compilation_help()
    raise

# Only define the ARM_NEON defines if they have been enabled at build time.
if enable_arm_neon:
    for e in extensions:
        e.define_macros.append(('PG_ENABLE_ARM_NEON', '1'))

#decide whether or not to enable new buffer protocol support
enable_newbuf = False
if sys.version_info >= (2, 6, 0):
    try:
        sys.pypy_version_info
    except AttributeError:
        enable_newbuf = True

if enable_newbuf:
    enable_newbuf_value = '1'
else:
    enable_newbuf_value = '0'
for e in extensions:
    e.define_macros.append(('ENABLE_NEWBUF', enable_newbuf_value))

#if new buffer protocol support is disabled then remove the testing framework
if not enable_newbuf:
    posn = None
    for i, e in enumerate(extensions):
        if e.name == 'newbuffer':
            posn = i
    if (posn is not None):
        del extensions[posn]

# if not building font, try replacing with ftfont
alternate_font = os.path.join('src_py', 'font.py')
if os.path.exists(alternate_font):
    os.remove(alternate_font)
have_font = False
have_freetype = False
for e in extensions:
    if e.name == 'font':
        have_font = True
    if e.name == '_freetype':
        have_freetype = True
if not have_font and have_freetype:
    shutil.copyfile(os.path.join('src_py', 'ftfont.py'), alternate_font)

#extra files to install
data_path = os.path.join(distutils.sysconfig.get_python_lib(), 'pygame')
pygame_data_files = []
data_files = [('pygame', pygame_data_files)]

#add files in distribution directory
# pygame_data_files.append('LGPL')
# pygame_data_files.append('readme.html')
# pygame_data_files.append('install.html')

add_stubs = True
# add *.pyi files into distribution directory
if add_stubs:
    type_files = glob.glob(os.path.join('buildconfig', 'pygame-stubs', '*.pyi'))
    for type_file in type_files:
        pygame_data_files.append(type_file)
    _sdl2 = glob.glob(os.path.join('buildconfig', 'pygame-stubs', '_sdl2', '*.pyi'))
    if _sdl2:
        _sdl2_data_files = []
        data_files.append(('pygame/_sdl2', _sdl2_data_files))
        for type_file in _sdl2:
            _sdl2_data_files.append(type_file)


#add non .py files in lib directory
for f in glob.glob(os.path.join('src_py', '*')):
    if not f[-3:] == '.py' and not f[-4:] == '.doc' and os.path.isfile(f):
        pygame_data_files.append(f)

#tests/fixtures
add_datafiles(data_files, 'pygame/tests',
              ['test',
                  [['fixtures',
                      [['xbm_cursors',
                          ['*.xbm']],
                       ['fonts',
                          ['*.ttf', '*.otf', '*.bdf', '*.png']]]]]])

#examples
add_datafiles(data_files, 'pygame/examples',
              ['examples',
                  ['readme.rst',
                   ['data',
                       ['*']],
                   ['macosx',
                       ['*.py',
                        ['aliens_app_example',
                            ['*.py',
                             'README.txt',
                             ['English.lproj',
                                 ['aliens.icns',
                                  ['MainMenu.nib',
                                      ['*']]]]]]]]]])

#docs
add_datafiles(data_files, 'pygame/docs',
              ['docs',
                  ['*.html',             # Navigation and help pages
                   '*.gif',              # pygame logos
                   '*.js',               # For doc search
                   ['ref',               # pygame reference
                       ['*.html',        # Reference pages
                        '*.js',          # Comments script
                        '*.json']],      # Comment data
                   ['c_api',             # pygame C API
                       ['*.html']],
                   ['tut',               # Tutorials
                       ['*.html',
                        ['tom',
                            ['*.html',
                             '*.png']]]],
                   ['_static',            # Sphinx added support files
                        ['*.css',
                         '*.png',
                         '*.ico',
                         '*.js']],
                   ['_images',            # Sphinx added reST ".. image::" refs
                        ['*.jpg',
                         '*.png',
                         '*.gif']],
                   ['_sources',           # Used for ref search
                        ['*.txt',
                         ['ref',
                            ['*.txt']]]]]])

#generate the version module
def parse_version(ver):
    return ', '.join(s for s in re.findall(r'\d+', ver)[0:3])

def parse_source_version():
    pgh_major = -1
    pgh_minor = -1
    pgh_patch = -1
    major_exp_search = re.compile(r'define\s+PG_MAJOR_VERSION\s+([0-9]+)').search
    minor_exp_search = re.compile(r'define\s+PG_MINOR_VERSION\s+([0-9]+)').search
    patch_exp_search = re.compile(r'define\s+PG_PATCH_VERSION\s+([0-9]+)').search
    pg_header = os.path.join('src_c', 'include', '_pygame.h')
    with open(pg_header) as f:
        for line in f:
            if pgh_major == -1:
                m = major_exp_search(line)
                if m: pgh_major = int(m.group(1))
            if pgh_minor == -1:
                m = minor_exp_search(line)
                if m: pgh_minor = int(m.group(1))
            if pgh_patch == -1:
                m = patch_exp_search(line)
                if m: pgh_patch = int(m.group(1))
    if pgh_major == -1:
        raise SystemExit("_pygame.h: cannot find PG_MAJOR_VERSION")
    if pgh_minor == -1:
        raise SystemExit("_pygame.h: cannot find PG_MINOR_VERSION")
    if pgh_patch == -1:
        raise SystemExit("_pygame.h: cannot find PG_PATCH_VERSION")
    return (pgh_major, pgh_minor, pgh_patch)

def write_version_module(pygame_version, revision):
    vernum = parse_version(pygame_version)
    src_vernum = parse_source_version()
    if vernum != ', '.join(str(e) for e in src_vernum):
        raise SystemExit("_pygame.h version differs from 'METADATA' version"
                         ": %s vs %s" % (vernum, src_vernum))
    with open(os.path.join('buildconfig', 'version.py.in'), 'r') as header_file:
        header = header_file.read()
    with open(os.path.join('src_py', 'version.py'), 'w') as version_file:
        version_file.write(header)
        version_file.write('ver = "' + pygame_version + '"\n')
        version_file.write('vernum = PygameVersion(%s)\n' % vernum)
        version_file.write('rev = "' + revision + '"\n')
        version_file.write('\n__all__ = ["SDL", "ver", "vernum", "rev"]\n')

write_version_module(METADATA['version'], revision)

#required. This will be filled if doing a Windows build.
cmdclass = {}

#try to find DLLs and copy them too  (only on windows)
if sys.platform == 'win32':

    from distutils.command.build_ext import build_ext

    #add dependency DLLs to the project
    lib_dependencies = {}
    for e in extensions:
        if e.name.startswith('COPYLIB_'):
            lib_dependencies[e.name[8:]] = e.libraries

    def dependencies(roots):
        """Return a set of dependencies for the list of library file roots

        The return set is a dictionary keyed on library root name with values of 1.
        """

        root_set = {}
        for root in roots:
            try:
                deps = lib_dependencies[root]
            except KeyError:
                pass
            else:
                root_set[root] = 1
                root_set.update(dependencies(deps))
        return root_set

    the_dlls = {}
    required_dlls = {}
    for e in extensions:
        if e.name.startswith('COPYLIB_'):
            the_dlls[e.name[8:]] = e.library_dirs[0]
        else:
            required_dlls.update(dependencies(e.libraries))

    # join the required_dlls and the_dlls keys together.
    lib_names = {}
    for lib in list(required_dlls.keys()) + list(the_dlls.keys()):
        lib_names[lib] = 1

    for lib in lib_names.keys():
        #next DLL; a distutils bug requires the paths to have Windows separators
        f = the_dlls[lib].replace('/', os.sep)
        if f == '_':
            print ("WARNING, DLL for %s library not found." % lib)
        else:
            pygame_data_files.append(f)

<<<<<<< HEAD
    if '-enable-msvc-analyze' in sys.argv:
        # calculate the MSVC compiler version as an int
        msc_pos = sys.version.find('MSC v.')
        msc_ver = 1900
        if msc_pos != -1:
            msc_ver = int(sys.version[msc_pos + 6:msc_pos + 10])
        print ('Analyzing with MSC_VER =', msc_ver)

        # excluding system headers from analyze out put was only added after MSCV_VER 1913
        if msc_ver >= 1913:
            os.environ['CAExcludePath'] = 'C:\\Program Files (x86)\\'
            for e in extensions:
                e.extra_compile_args += ['/analyze', '/experimental:external',
                                         '/external:W0', '/external:env:CAExcludePath' ]
        else:
            for e in extensions:
                e.extra_compile_args += ['/analyze']
=======
    def has_flag(compiler, flagname):
        """
        Adapted from here: https://github.com/pybind/python_example/blob/master/setup.py#L37
        """
        from distutils.errors import CompileError
        import tempfile
        with tempfile.NamedTemporaryFile('w', suffix='.cpp', delete=False) as f:
            f.write('int main (int argc, char **argv) { return 0; }')
            fname = f.name
        try:
            compiler.compile([fname], extra_postargs=[flagname])
        except CompileError:
            return False
        finally:
            try:
                os.remove(fname)
            except OSError:
                pass
        return True

    # filter flags, returns list of accepted flags
    def flag_filter(compiler, *flags):
        return [flag for flag in flags if has_flag(compiler, flag)]
>>>>>>> dac5b2e4

    class WinBuildExt(build_ext):
        """This build_ext sets necessary environment variables for MinGW"""

        # __sdl_lib_dir is possible location of msvcrt replacement import
        # libraries, if they exist. Pygame module base only links to SDL so
        # should have the SDL library directory as its only -L option.
        for e in extensions:
            if e.name == 'base':
                __sdl_lib_dir = e.library_dirs[0].replace('/', os.sep)
                break

        def build_extensions(self):
            # Add supported optimisations flags to reduce code size with MSVC
            opts = flag_filter(self.compiler, "/GF", "/Gy")
            for extension in extensions:
                extension.extra_compile_args += opts

            build_ext.build_extensions(self)

    cmdclass['build_ext'] = WinBuildExt

    # Add the precompiled smooth scale MMX functions to transform.
    def replace_scale_mmx():
        for e in extensions:
            if e.name == 'transform':
                if '64 bit' in sys.version:
                    e.extra_objects.append(
                        os.path.join('buildconfig', 'obj', 'win64', 'scale_mmx.obj'))
                else:
                    e.extra_objects.append(
                        os.path.join('buildconfig', 'obj', 'win32', 'scale_mmx.obj'))
                for i in range(len(e.sources)):
                    if e.sources[i].endswith('scale_mmx.c'):
                        del e.sources[i]
                        return
    replace_scale_mmx()


#clean up the list of extensions
for e in extensions[:]:
    if e.name.startswith('COPYLIB_'):
        extensions.remove(e) #don't compile the COPYLIBs, just clean them
    else:
        e.name = 'pygame.' + e.name #prepend package name on modules


#data installer with improved intelligence over distutils
#data files are copied into the project directory instead
#of willy-nilly
class smart_install_data(install_data):
    def run(self):
        #need to change self.install_dir to the actual library dir
        install_cmd = self.get_finalized_command('install')
        self.install_dir = getattr(install_cmd, 'install_lib')
        return install_data.run(self)

cmdclass['install_data'] = smart_install_data


class OurSdist(sdist):
    def initialize_options(self):
        sdist.initialize_options(self)
        # we do not want MANIFEST.in to appear in the root cluttering up things.
        self.template = os.path.join('buildconfig', 'MANIFEST.in')

cmdclass['sdist'] = OurSdist


if "bdist_msi" in sys.argv:
    # if you are making an msi, we want it to overwrite files
    # we also want to include the repository revision in the file name
    from distutils.command import bdist_msi
    import msilib

    class bdist_msi_overwrite_on_install(bdist_msi.bdist_msi):
        def run(self):
            bdist_msi.bdist_msi.run(self)

            # Remove obsolete files.
            comp = "pygame1"  # Pygame component
            prop = comp   # Directory property
            records = [("surfarray.pyd", comp,
                        "SURFAR~1.PYD|surfarray.pyd", prop, 1),
                       ("sndarray.pyd", comp,
                        "SNDARRAY.PYD|sndarray.pyd", prop, 1),
                       ("camera.pyd", comp, "CAMERA.PYD|camera.pyd", prop, 1),
                       ("color.py", comp, "COLOR.PY|color.py", prop, 1),
                       ("color.pyc", comp, "COLOR.PYC|color.pyc", prop, 1),
                       ("color.pyo", comp, "COLOR.PYO|color.pyo", prop, 1)]
            msilib.add_data(self.db, "RemoveFile", records)

            # Overwrite outdated files.
            fullname = self.distribution.get_fullname()
            installer_name = self.get_installer_filename(fullname)
            print ("changing %s to overwrite files on install" % installer_name)
            msilib.add_data(self.db, "Property", [("REINSTALLMODE", "amus")])
            self.db.Commit()

        def get_installer_filename(self, fullname):
            if revision:
                fullname += '-hg_' + revision
            return bdist_msi.bdist_msi.get_installer_filename(self, fullname)

    cmdclass['bdist_msi'] = bdist_msi_overwrite_on_install







# test command.  For doing 'python setup.py test'

class TestCommand(Command):
    user_options = [ ]

    def initialize_options(self):
        self._dir = os.getcwd()

    def finalize_options(self):
        pass

    def run(self):
        '''
        runs the tests with default options.
        '''
        import subprocess
        return subprocess.call([sys.executable, os.path.join('test', '__main__.py')])

cmdclass['test'] = TestCommand


class DocsCommand(Command):
    """ For building the pygame documentation with `python setup.py docs`.

    This generates html, and documentation .h header files.
    """
    user_options = [ ]

    def initialize_options(self):
        self._dir = os.getcwd()

    def finalize_options(self):
        pass

    def run(self):
        '''
        runs the tests with default options.
        '''
        docs_help = (
            "Building docs requires Python version 3.6 or above, and sphinx."
        )
        if not hasattr(sys, 'version_info') or sys.version_info < (3, 6):
            raise SystemExit(docs_help)

        import subprocess
        try:
            return subprocess.call([
                sys.executable, os.path.join('buildconfig', 'makeref.py')]
            )
        except:
            print(docs_help)
            raise

cmdclass['docs'] = DocsCommand



# Prune empty file lists.
date_files = [(path, files) for path, files in data_files if files]










#finally,
#call distutils with all needed info
PACKAGEDATA = {
       "cmdclass":    cmdclass,
       "packages":    ['pygame',
                       'pygame.threads',
                       'pygame._sdl2',
                       'pygame.tests',
                       'pygame.tests.test_utils',
                       'pygame.tests.run_tests__tests',
                       'pygame.tests.run_tests__tests.all_ok',
                       'pygame.tests.run_tests__tests.failures1',
                       'pygame.tests.run_tests__tests.incomplete',
                       'pygame.tests.run_tests__tests.infinite_loop',
                       'pygame.tests.run_tests__tests.print_stderr',
                       'pygame.tests.run_tests__tests.print_stdout',
                       'pygame.tests.run_tests__tests.incomplete_todo',
                       'pygame.tests.run_tests__tests.exclude',
                       'pygame.tests.run_tests__tests.timeout',
                       'pygame.tests.run_tests__tests.everything',
                       'pygame.docs',
                       'pygame.examples'],
       "package_dir": {'pygame': 'src_py',
                       'pygame._sdl2': 'src_py/_sdl2',
                       'pygame.threads': 'src_py/threads',
                       'pygame.tests': 'test',
                       'pygame.docs': 'docs',
                       'pygame.examples': 'examples'},
       "headers":     headers,
       "ext_modules": extensions,
       "data_files":  data_files,
       "zip_safe":  False,
}
PACKAGEDATA.update(METADATA)
PACKAGEDATA.update(EXTRAS)

try:
    setup(**PACKAGEDATA)
except:
    compilation_help()
    raise<|MERGE_RESOLUTION|>--- conflicted
+++ resolved
@@ -557,7 +557,7 @@
         else:
             pygame_data_files.append(f)
 
-<<<<<<< HEAD
+
     if '-enable-msvc-analyze' in sys.argv:
         # calculate the MSVC compiler version as an int
         msc_pos = sys.version.find('MSC v.')
@@ -575,7 +575,7 @@
         else:
             for e in extensions:
                 e.extra_compile_args += ['/analyze']
-=======
+
     def has_flag(compiler, flagname):
         """
         Adapted from here: https://github.com/pybind/python_example/blob/master/setup.py#L37
@@ -599,7 +599,6 @@
     # filter flags, returns list of accepted flags
     def flag_filter(compiler, *flags):
         return [flag for flag in flags if has_flag(compiler, flag)]
->>>>>>> dac5b2e4
 
     class WinBuildExt(build_ext):
         """This build_ext sets necessary environment variables for MinGW"""
