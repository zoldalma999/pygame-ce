--- conflicted
+++ resolved
@@ -40,11 +40,7 @@
 #}
 {%- set basic = ['Color', 'display', 'draw', 'event', 'font', 'image', 'key', 'locals', 'mixer', 'mouse', 'music', 'pygame', 'Rect', 'Surface', 'time'] %}
 {%- set advanced = ['BufferProxy', 'freetype', 'gfxdraw', 'midi', 'PixelArray', 'pixelcopy', 'sndarray', 'surfarray', 'cursors', 'joystick', 'mask', 'math', 'sprite', 'transform'] %}
-<<<<<<< HEAD
-{%- set hidden = ['Overlay', 'sdl2_video', 'sdl2_controller', 'geometry'] %}
-=======
-{%- set hidden = ['sdl2_video', 'sdl2_controller'] %}
->>>>>>> 290c5f04
+{%- set hidden = ['sdl2_video', 'sdl2_controller', 'geometry'] %}
 {%-   if pyg_sections %}
 	  <p class="bottom"><b>Most useful stuff</b>:
 {%      set sep = joiner(" | \n") %}
