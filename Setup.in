#This Setup file is used by the setup.py script to configure the
#python extensions. You will likely use the "config.py" which will
#build a correct Setup file for you based on your system settings.
#If not, the format is simple enough to edit by hand. First change
#the needed commandline flags for each dependency, then comment out
#any unavailable optional modules in the first optional section.


#--StartConfig
SDL = -I/usr/include/SDL -D_REENTRANT -lSDL
FONT = -lSDL_ttf
IMAGE = -lSDL_image
MIXER = -lSDL_mixer
PNG = -lpng
JPEG = -ljpeg
SCRAP = -lX11
PORTMIDI = -lportmidi
PORTTIME = -lporttime
FREETYPE = -lfreetype
#--EndConfig

DEBUG = 

#the following modules are optional. you will want to compile
#everything you can, but you can ignore ones you don't have
#dependencies for, just comment them out

imageext src/imageext.c $(SDL) $(IMAGE) $(PNG) $(JPEG) $(DEBUG)
font src/font.c $(SDL) $(FONT) $(DEBUG)
mixer src/mixer.c $(SDL) $(MIXER) $(DEBUG)
mixer_music src/music.c $(SDL) $(MIXER) $(DEBUG)
<<<<<<< HEAD
=======
_numericsurfarray src/_numericsurfarray.c $(SDL) $(DEBUG)
_numericsndarray src/_numericsndarray.c $(SDL) $(MIXER) $(DEBUG)
>>>>>>> 324cec61
scrap src/scrap.c $(SDL) $(SCRAP) $(DEBUG)
pypm src/pypm.c $(SDL) $(PORTMIDI) $(PORTTIME) $(DEBUG)

GFX = src/SDL_gfx/SDL_gfxPrimitives.c 
#GFX = src/SDL_gfx/SDL_gfxBlitFunc.c src/SDL_gfx/SDL_gfxPrimitives.c 
gfxdraw src/gfxdraw.c $(SDL) $(GFX) $(DEBUG)

#optional freetype module (do not break in multiple lines
#or the configuration script will choke!)
_freetype src/freetype/ft_cache.c src/freetype/ft_wrap.c src/freetype/ft_render.c  src/freetype/ft_render_cb.c src/freetype/ft_layout.c src/freetype/ft_unicode.c src/_freetype.c $(SDL) $(FREETYPE) $(DEBUG)

#these modules are required for pygame to run. they only require
#SDL as a dependency. these should not be altered

base src/base.c $(SDL) $(DEBUG)
cdrom src/cdrom.c $(SDL) $(DEBUG)
color src/color.c $(SDL) $(DEBUG)
constants src/constants.c $(SDL) $(DEBUG)
display src/display.c $(SDL) $(DEBUG)
event src/event.c $(SDL) $(DEBUG)
fastevent src/fastevent.c src/fastevents.c $(SDL) $(DEBUG)
key src/key.c $(SDL) $(DEBUG)
mouse src/mouse.c $(SDL) $(DEBUG)
rect src/rect.c $(SDL) $(DEBUG)
rwobject src/rwobject.c $(SDL) $(DEBUG)
surface src/surface.c src/alphablit.c src/surface_fill.c $(SDL) $(DEBUG)
surflock src/surflock.c $(SDL) $(DEBUG)
time src/time.c $(SDL) $(DEBUG)
joystick src/joystick.c $(SDL) $(DEBUG)
draw src/draw.c $(SDL) $(DEBUG)
image src/image.c $(SDL) $(DEBUG)
overlay src/overlay.c $(SDL) $(DEBUG)
transform src/transform.c src/rotozoom.c src/scale2x.c src/scale_mmx.c $(SDL) $(DEBUG) -D_NO_MMX_FOR_X86_64
mask src/mask.c src/bitmask.c $(SDL) $(DEBUG)
bufferproxy src/bufferproxy.c $(SDL) $(DEBUG)
pixelarray src/pixelarray.c $(SDL) $(DEBUG)
math src/math.c $(SDL) $(DEBUG)
pixelcopy src/pixelcopy.c $(SDL) $(DEBUG)
newbuffer src/newbuffer.c $(DEBUG)<|MERGE_RESOLUTION|>--- conflicted
+++ resolved
@@ -29,11 +29,6 @@
 font src/font.c $(SDL) $(FONT) $(DEBUG)
 mixer src/mixer.c $(SDL) $(MIXER) $(DEBUG)
 mixer_music src/music.c $(SDL) $(MIXER) $(DEBUG)
-<<<<<<< HEAD
-=======
-_numericsurfarray src/_numericsurfarray.c $(SDL) $(DEBUG)
-_numericsndarray src/_numericsndarray.c $(SDL) $(MIXER) $(DEBUG)
->>>>>>> 324cec61
 scrap src/scrap.c $(SDL) $(SCRAP) $(DEBUG)
 pypm src/pypm.c $(SDL) $(PORTMIDI) $(PORTTIME) $(DEBUG)
 
