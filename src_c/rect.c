/*
  pygame - Python Game Library
  Copyright (C) 2000-2001  Pete Shinners

  This library is free software; you can redistribute it and/or
  modify it under the terms of the GNU Library General Public
  License as published by the Free Software Foundation; either
  version 2 of the License, or (at your option) any later version.

  This library is distributed in the hope that it will be useful,
  but WITHOUT ANY WARRANTY; without even the implied warranty of
  MERCHANTABILITY or FITNESS FOR A PARTICULAR PURPOSE.  See the GNU
  Library General Public License for more details.

  You should have received a copy of the GNU Library General Public
  License along with this library; if not, write to the Free
  Foundation, Inc., 59 Temple Place, Suite 330, Boston, MA  02111-1307  USA

  Pete Shinners
  pete@shinners.org
*/

/*
 *  Python Rect Object -- useful 2d rectangle class
 */
#define PYGAMEAPI_RECT_INTERNAL
#include "pygame.h"

#include "doc/rect_doc.h"

#include "structmember.h"

#include "pgcompat.h"

#include <limits.h>

static PyTypeObject pgRect_Type;
<<<<<<< HEAD
#define pgRect_Check(x) (PyObject_IsInstance(x, (PyObject *)&pgRect_Type))
#define pgRect_CheckExact(x) (Py_TYPE(x) == &pgRect_Type)
=======
static PyTypeObject pgFRect_Type;
#define pgRect_Check(x) ((x)->ob_type == &pgRect_Type)
#define pgFRect_Check(x) ((x)->ob_type == &pgFRect_Type)
>>>>>>> d4a6294f

static int
four_ints_from_obj(PyObject *obj, int *val1, int *val2, int *val3, int *val4);
static int
four_floats_from_obj(PyObject *obj, float *val1, float *val2, float *val3,
                     float *val4);

#define RectExport_init pg_rect_init
#define RectExport_subtypeNew4 _pg_rect_subtype_new4
#define RectExport_new pg_rect_new
#define RectExport_dealloc pg_rect_dealloc
#define RectExport_normalize pg_rect_normalize
#define RectExport_move pg_rect_move
#define RectExport_moveIp pg_rect_move_ip
#define RectExport_inflate pg_rect_inflate
#define RectExport_inflateIp pg_rect_inflate_ip
#define RectExport_update pg_rect_update
#define RectExport_union pg_rect_union
#define RectExport_unionIp pg_rect_union_ip
#define RectExport_unionall pg_rect_unionall
#define RectExport_unionallIp pg_rect_unionall_ip
#define RectExport_collidepoint pg_rect_collidepoint
#define RectExport_colliderect pg_rect_colliderect
#define RectExport_collidelist pg_rect_collidelist
#define RectExport_collidelistall pg_rect_collidelistall
#define RectExport_RectFromObjectAndKeyFunc pgRect_FromObjectAndKeyFunc
#define RectExport_collideobjectsall pg_rect_collideobjectsall
#define RectExport_collideobjects pg_rect_collideobjects
#define RectExport_collidedict pg_rect_collidedict
#define RectExport_collidedictall pg_rect_collidedictall
#define RectExport_clip pg_rect_clip
#define RectExport_clipline pg_rect_clipline
#define RectExport_do_rects_intresect _pg_do_rects_intersect
#define RectExport_RectFromObject pgRect_FromObject
#define RectExport_RectNew pgRect_New
#define RectExport_RectNew4 pgRect_New4
#define RectExport_Normalize pgRect_Normalize
#define RectExport_contains_internal _pg_rect_contains
#define RectExport_contains pg_rect_contains
#define RectExport_containsSeq pg_rect_contains_seq
#define RectExport_clamp pg_rect_clamp
#define RectExport_fit pg_rect_fit
#define RectExport_clampIp pg_rect_clamp_ip
#define RectExport_reduce pg_rect_reduce
#define RectExport_copy pg_rect_copy
#define RectExport_item pg_rect_item
#define RectExport_assItem pg_rect_ass_item
#define RectExport_subscript pg_rect_subscript
#define RectExport_assSubscript pg_rect_ass_subscript
#define RectExport_bool pg_rect_bool
#define RectExport_richcompare pg_rect_richcompare
#define RectExport_iterator pg_rect_iterator
#define RectExport_getwidth pg_rect_getwidth
#define RectExport_setwidth pg_rect_setwidth
#define RectExport_getheight pg_rect_getheight
#define RectExport_setheight pg_rect_setheight
#define RectExport_gettop pg_rect_gettop
#define RectExport_settop pg_rect_settop
#define RectExport_getleft pg_rect_getleft
#define RectExport_setleft pg_rect_setleft
#define RectExport_getright pg_rect_getright
#define RectExport_setright pg_rect_setright
#define RectExport_getbottom pg_rect_getbottom
#define RectExport_setbottom pg_rect_setbottom
#define RectExport_getcenterx pg_rect_getcenterx
#define RectExport_setcenterx pg_rect_setcenterx
#define RectExport_getcentery pg_rect_getcentery
#define RectExport_setcentery pg_rect_setcentery
#define RectExport_gettopleft pg_rect_gettopleft
#define RectExport_settopleft pg_rect_settopleft
#define RectExport_gettopright pg_rect_gettopright
#define RectExport_settopright pg_rect_settopright
#define RectExport_getbottomleft pg_rect_getbottomleft
#define RectExport_setbottomleft pg_rect_setbottomleft
#define RectExport_getbottomright pg_rect_getbottomright
#define RectExport_setbottomright pg_rect_setbottomright
#define RectExport_getmidtop pg_rect_getmidtop
#define RectExport_setmidtop pg_rect_setmidtop
#define RectExport_getmidleft pg_rect_getmidleft
#define RectExport_setmidleft pg_rect_setmidleft
#define RectExport_getmidbottom pg_rect_getmidbottom
#define RectExport_setmidbottom pg_rect_setmidbottom
#define RectExport_getmidright pg_rect_getmidright
#define RectExport_setmidright pg_rect_setmidright
#define RectExport_getcenter pg_rect_getcenter
#define RectExport_setcenter pg_rect_setcenter
#define RectExport_getsize pg_rect_getsize
#define RectExport_setsize pg_rect_setsize
#define RectImport_primitiveType int
#define RectImport_RectCheck pgRect_Check
#define RectImport_innerRectStruct SDL_Rect
#define RectImport_fourPrimiviteFromObj four_ints_from_obj
#define RectImport_primitiveFromObjIndex pg_IntFromObjIndex
#define RectImport_twoPrimitivesFromObj pg_TwoIntsFromObj
#define RectImport_PrimitiveFromObj pg_IntFromObj
#define RectImport_RectObject pgRectObject
#define RectImport_TypeObject pgRect_Type
#define RectImport_IntersectRectAndLine SDL_IntersectRectAndLine
#define RectImport_PyBuildValueFormat "i"
#define RectImport_ObjectName "pygame.Rect"
#define RectImport_PythonNumberCheck PyLong_Check
#define RectImport_PythonNumberAsPrimitiveType PyLong_AsLong
#define RectImport_PrimitiveTypeAsPythonNumber PyLong_FromLong
#ifdef PYPY_VERSION
#define RectOptional_FREELIST
#define RectOptional_FreelistlimitNumberName PG_RECT_FREELIST_MAX
#define RectOptional_FreelistlimitNumber 49152
#define RectOptional_FreelistFreelistName pg_rect_freelist
#define RectOptional_Freelist_Num pg_rect_freelist_num
#endif /* PYPY_VERSION */
#include "rect_impl.h"

#define RectExport_init pg_frect_init
#define RectExport_subtypeNew4 _pg_frect_subtype_new4
#define RectExport_new pg_frect_new
#define RectExport_dealloc pg_frect_dealloc
#define RectExport_normalize pg_frect_normalize
#define RectExport_move pg_frect_move
#define RectExport_moveIp pg_frect_move_ip
#define RectExport_inflate pg_frect_inflate
#define RectExport_inflateIp pg_frect_inflate_ip
#define RectExport_update pg_frect_update
#define RectExport_union pg_frect_union
#define RectExport_unionIp pg_frect_union_ip
#define RectExport_unionall pg_frect_unionall
#define RectExport_unionallIp pg_frect_unionall_ip
#define RectExport_collidepoint pg_frect_collidepoint
#define RectExport_colliderect pg_frect_colliderect
#define RectExport_collidelist pg_frect_collidelist
#define RectExport_collidelistall pg_frect_collidelistall
#define RectExport_RectFromObjectAndKeyFunc pgFRect_FromObjectAndKeyFunc
#define RectExport_collideobjectsall pg_frect_collideobjectsall
#define RectExport_collideobjects pg_frect_collideobjects
#define RectExport_collidedict pg_frect_collidedict
#define RectExport_collidedictall pg_frect_collidedictall
#define RectExport_clip pg_frect_clip
#define RectExport_clipline pg_frect_clipline
#define RectExport_do_rects_intresect _pg_do_frects_intersect
#define RectExport_RectFromObject pgFRect_FromObject
#define RectExport_RectNew pgFRect_New
#define RectExport_RectNew4 pgFRect_New4
#define RectExport_Normalize pgFRect_Normalize
#define RectExport_contains_internal _pg_frect_contains
#define RectExport_contains pg_frect_contains
#define RectExport_containsSeq pg_frect_contains_seq
#define RectExport_clamp pg_frect_clamp
#define RectExport_fit pg_frect_fit
#define RectExport_clampIp pg_frect_clamp_ip
#define RectExport_reduce pg_frect_reduce
#define RectExport_copy pg_frect_copy
#define RectExport_item pg_frect_item
#define RectExport_assItem pg_frect_ass_item
#define RectExport_subscript pg_frect_subscript
#define RectExport_assSubscript pg_frect_ass_subscript
#define RectExport_bool pg_frect_bool
#define RectExport_richcompare pg_frect_richcompare
#define RectExport_iterator pg_frect_iterator
#define RectExport_getwidth pg_frect_getwidth
#define RectExport_setwidth pg_frect_setwidth
#define RectExport_getheight pg_frect_getheight
#define RectExport_setheight pg_frect_setheight
#define RectExport_gettop pg_frect_gettop
#define RectExport_settop pg_frect_settop
#define RectExport_getleft pg_frect_getleft
#define RectExport_setleft pg_frect_setleft
#define RectExport_getright pg_frect_getright
#define RectExport_setright pg_frect_setright
#define RectExport_getbottom pg_frect_getbottom
#define RectExport_setbottom pg_frect_setbottom
#define RectExport_getcenterx pg_frect_getcenterx
#define RectExport_setcenterx pg_frect_setcenterx
#define RectExport_getcentery pg_frect_getcentery
#define RectExport_setcentery pg_frect_setcentery
#define RectExport_gettopleft pg_frect_gettopleft
#define RectExport_settopleft pg_frect_settopleft
#define RectExport_gettopright pg_frect_gettopright
#define RectExport_settopright pg_frect_settopright
#define RectExport_getbottomleft pg_frect_getbottomleft
#define RectExport_setbottomleft pg_frect_setbottomleft
#define RectExport_getbottomright pg_frect_getbottomright
#define RectExport_setbottomright pg_frect_setbottomright
#define RectExport_getmidtop pg_frect_getmidtop
#define RectExport_setmidtop pg_frect_setmidtop
#define RectExport_getmidleft pg_frect_getmidleft
#define RectExport_setmidleft pg_frect_setmidleft
#define RectExport_getmidbottom pg_frect_getmidbottom
#define RectExport_setmidbottom pg_frect_setmidbottom
#define RectExport_getmidright pg_frect_getmidright
#define RectExport_setmidright pg_frect_setmidright
#define RectExport_getcenter pg_frect_getcenter
#define RectExport_setcenter pg_frect_setcenter
#define RectExport_getsize pg_frect_getsize
#define RectExport_setsize pg_frect_setsize
#define RectImport_primitiveType float
#define RectImport_RectCheck pgFRect_Check
#define RectImport_innerRectStruct SDL_FRect
#define RectImport_fourPrimiviteFromObj four_floats_from_obj
#define RectImport_primitiveFromObjIndex pg_FloatFromObjIndex
#define RectImport_twoPrimitivesFromObj pg_TwoFloatsFromObj
#define RectImport_PrimitiveFromObj pg_FloatFromObj
#define RectImport_RectObject pgFRectObject
#define RectImport_IntersectRectAndLine SDL_IntersectFRectAndLine
#define RectImport_TypeObject pgFRect_Type
#define RectImport_PyBuildValueFormat "f"
#define RectImport_ObjectName "pygame.FRect"
#define RectImport_PythonNumberCheck PyFloat_Check
#define RectImport_PythonNumberAsPrimitiveType PyFloat_AsDouble
#define RectImport_PrimitiveTypeAsPythonNumber PyFloat_FromFloat
#ifdef PYPY_VERSION
#define RectOptional_FREELIST
#define RectOptional_FreelistlimitNumberName PG_FRECT_FREELIST_MAX
#define RectOptional_FreelistlimitNumber 49152
#define RectOptional_FreelistFreelistName pg_frect_freelist
#define RectOptional_Freelist_Num pg_frect_freelist_num
#endif /* PYPY_VERSION */
#include "rect_impl.h"

/* Helper method to extract 4 ints from an object.
 *
 * This sequence extraction supports the following formats:
 *     - 4 ints
 *     - 2 tuples/lists of 2 ints each
 *
 * Params:
 *     obj: sequence object to extract the 4 ints from
 *     val1 .. val4: extracted int values
 *
 * Returns:
 *     int: 0 to indicate failure (exception set)
 *          1 to indicate success
 *
 * Assumptions:
 *     - obj argument is a sequence
 *     - all val arguments are valid pointers
 */
static int
four_ints_from_obj(PyObject *obj, int *val1, int *val2, int *val3, int *val4)
{
    Py_ssize_t length = PySequence_Length(obj);

    if (length < -1) {
        return 0; /* Exception already set. */
    }

    if (length == 2) {
        /* Get one end of the line. */
        PyObject *item = PySequence_GetItem(obj, 0);
        int result;

        if (item == NULL) {
            return 0; /* Exception already set. */
        }

        result = pg_TwoIntsFromObj(item, val1, val2);
        Py_DECREF(item);

        if (!result) {
            PyErr_SetString(PyExc_TypeError,
                            "number pair expected for first argument");
            return 0;
        }

        /* Get the other end of the line. */
        item = PySequence_GetItem(obj, 1);

        if (item == NULL) {
            return 0; /* Exception already set. */
        }

        result = pg_TwoIntsFromObj(item, val3, val4);
        Py_DECREF(item);

        if (!result) {
            PyErr_SetString(PyExc_TypeError,
                            "number pair expected for second argument");
            return 0;
        }
    }
    else if (length == 4) {
        if (!pg_IntFromObjIndex(obj, 0, val1)) {
            PyErr_SetString(PyExc_TypeError,
                            "number expected for first argument");
            return 0;
        }

        if (!pg_IntFromObjIndex(obj, 1, val2)) {
            PyErr_SetString(PyExc_TypeError,
                            "number expected for second argument");
            return 0;
        }
<<<<<<< HEAD

        if (!pg_IntFromObjIndex(obj, 2, val3)) {
            PyErr_SetString(PyExc_TypeError,
                            "number expected for third argument");
            return 0;
        }

        if (!pg_IntFromObjIndex(obj, 3, val4)) {
            PyErr_SetString(PyExc_TypeError,
                            "number expected for fourth argument");
            return 0;
        }
    }
    else {
        PyErr_Format(PyExc_TypeError,
                     "sequence argument takes 2 or 4 items (%ld given)",
                     length);
        return 0;
    }

    return 1;
}

static PyObject *
_pg_rect_subtype_new4(PyTypeObject *type, int x, int y, int w, int h)
{
    pgRectObject *rect = (pgRectObject *)type->tp_new(type, NULL, NULL);

    if (rect) {
        rect->r.x = x;
        rect->r.y = y;
        rect->r.w = w;
        rect->r.h = h;
    }
    return (PyObject *)rect;
}

static PyObject *
pg_rect_new(PyTypeObject *type, PyObject *args, PyObject *kwds)
{
    pgRectObject *self;

#ifdef PYPY_VERSION
    /* Only instances of the base pygame.Rect class are allowed in the
     * current freelist implementation (subclasses are not allowed) */
    if (pg_rect_freelist_num > -1 && type == &pgRect_Type) {
        self = pg_rect_freelist[pg_rect_freelist_num];
        Py_INCREF(self);
        /* This is so that pypy garbage collector thinks it is a new obj
           TODO: May be a hack. Is a hack.
           See https://github.com/pygame/pygame/issues/430
        */
        ((PyObject *)(self))->ob_pypy_link = 0;
        pg_rect_freelist_num--;
    }
    else {
        self = (pgRectObject *)type->tp_alloc(type, 0);
    }
#else
    self = (pgRectObject *)type->tp_alloc(type, 0);
#endif

    if (self != NULL) {
        self->r.x = self->r.y = 0;
        self->r.w = self->r.h = 0;
        self->weakreflist = NULL;
    }
    return (PyObject *)self;
}

/* object type functions */
static void
pg_rect_dealloc(pgRectObject *self)
{
    if (self->weakreflist != NULL) {
        PyObject_ClearWeakRefs((PyObject *)self);
    }

#ifdef PYPY_VERSION
    /* Only instances of the base pygame.Rect class are allowed in the
     * current freelist implementation (subclasses are not allowed) */
    if (pg_rect_freelist_num < PG_RECT_FREELIST_MAX - 1 &&
        pgRect_CheckExact(self)) {
        pg_rect_freelist_num++;
        pg_rect_freelist[pg_rect_freelist_num] = self;
    }
    else {
        Py_TYPE(self)->tp_free((PyObject *)self);
    }
#else
    Py_TYPE(self)->tp_free((PyObject *)self);
#endif
}

static SDL_Rect *
pgRect_FromObject(PyObject *obj, SDL_Rect *temp)
{
    int val;
    Py_ssize_t length;

    if (pgRect_Check(obj)) {
        return &((pgRectObject *)obj)->r;
    }
    if (PySequence_Check(obj) && (length = PySequence_Length(obj)) > 0) {
        if (length == 4) {
            if (!pg_IntFromObjIndex(obj, 0, &val)) {
                return NULL;
            }
            temp->x = val;
            if (!pg_IntFromObjIndex(obj, 1, &val)) {
                return NULL;
            }
            temp->y = val;
            if (!pg_IntFromObjIndex(obj, 2, &val)) {
                return NULL;
            }
            temp->w = val;
            if (!pg_IntFromObjIndex(obj, 3, &val)) {
                return NULL;
            }
            temp->h = val;
            return temp;
        }
        if (length == 2) {
            PyObject *sub = PySequence_GetItem(obj, 0);
            if (!sub || !PySequence_Check(sub) ||
                PySequence_Length(sub) != 2) {
                PyErr_Clear();
                Py_XDECREF(sub);
                return NULL;
            }
            if (!pg_IntFromObjIndex(sub, 0, &val)) {
                Py_DECREF(sub);
                return NULL;
            }
            temp->x = val;
            if (!pg_IntFromObjIndex(sub, 1, &val)) {
                Py_DECREF(sub);
                return NULL;
            }
            temp->y = val;
            Py_DECREF(sub);

            sub = PySequence_GetItem(obj, 1);
            if (sub == NULL || !PySequence_Check(sub) ||
                PySequence_Length(sub) != 2) {
                PyErr_Clear();
                Py_XDECREF(sub);
                return NULL;
            }
            if (!pg_IntFromObjIndex(sub, 0, &val)) {
                Py_DECREF(sub);
                return NULL;
            }
            temp->w = val;
            if (!pg_IntFromObjIndex(sub, 1, &val)) {
                Py_DECREF(sub);
                return NULL;
            }
            temp->h = val;
            Py_DECREF(sub);
            return temp;
        }
        if (PyTuple_Check(obj) && length == 1) /*looks like an arg?*/ {
            PyObject *sub = PyTuple_GET_ITEM(obj, 0);
            if (sub) {
                return pgRect_FromObject(sub, temp);
            }
        }
    }
    if (PyObject_HasAttrString(obj, "rect")) {
        PyObject *rectattr;
        SDL_Rect *returnrect;
        rectattr = PyObject_GetAttrString(obj, "rect");
        if (rectattr == NULL) {
            PyErr_Clear();
            return NULL;
        }
        if (PyCallable_Check(rectattr)) /*call if it's a method*/
        {
            PyObject *rectresult = PyObject_CallObject(rectattr, NULL);
            Py_DECREF(rectattr);
            if (rectresult == NULL) {
                PyErr_Clear();
                return NULL;
            }
            rectattr = rectresult;
        }
        returnrect = pgRect_FromObject(rectattr, temp);
        Py_DECREF(rectattr);
        return returnrect;
    }
    return NULL;
}

static PyObject *
pgRect_New(SDL_Rect *r)
{
    return _pg_rect_subtype_new4(&pgRect_Type, r->x, r->y, r->w, r->h);
}

static PyObject *
pgRect_New4(int x, int y, int w, int h)
{
    return _pg_rect_subtype_new4(&pgRect_Type, x, y, w, h);
}

static void
pgRect_Normalize(SDL_Rect *rect)
{
    if (rect->w < 0) {
        rect->x += rect->w;
        rect->w = -rect->w;
    }

    if (rect->h < 0) {
        rect->y += rect->h;
        rect->h = -rect->h;
    }
}

static int
_pg_do_rects_intersect(SDL_Rect *A, SDL_Rect *B)
{
    if (A->w == 0 || A->h == 0 || B->w == 0 || B->h == 0) {
        // zero sized rects should not collide with anything #1197
        return 0;
    }

    // A.left   < B.right  &&
    // A.top    < B.bottom &&
    // A.right  > B.left   &&
    // A.bottom > B.top
    return (MIN(A->x, A->x + A->w) < MAX(B->x, B->x + B->w) &&
            MIN(A->y, A->y + A->h) < MAX(B->y, B->y + B->h) &&
            MAX(A->x, A->x + A->w) > MIN(B->x, B->x + B->w) &&
            MAX(A->y, A->y + A->h) > MIN(B->y, B->y + B->h));
}

static PyObject *
pg_rect_normalize(pgRectObject *self, PyObject *_null)
{
    pgRect_Normalize(&pgRect_AsRect(self));

    Py_RETURN_NONE;
}

static PyObject *
pg_rect_move(pgRectObject *self, PyObject *args)
{
    int x = 0, y = 0;

    if (!pg_TwoIntsFromObj(args, &x, &y)) {
        return RAISE(PyExc_TypeError, "argument must contain two numbers");
    }

    return _pg_rect_subtype_new4(Py_TYPE(self), self->r.x + x, self->r.y + y,
                                 self->r.w, self->r.h);
}

static PyObject *
pg_rect_move_ip(pgRectObject *self, PyObject *args)
{
    int x = 0, y = 0;

    if (!pg_TwoIntsFromObj(args, &x, &y)) {
        return RAISE(PyExc_TypeError, "argument must contain two numbers");
    }

    self->r.x += x;
    self->r.y += y;
    Py_RETURN_NONE;
}

static PyObject *
pg_rect_inflate(pgRectObject *self, PyObject *args)
{
    int x = 0, y = 0;

    if (!pg_TwoIntsFromObj(args, &x, &y)) {
        return RAISE(PyExc_TypeError, "argument must contain two numbers");
    }

    return _pg_rect_subtype_new4(Py_TYPE(self), self->r.x - x / 2,
                                 self->r.y - y / 2, self->r.w + x,
                                 self->r.h + y);
}

static PyObject *
pg_rect_inflate_ip(pgRectObject *self, PyObject *args)
{
    int x = 0, y = 0;

    if (!pg_TwoIntsFromObj(args, &x, &y)) {
        return RAISE(PyExc_TypeError, "argument must contain two numbers");
    }
    self->r.x -= x / 2;
    self->r.y -= y / 2;
    self->r.w += x;
    self->r.h += y;
    Py_RETURN_NONE;
}

static PyObject *
pg_rect_update(pgRectObject *self, PyObject *args)
{
    SDL_Rect temp;
    SDL_Rect *argrect = pgRect_FromObject(args, &temp);

    if (argrect == NULL) {
        return RAISE(PyExc_TypeError, "Argument must be rect style object");
    }
    self->r.x = argrect->x;
    self->r.y = argrect->y;
    self->r.w = argrect->w;
    self->r.h = argrect->h;
    Py_RETURN_NONE;
}

static PyObject *
pg_rect_union(pgRectObject *self, PyObject *args)
{
    SDL_Rect *argrect, temp;
    int x, y, w, h;

    if (!(argrect = pgRect_FromObject(args, &temp))) {
        return RAISE(PyExc_TypeError, "Argument must be rect style object");
    }
    x = MIN(self->r.x, argrect->x);
    y = MIN(self->r.y, argrect->y);
    w = MAX(self->r.x + self->r.w, argrect->x + argrect->w) - x;
    h = MAX(self->r.y + self->r.h, argrect->y + argrect->h) - y;
    return _pg_rect_subtype_new4(Py_TYPE(self), x, y, w, h);
}

static PyObject *
pg_rect_union_ip(pgRectObject *self, PyObject *args)
{
    SDL_Rect *argrect, temp;
    int x, y, w, h;

    if (!(argrect = pgRect_FromObject(args, &temp)))
        return RAISE(PyExc_TypeError, "Argument must be rect style object");

    x = MIN(self->r.x, argrect->x);
    y = MIN(self->r.y, argrect->y);
    w = MAX(self->r.x + self->r.w, argrect->x + argrect->w) - x;
    h = MAX(self->r.y + self->r.h, argrect->y + argrect->h) - y;
    self->r.x = x;
    self->r.y = y;
    self->r.w = w;
    self->r.h = h;
    Py_RETURN_NONE;
}

static PyObject *
pg_rect_unionall(pgRectObject *self, PyObject *args)
{
    SDL_Rect *argrect, temp;
    Py_ssize_t loop, size;
    PyObject *list, *obj;
    int t, l, b, r;

    if (!PyArg_ParseTuple(args, "O", &list)) {
        return NULL;
    }
    if (!PySequence_Check(list)) {
        return RAISE(PyExc_TypeError,
                     "Argument must be a sequence of rectstyle objects.");
    }

    l = self->r.x;
    t = self->r.y;
    r = self->r.x + self->r.w;
    b = self->r.y + self->r.h;
    size = PySequence_Length(list); /*warning, size could be -1 on error?*/
    if (size < 1) {
        if (size < 0) {
            /*Error.*/
            return NULL;
        }
        /*Empty list: nothing to be done.*/
        return _pg_rect_subtype_new4(Py_TYPE(self), l, t, r - l, b - t);
    }

    for (loop = 0; loop < size; ++loop) {
        obj = PySequence_GetItem(list, loop);
        if (!obj || !(argrect = pgRect_FromObject(obj, &temp))) {
            Py_XDECREF(obj);
            return RAISE(PyExc_TypeError,
                         "Argument must be a sequence of rectstyle objects.");
        }
        l = MIN(l, argrect->x);
        t = MIN(t, argrect->y);
        r = MAX(r, argrect->x + argrect->w);
        b = MAX(b, argrect->y + argrect->h);
        Py_DECREF(obj);
    }
    return _pg_rect_subtype_new4(Py_TYPE(self), l, t, r - l, b - t);
}

static PyObject *
pg_rect_unionall_ip(pgRectObject *self, PyObject *args)
{
    SDL_Rect *argrect, temp;
    Py_ssize_t loop, size;
    PyObject *list, *obj;
    int t, l, b, r;

    if (!PyArg_ParseTuple(args, "O", &list)) {
        return NULL;
    }
    if (!PySequence_Check(list)) {
        return RAISE(PyExc_TypeError,
                     "Argument must be a sequence of rectstyle objects.");
    }

    l = self->r.x;
    t = self->r.y;
    r = self->r.x + self->r.w;
    b = self->r.y + self->r.h;

    size = PySequence_Length(list); /*warning, size could be -1 on error?*/
    if (size < 1) {
        if (size < 0) {
            /*Error.*/
            return NULL;
        }
        /*Empty list: nothing to be done.*/
        Py_RETURN_NONE;
    }

    for (loop = 0; loop < size; ++loop) {
        obj = PySequence_GetItem(list, loop);
        if (!obj || !(argrect = pgRect_FromObject(obj, &temp))) {
            Py_XDECREF(obj);
            return RAISE(PyExc_TypeError,
                         "Argument must be a sequence of rectstyle objects.");
        }
        l = MIN(l, argrect->x);
        t = MIN(t, argrect->y);
        r = MAX(r, argrect->x + argrect->w);
        b = MAX(b, argrect->y + argrect->h);
        Py_DECREF(obj);
    }

    self->r.x = l;
    self->r.y = t;
    self->r.w = r - l;
    self->r.h = b - t;
    Py_RETURN_NONE;
}

static PyObject *
pg_rect_collidepoint(pgRectObject *self, PyObject *const *args,
                     Py_ssize_t nargs)
{
    /* This function uses FASTCALL and because of this, the implementation has
       become more complex. We now need to separate the different cases of
       number of arguments and handle them separately. If there is only one
       argument, we need to attempt to convert it to two integers. If there are
       two arguments, we need to attempt to convert each to an integer. If
       neither of these cases apply, we raise a TypeError for invalid number of
       arguments.

       Once the arguments are successfully converted, we use the
       SDL_PointInRect function to check if the point is within the rect and
       return the result as a boolean value.
       */

    SDL_Rect srect = self->r;
    SDL_Point p;

    /*Check if there is only one argument*/
    if (nargs == 1) {
        /*Attempt to convert the argument to two integers*/
        if (!pg_TwoIntsFromObj(args[0], &p.x, &p.y)) {
            return RAISE(PyExc_TypeError,
                         "Invalid position. Must be a two-element "
                         "sequence of numbers");
        }
    }
    /*Check if there are two arguments*/
    else if (nargs == 2) {
        /*Attempt to convert the first argument to an integer*/
        if (!pg_IntFromObj(args[0], &p.x)) {
            return RAISE(PyExc_TypeError, "x must be a numeric value");
        }
        /*Attempt to convert the second argument to an integer*/
        if (!pg_IntFromObj(args[1], &p.y)) {
            return RAISE(PyExc_TypeError, "y must be a numeric value");
        }
    }
    /*Raise a TypeError for invalid number of arguments*/
    else {
        return RAISE(PyExc_TypeError,
                     "Invalid arguments number, must either be 1 or 2");
    }

    /*Use SDL_PointInRect to check if the point is within the rect and return
    the result as a boolean value*/
    return PyBool_FromLong(SDL_PointInRect(&p, &srect));
}

static PyObject *
pg_rect_colliderect(pgRectObject *self, PyObject *const *args,
                    Py_ssize_t nargs)
{
    /* This function got changed to use the FASTCALL calling convention in
     * Python 3.7. This lets us exploit the fact that we don't have an
     * intermediate Tuple args object to extract all the arguments from, saving
     * us performance in the process. This decoupling forces us to deal with
     * all the different cases (dictated by the number of parameters) by
     * building specific code paths.
     * Given that this function accepts any Rect-like object, there are 3 main
     * cases to deal with:
     * - 1 parameter: a Rect-like object
     * - 2 parameters: two sequences that represent the position and dimensions
     * of the Rect
     * - 4 parameters: four numbers that represent the position and dimensions
     */

    SDL_Rect srect = self->r;
    SDL_Rect temp;

    if (nargs == 1) {
        /* One argument was passed in, so we assume it's a rectstyle object.
         * This could mean several of the following (all dealt by
         * pgRect_FromObject):
         * - (x, y, w, h)
         * - ((x, y), (w, h))
         * - Rect
         * - Object with "rect" attribute
         */
        SDL_Rect *tmp;
        if (!(tmp = pgRect_FromObject(args[0], &temp))) {
            if (PyErr_Occurred()) {
                return NULL;
            }
            else {
                return RAISE(PyExc_TypeError,
                             "Invalid rect, all 4 fields must be numeric");
            }
        }
        return PyBool_FromLong(_pg_do_rects_intersect(&srect, tmp));
    }
    else if (nargs == 2) {
        /* Two separate sequences were passed in:
         * - (x, y), (w, h)
         */
        if (!pg_TwoIntsFromObj(args[0], &temp.x, &temp.y) ||
            !pg_TwoIntsFromObj(args[1], &temp.w, &temp.h)) {
            if (PyErr_Occurred())
                return NULL;
            else
                return RAISE(PyExc_TypeError,
                             "Invalid rect, all 4 fields must be numeric");
        }
    }
    else if (nargs == 4) {
        /* Four separate arguments were passed in:
         * - x, y, w, h
         */
        if (!(pg_IntFromObj(args[0], &temp.x))) {
            return RAISE(PyExc_TypeError,
                         "Invalid x value for rect, must be numeric");
        }

        if (!(pg_IntFromObj(args[1], &temp.y))) {
            return RAISE(PyExc_TypeError,
                         "Invalid y value for rect, must be numeric");
        }

        if (!(pg_IntFromObj(args[2], &temp.w))) {
            return RAISE(PyExc_TypeError,
                         "Invalid w value for rect, must be numeric");
        }

        if (!(pg_IntFromObj(args[3], &temp.h))) {
            return RAISE(PyExc_TypeError,
                         "Invalid h value for rect, must be numeric");
        }
    }
    else {
        return RAISE(PyExc_ValueError,
                     "Incorrect arguments number, must be either 1, 2 or 4");
    }

    return PyBool_FromLong(_pg_do_rects_intersect(&srect, &temp));
}

static PyObject *
pg_rect_collidelist(pgRectObject *self, PyObject *arg)
{
    SDL_Rect *argrect, *srect = &self->r, temp;
    int loop;

    if (!PySequence_Check(arg)) {
        return RAISE(PyExc_TypeError,
                     "Argument must be a sequence of rectstyle objects.");
    }

    /* If the sequence is a fast sequence, we can use the faster
     * PySequence_Fast_ITEMS() function to get the items. */
    if (pgSequenceFast_Check(arg)) {
        PyObject **items = PySequence_Fast_ITEMS(arg);
        for (loop = 0; loop < PySequence_Fast_GET_SIZE(arg); loop++) {
            if (!(argrect = pgRect_FromObject(items[loop], &temp))) {
                return RAISE(
                    PyExc_TypeError,
                    "Argument must be a sequence of rectstyle objects.");
            }
            if (_pg_do_rects_intersect(srect, argrect)) {
                return PyLong_FromLong(loop);
            }
        }
    }
    /* If the sequence is not a fast sequence, we have to use the slower
     * PySequence_GetItem() function to get the items. */
    else {
        for (loop = 0; loop < PySequence_Length(arg); loop++) {
            PyObject *obj = PySequence_GetItem(arg, loop);

            if (!obj || !(argrect = pgRect_FromObject(obj, &temp))) {
                Py_XDECREF(obj);
                return RAISE(
                    PyExc_TypeError,
                    "Argument must be a sequence of rectstyle objects.");
            }

            Py_DECREF(obj);

            if (_pg_do_rects_intersect(srect, argrect)) {
                return PyLong_FromLong(loop);
            }
        }
    }

    return PyLong_FromLong(-1);
}

static PyObject *
pg_rect_collidelistall(pgRectObject *self, PyObject *arg)
{
    SDL_Rect *argrect, *srect = &self->r, temp;
    int loop;
    PyObject *ret = NULL;

    if (!PySequence_Check(arg)) {
        return RAISE(PyExc_TypeError,
                     "Argument must be a sequence of rectstyle objects.");
    }

    if (!(ret = PyList_New(0))) {
        return NULL;
    }

    /* If the sequence is a fast sequence, we can use the faster
     * PySequence_Fast_ITEMS() function to get the items. */
    if (pgSequenceFast_Check(arg)) {
        PyObject **items = PySequence_Fast_ITEMS(arg);
        for (loop = 0; loop < PySequence_Fast_GET_SIZE(arg); loop++) {
            if (!(argrect = pgRect_FromObject(items[loop], &temp))) {
                Py_DECREF(ret);
                return RAISE(
                    PyExc_TypeError,
                    "Argument must be a sequence of rectstyle objects.");
            }

            if (_pg_do_rects_intersect(srect, argrect)) {
                PyObject *num = PyLong_FromLong(loop);
                if (!num) {
                    Py_DECREF(ret);
                    return NULL;
                }
                if (PyList_Append(ret, num)) {
                    Py_DECREF(ret);
                    Py_DECREF(num);
                    return NULL; /* Exception already set. */
                }
                Py_DECREF(num);
            }
        }
    }
    /* Slower path for general sequences. */
    else {
        for (loop = 0; loop < PySequence_Length(arg); loop++) {
            PyObject *obj = PySequence_ITEM(arg, loop);

            if (!obj || !(argrect = pgRect_FromObject(obj, &temp))) {
                Py_XDECREF(obj);
                Py_DECREF(ret);
                return RAISE(
                    PyExc_TypeError,
                    "Argument must be a sequence of rectstyle objects.");
            }

            Py_DECREF(obj);

            if (_pg_do_rects_intersect(srect, argrect)) {
                PyObject *num = PyLong_FromLong(loop);
                if (!num) {
                    Py_DECREF(ret);
                    return NULL;
                }
                if (PyList_Append(ret, num)) {
                    Py_DECREF(ret);
                    Py_DECREF(num);
                    return NULL; /* Exception already set. */
                }
                Py_DECREF(num);
            }
        }
    }

    return ret;
}

static SDL_Rect *
pgRect_FromObjectAndKeyFunc(PyObject *obj, PyObject *keyfunc, SDL_Rect *temp)
{
    if (keyfunc) {
        PyObject *obj_with_rect =
            PyObject_CallFunctionObjArgs(keyfunc, obj, NULL);
        if (!obj_with_rect) {
            return NULL;
        }

        SDL_Rect *ret = pgRect_FromObject(obj_with_rect, temp);
        Py_DECREF(obj_with_rect);
        if (!ret) {
            PyErr_SetString(
                PyExc_TypeError,
                "Key function must return rect or rect-like objects");
            return NULL;
        }
        return ret;
    }
    else {
        SDL_Rect *ret = pgRect_FromObject(obj, temp);
        if (!ret) {
            PyErr_SetString(PyExc_TypeError,
                            "Sequence must contain rect or rect-like objects");
            return NULL;
        }
        return ret;
    }
}

static PyObject *
pg_rect_collideobjectsall(pgRectObject *self, PyObject *args, PyObject *kwargs)
{
    SDL_Rect *argrect;
    SDL_Rect temp;
    Py_ssize_t size;
    int loop;
    PyObject *list, *obj;
    PyObject *keyfunc = NULL;
    PyObject *ret = NULL;
    static char *keywords[] = {"list", "key", NULL};

    if (!PyArg_ParseTupleAndKeywords(args, kwargs, "O|$O:collideobjectsall",
                                     keywords, &list, &keyfunc)) {
        return NULL;
    }

    if (!PySequence_Check(list)) {
        return RAISE(PyExc_TypeError,
                     "Argument must be a sequence of objects.");
    }

    if (keyfunc == Py_None) {
        keyfunc = NULL;
    }

    if (keyfunc && !PyCallable_Check(keyfunc)) {
        return RAISE(PyExc_TypeError,
                     "Key function must be callable with one argument.");
    }

    ret = PyList_New(0);
    if (!ret) {
        return NULL;
    }

    size = PySequence_Length(list);
    if (size == -1) {
        Py_DECREF(ret);
        return NULL;
    }

    for (loop = 0; loop < size; ++loop) {
        obj = PySequence_GetItem(list, loop);

        if (!obj) {
            Py_DECREF(ret);
            return NULL;
        }

        if (!(argrect = pgRect_FromObjectAndKeyFunc(obj, keyfunc, &temp))) {
            Py_XDECREF(obj);
            Py_DECREF(ret);
            return NULL;
        }

        if (_pg_do_rects_intersect(&self->r, argrect)) {
            if (0 != PyList_Append(ret, obj)) {
                Py_DECREF(ret);
                Py_DECREF(obj);
                return NULL; /* Exception already set. */
            }
        }
        Py_DECREF(obj);
    }

    return ret;
}

static PyObject *
pg_rect_collideobjects(pgRectObject *self, PyObject *args, PyObject *kwargs)
{
    SDL_Rect *argrect;
    SDL_Rect temp;
    Py_ssize_t size;
    int loop;
    PyObject *list, *obj;
    PyObject *keyfunc = NULL;
    static char *keywords[] = {"list", "key", NULL};

    if (!PyArg_ParseTupleAndKeywords(args, kwargs, "O|$O:collideobjects",
                                     keywords, &list, &keyfunc)) {
        return NULL;
    }

    if (!PySequence_Check(list)) {
        return RAISE(PyExc_TypeError,
                     "Argument must be a sequence of objects.");
    }

    if (keyfunc == Py_None) {
        keyfunc = NULL;
    }

    if (keyfunc && !PyCallable_Check(keyfunc)) {
        return RAISE(PyExc_TypeError,
                     "Key function must be callable with one argument.");
    }

    size = PySequence_Length(list);
    if (size == -1) {
        return NULL;
    }

    for (loop = 0; loop < size; ++loop) {
        obj = PySequence_GetItem(list, loop);

        if (!obj) {
            return NULL;
        }

        if (!(argrect = pgRect_FromObjectAndKeyFunc(obj, keyfunc, &temp))) {
            Py_XDECREF(obj);
            return NULL;
        }

        if (_pg_do_rects_intersect(&self->r, argrect)) {
            return obj;
        }
        Py_DECREF(obj);
    }

    Py_RETURN_NONE;
}

static PyObject *
pg_rect_collidedict(pgRectObject *self, PyObject *args)
{
    SDL_Rect *argrect, temp;
    Py_ssize_t loop = 0;
    Py_ssize_t values = 0; /* Defaults to expecting keys as rects. */
    PyObject *dict, *key, *val;
    PyObject *ret = NULL;

    if (!PyArg_ParseTuple(args, "O|i", &dict, &values)) {
        return NULL;
    }

    if (!PyDict_Check(dict)) {
        return RAISE(PyExc_TypeError, "first argument must be a dict");
    }

    while (PyDict_Next(dict, &loop, &key, &val)) {
        if (values) {
            if (!(argrect = pgRect_FromObject(val, &temp))) {
                return RAISE(PyExc_TypeError,
                             "dict must have rectstyle values");
            }
        }
        else {
            if (!(argrect = pgRect_FromObject(key, &temp))) {
                return RAISE(PyExc_TypeError, "dict must have rectstyle keys");
            }
        }

        if (_pg_do_rects_intersect(&self->r, argrect)) {
            ret = Py_BuildValue("(OO)", key, val);
            break;
        }
    }

    if (!ret) {
        Py_RETURN_NONE;
    }
    return ret;
}

static PyObject *
pg_rect_collidedictall(pgRectObject *self, PyObject *args)
{
    SDL_Rect *argrect, temp;
    Py_ssize_t loop = 0;
    Py_ssize_t values = 0; /* Defaults to expecting keys as rects. */
    PyObject *dict, *key, *val;
    PyObject *ret = NULL;

    if (!PyArg_ParseTuple(args, "O|i", &dict, &values)) {
        return NULL;
    }

    if (!PyDict_Check(dict)) {
        return RAISE(PyExc_TypeError, "first argument must be a dict");
    }

    ret = PyList_New(0);
    if (!ret)
        return NULL;

    while (PyDict_Next(dict, &loop, &key, &val)) {
        if (values) {
            if (!(argrect = pgRect_FromObject(val, &temp))) {
                Py_DECREF(ret);
                return RAISE(PyExc_TypeError,
                             "dict must have rectstyle values");
            }
        }
        else {
            if (!(argrect = pgRect_FromObject(key, &temp))) {
                Py_DECREF(ret);
                return RAISE(PyExc_TypeError, "dict must have rectstyle keys");
            }
        }

        if (_pg_do_rects_intersect(&self->r, argrect)) {
            PyObject *num = Py_BuildValue("(OO)", key, val);
            if (!num) {
                Py_DECREF(ret);
                return NULL;
            }
            if (0 != PyList_Append(ret, num)) {
                Py_DECREF(ret);
                Py_DECREF(num);
                return NULL; /* Exception already set. */
            }
            Py_DECREF(num);
        }
    }

    return ret;
}

static PyObject *
pg_rect_clip(pgRectObject *self, PyObject *args)
{
    SDL_Rect *A, *B, temp;
    int x, y, w, h;

    A = &self->r;
    if (!(B = pgRect_FromObject(args, &temp))) {
        return RAISE(PyExc_TypeError, "Argument must be rect style object");
    }

    /* Left */
    if ((A->x >= B->x) && (A->x < (B->x + B->w))) {
        x = A->x;
    }
    else if ((B->x >= A->x) && (B->x < (A->x + A->w)))
        x = B->x;
    else
        goto nointersect;

    /* Right */
    if (((A->x + A->w) > B->x) && ((A->x + A->w) <= (B->x + B->w))) {
        w = (A->x + A->w) - x;
    }
    else if (((B->x + B->w) > A->x) && ((B->x + B->w) <= (A->x + A->w)))
        w = (B->x + B->w) - x;
    else
        goto nointersect;

    /* Top */
    if ((A->y >= B->y) && (A->y < (B->y + B->h))) {
        y = A->y;
    }
    else if ((B->y >= A->y) && (B->y < (A->y + A->h)))
        y = B->y;
    else
        goto nointersect;

    /* Bottom */
    if (((A->y + A->h) > B->y) && ((A->y + A->h) <= (B->y + B->h))) {
        h = (A->y + A->h) - y;
    }
    else if (((B->y + B->h) > A->y) && ((B->y + B->h) <= (A->y + A->h)))
        h = (B->y + B->h) - y;
    else
        goto nointersect;

    return _pg_rect_subtype_new4(Py_TYPE(self), x, y, w, h);

nointersect:
    return _pg_rect_subtype_new4(Py_TYPE(self), A->x, A->y, 0, 0);
}

/* clipline() - crops the given line within the rect
 *
 * Supported argument formats:
 *     clipline(x1, y1, x2, y2) - 4 ints
 *     clipline((x1, y1), (x2, y2)) - 2 sequences of 2 ints
 *     clipline(((x1, y1), (x2, y2))) - 1 sequence of 2 sequences of 2 ints
 *     clipline((x1, y1, x2, y2)) - 1 sequence of 4 ints
 *
 * Returns:
 *     PyObject: containing one of the following tuples
 *         ((x1, y1), (x2, y2)) - tuple of 2 tuples of 2 ints, cropped input
 *                                line if line intersects with rect
 *         () - empty tuple, if no intersection
 */
static PyObject *
pg_rect_clipline(pgRectObject *self, PyObject *args)
{
    PyObject *arg1 = NULL, *arg2 = NULL, *arg3 = NULL, *arg4 = NULL;
    SDL_Rect *rect = &self->r, *rect_copy = NULL;
    int x1 = 0, y1 = 0, x2 = 0, y2 = 0;

    if (!PyArg_ParseTuple(args, "O|OOO", &arg1, &arg2, &arg3, &arg4)) {
        return NULL; /* Exception already set. */
    }

    if (arg2 == NULL) {
        /* Handles formats:
         *     clipline(((x1, y1), (x2, y2)))
         *     clipline((x1, y1, x2, y2))
         */
        if (!four_ints_from_obj(arg1, &x1, &y1, &x2, &y2)) {
            return NULL; /* Exception already set. */
        }
    }
    else if (arg3 == NULL) {
        /* Handles format: clipline((x1, y1), (x2, y2)) */
        int result = pg_TwoIntsFromObj(arg1, &x1, &y1);

        if (!result) {
            return RAISE(PyExc_TypeError,
                         "number pair expected for first argument");
        }

        /* Get the other end of the line. */
        result = pg_TwoIntsFromObj(arg2, &x2, &y2);

        if (!result) {
            return RAISE(PyExc_TypeError,
                         "number pair expected for second argument");
        }
    }
    else if (arg4 != NULL) {
        /* Handles format: clipline(x1, y1, x2, y2) */
        int result = pg_IntFromObj(arg1, &x1);

        if (!result) {
            return RAISE(PyExc_TypeError,
                         "number expected for first argument");
        }

        result = pg_IntFromObj(arg2, &y1);

        if (!result) {
            return RAISE(PyExc_TypeError,
                         "number expected for second argument");
        }

        result = pg_IntFromObj(arg3, &x2);

        if (!result) {
            return RAISE(PyExc_TypeError,
                         "number expected for third argument");
        }

        result = pg_IntFromObj(arg4, &y2);

        if (!result) {
            return RAISE(PyExc_TypeError,
                         "number expected for fourth argument");
        }
    }
    else {
        return RAISE(PyExc_TypeError,
                     "clipline() takes 1, 2, or 4 arguments (3 given)");
    }

    if ((self->r.w < 0) || (self->r.h < 0)) {
        /* Make a copy of the rect so it can be normalized. */
        rect_copy = &pgRect_AsRect(pgRect_New(&self->r));

        if (NULL == rect_copy) {
            return RAISE(PyExc_MemoryError, "cannot allocate memory for rect");
        }

        pgRect_Normalize(rect_copy);
        rect = rect_copy;
    }

    if (!SDL_IntersectRectAndLine(rect, &x1, &y1, &x2, &y2)) {
        Py_XDECREF(rect_copy);
        return PyTuple_New(0);
    }

    Py_XDECREF(rect_copy);
    return Py_BuildValue("((ii)(ii))", x1, y1, x2, y2);
}

static int
_pg_rect_contains(pgRectObject *self, PyObject *arg)
{
    SDL_Rect *argrect, temp_arg;
    if (!(argrect = pgRect_FromObject((PyObject *)arg, &temp_arg))) {
        return -1;
    }
    return (self->r.x <= argrect->x) && (self->r.y <= argrect->y) &&
           (self->r.x + self->r.w >= argrect->x + argrect->w) &&
           (self->r.y + self->r.h >= argrect->y + argrect->h) &&
           (self->r.x + self->r.w > argrect->x) &&
           (self->r.y + self->r.h > argrect->y);
}

static PyObject *
pg_rect_contains(pgRectObject *self, PyObject *arg)
{
    int ret = _pg_rect_contains(self, arg);
    if (ret < 0) {
        return RAISE(PyExc_TypeError, "Argument must be rect style object");
    }
    return PyBool_FromLong(ret);
}

static int
pg_rect_contains_seq(pgRectObject *self, PyObject *arg)
{
    if (PyLong_Check(arg)) {
        int coord = (int)PyLong_AsLong(arg);
        return coord == self->r.x || coord == self->r.y ||
               coord == self->r.w || coord == self->r.h;
    }
    int ret = _pg_rect_contains(self, arg);
    if (ret < 0) {
        PyErr_SetString(PyExc_TypeError,
                        "'in <pygame.Rect>' requires rect style object"
                        " or int as left operand");
    }
    return ret;
}

static PyObject *
pg_rect_clamp(pgRectObject *self, PyObject *args)
{
    SDL_Rect *argrect, temp;
    int x, y;

    if (!(argrect = pgRect_FromObject(args, &temp))) {
        return RAISE(PyExc_TypeError, "Argument must be rect style object");
    }

    if (self->r.w >= argrect->w) {
        x = argrect->x + argrect->w / 2 - self->r.w / 2;
    }
    else if (self->r.x < argrect->x)
        x = argrect->x;
    else if (self->r.x + self->r.w > argrect->x + argrect->w)
        x = argrect->x + argrect->w - self->r.w;
    else
        x = self->r.x;

    if (self->r.h >= argrect->h) {
        y = argrect->y + argrect->h / 2 - self->r.h / 2;
    }
    else if (self->r.y < argrect->y)
        y = argrect->y;
    else if (self->r.y + self->r.h > argrect->y + argrect->h)
        y = argrect->y + argrect->h - self->r.h;
    else
        y = self->r.y;

    return _pg_rect_subtype_new4(Py_TYPE(self), x, y, self->r.w, self->r.h);
}

static PyObject *
pg_rect_fit(pgRectObject *self, PyObject *args)
{
    SDL_Rect *argrect, temp;
    int w, h, x, y;
    float xratio, yratio, maxratio;

    if (!(argrect = pgRect_FromObject(args, &temp))) {
        return RAISE(PyExc_TypeError, "Argument must be rect style object");
    }

    xratio = (float)self->r.w / (float)argrect->w;
    yratio = (float)self->r.h / (float)argrect->h;
    maxratio = (xratio > yratio) ? xratio : yratio;

    w = (int)(self->r.w / maxratio);
    h = (int)(self->r.h / maxratio);

    x = argrect->x + (argrect->w - w) / 2;
    y = argrect->y + (argrect->h - h) / 2;

    return _pg_rect_subtype_new4(Py_TYPE(self), x, y, w, h);
}

static PyObject *
pg_rect_clamp_ip(pgRectObject *self, PyObject *args)
{
    SDL_Rect *argrect, temp;
    int x, y;

    if (!(argrect = pgRect_FromObject(args, &temp))) {
        return RAISE(PyExc_TypeError, "Argument must be rect style object");
    }

    if (self->r.w >= argrect->w) {
        x = argrect->x + argrect->w / 2 - self->r.w / 2;
    }
    else if (self->r.x < argrect->x)
        x = argrect->x;
    else if (self->r.x + self->r.w > argrect->x + argrect->w)
        x = argrect->x + argrect->w - self->r.w;
    else
        x = self->r.x;

    if (self->r.h >= argrect->h) {
        y = argrect->y + argrect->h / 2 - self->r.h / 2;
    }
    else if (self->r.y < argrect->y)
        y = argrect->y;
    else if (self->r.y + self->r.h > argrect->y + argrect->h)
        y = argrect->y + argrect->h - self->r.h;
    else
        y = self->r.y;

    self->r.x = x;
    self->r.y = y;
    Py_RETURN_NONE;
}

/* for pickling */
static PyObject *
pg_rect_reduce(pgRectObject *self, PyObject *_null)
{
    return Py_BuildValue("(O(iiii))", Py_TYPE(self), (int)self->r.x,
                         (int)self->r.y, (int)self->r.w, (int)self->r.h);
}

/* for copy module */
static PyObject *
pg_rect_copy(pgRectObject *self, PyObject *_null)
{
    return _pg_rect_subtype_new4(Py_TYPE(self), self->r.x, self->r.y,
                                 self->r.w, self->r.h);
}

static struct PyMethodDef pg_rect_methods[] = {
    {"normalize", (PyCFunction)pg_rect_normalize, METH_NOARGS,
     DOC_RECTNORMALIZE},
    {"clip", (PyCFunction)pg_rect_clip, METH_VARARGS, DOC_RECTCLIP},
    {"clipline", (PyCFunction)pg_rect_clipline, METH_VARARGS,
     DOC_RECTCLIPLINE},
    {"clamp", (PyCFunction)pg_rect_clamp, METH_VARARGS, DOC_RECTCLAMP},
    {"clamp_ip", (PyCFunction)pg_rect_clamp_ip, METH_VARARGS, DOC_RECTCLAMPIP},
    {"copy", (PyCFunction)pg_rect_copy, METH_NOARGS, DOC_RECTCOPY},
    {"fit", (PyCFunction)pg_rect_fit, METH_VARARGS, DOC_RECTFIT},
    {"move", (PyCFunction)pg_rect_move, METH_VARARGS, DOC_RECTMOVE},
    {"update", (PyCFunction)pg_rect_update, METH_VARARGS, DOC_RECTUPDATE},
    {"inflate", (PyCFunction)pg_rect_inflate, METH_VARARGS, DOC_RECTINFLATE},
    {"union", (PyCFunction)pg_rect_union, METH_VARARGS, DOC_RECTUNION},
    {"unionall", (PyCFunction)pg_rect_unionall, METH_VARARGS,
     DOC_RECTUNIONALL},
    {"move_ip", (PyCFunction)pg_rect_move_ip, METH_VARARGS, DOC_RECTMOVEIP},
    {"inflate_ip", (PyCFunction)pg_rect_inflate_ip, METH_VARARGS,
     DOC_RECTINFLATEIP},
    {"union_ip", (PyCFunction)pg_rect_union_ip, METH_VARARGS, DOC_RECTUNIONIP},
    {"unionall_ip", (PyCFunction)pg_rect_unionall_ip, METH_VARARGS,
     DOC_RECTUNIONALLIP},
    {"collidepoint", (PyCFunction)pg_rect_collidepoint, METH_FASTCALL,
     DOC_RECTCOLLIDEPOINT},
    {"colliderect", (PyCFunction)pg_rect_colliderect, METH_FASTCALL,
     DOC_RECTCOLLIDERECT},
    {"collidelist", (PyCFunction)pg_rect_collidelist, METH_O,
     DOC_RECTCOLLIDELIST},
    {"collidelistall", (PyCFunction)pg_rect_collidelistall, METH_O,
     DOC_RECTCOLLIDELISTALL},
    {"collideobjectsall", (PyCFunction)pg_rect_collideobjectsall,
     METH_VARARGS | METH_KEYWORDS, DOC_RECTCOLLIDEOBJECTSALL},
    {"collideobjects", (PyCFunction)pg_rect_collideobjects,
     METH_VARARGS | METH_KEYWORDS, DOC_RECTCOLLIDEOBJECTS},
    {"collidedict", (PyCFunction)pg_rect_collidedict, METH_VARARGS,
     DOC_RECTCOLLIDEDICT},
    {"collidedictall", (PyCFunction)pg_rect_collidedictall, METH_VARARGS,
     DOC_RECTCOLLIDEDICTALL},
    {"contains", (PyCFunction)pg_rect_contains, METH_VARARGS,
     DOC_RECTCONTAINS},
    {"__reduce__", (PyCFunction)pg_rect_reduce, METH_NOARGS, NULL},
    {"__copy__", (PyCFunction)pg_rect_copy, METH_NOARGS, NULL},
    {NULL, NULL, 0, NULL}};

/* sequence functions */

static Py_ssize_t
pg_rect_length(PyObject *_self)
{
    return 4;
}

static PyObject *
pg_rect_item(pgRectObject *self, Py_ssize_t i)
{
    int *data = (int *)&self->r;

    if (i < 0 || i > 3) {
        if (i > -5 && i < 0) {
            i += 4;
        }
        else {
            return RAISE(PyExc_IndexError, "Invalid rect Index");
        }
    }
    return PyLong_FromLong(data[i]);
}

static int
pg_rect_ass_item(pgRectObject *self, Py_ssize_t i, PyObject *v)
{
    int val = 0;
    int *data = (int *)&self->r;

    if (!v) {
        PyErr_SetString(PyExc_TypeError, "item deletion is not supported");
        return -1;
    }

    if (i < 0 || i > 3) {
        if (i > -5 && i < 0) {
            i += 4;
        }
        else {
            PyErr_SetString(PyExc_IndexError, "Invalid rect Index");
            return -1;
        }
    }
    if (!pg_IntFromObj(v, &val)) {
        PyErr_SetString(PyExc_TypeError, "Must assign numeric values");
        return -1;
    }
    data[i] = val;
    return 0;
}

static PySequenceMethods pg_rect_as_sequence = {
    .sq_length = pg_rect_length,
    .sq_item = (ssizeargfunc)pg_rect_item,
    .sq_ass_item = (ssizeobjargproc)pg_rect_ass_item,
    .sq_contains = (objobjproc)pg_rect_contains_seq,
};

static PyObject *
pg_rect_subscript(pgRectObject *self, PyObject *op)
{
    int *data = (int *)&self->r;

    if (PyIndex_Check(op)) {
        PyObject *index = PyNumber_Index(op);
        Py_ssize_t i;

        if (index == NULL) {
            return NULL;
        }
        i = PyNumber_AsSsize_t(index, NULL);
        Py_DECREF(index);
        return pg_rect_item(self, i);
    }
    else if (op == Py_Ellipsis) {
        return Py_BuildValue("[iiii]", data[0], data[1], data[2], data[3]);
    }
    else if (PySlice_Check(op)) {
        PyObject *slice;
        Py_ssize_t start;
        Py_ssize_t stop;
        Py_ssize_t step;
        Py_ssize_t slicelen;
        Py_ssize_t i;
        PyObject *n;

        if (PySlice_GetIndicesEx(op, 4, &start, &stop, &step, &slicelen)) {
            return NULL;
        }

        slice = PyList_New(slicelen);
        if (slice == NULL) {
            return NULL;
        }
        for (i = 0; i < slicelen; ++i) {
            n = PyLong_FromSsize_t(data[start + (step * i)]);
            if (n == NULL) {
                Py_DECREF(slice);
                return NULL;
            }
            PyList_SET_ITEM(slice, i, n);
        }
        return slice;
    }

    return RAISE(PyExc_TypeError, "Invalid Rect slice");
}

static int
pg_rect_ass_subscript(pgRectObject *self, PyObject *op, PyObject *value)
{
    if (!value) {
        PyErr_SetString(PyExc_TypeError, "item deletion is not supported");
        return -1;
    }

    if (PyIndex_Check(op)) {
        PyObject *index;
        Py_ssize_t i;

        index = PyNumber_Index(op);
        if (index == NULL) {
            return -1;
        }
        i = PyNumber_AsSsize_t(index, NULL);
        Py_DECREF(index);
        return pg_rect_ass_item(self, i, value);
    }
    else if (op == Py_Ellipsis) {
        int val = 0;

        if (pg_IntFromObj(value, &val)) {
            self->r.x = val;
            self->r.y = val;
            self->r.w = val;
            self->r.h = val;
        }
        else if (pgRect_Check(value)) {
            pgRectObject *rect = (pgRectObject *)value;

            self->r.x = rect->r.x;
            self->r.y = rect->r.y;
            self->r.w = rect->r.w;
            self->r.h = rect->r.h;
        }
        else if (PySequence_Check(value)) {
            PyObject *item;
            int values[4];
            Py_ssize_t i;

            if (PySequence_Size(value) != 4) {
                PyErr_SetString(PyExc_TypeError, "Expect a length 4 sequence");
                return -1;
            }
            for (i = 0; i < 4; ++i) {
                item = PySequence_ITEM(value, i);
                if (!pg_IntFromObj(item, values + i)) {
                    PyErr_Format(PyExc_TypeError,
                                 "Expected an integer between %d and %d",
                                 INT_MIN, INT_MAX);
                }
            }
            self->r.x = values[0];
            self->r.y = values[1];
            self->r.w = values[2];
            self->r.h = values[3];
        }
        else {
            PyErr_SetString(PyExc_TypeError,
                            "Expected an integer or sequence");
            return -1;
        }
    }
    else if (PySlice_Check(op)) {
        int *data = (int *)&self->r;
        Py_ssize_t start;
        Py_ssize_t stop;
        Py_ssize_t step;
        Py_ssize_t slicelen;
        int val = 0;
        Py_ssize_t i;

        if (PySlice_GetIndicesEx(op, 4, &start, &stop, &step, &slicelen)) {
            return -1;
        }

        if (pg_IntFromObj(value, &val)) {
            for (i = 0; i < slicelen; ++i) {
                data[start + step * i] = val;
            }
        }
        else if (PySequence_Check(value)) {
            PyObject *item;
            int values[4];
            Py_ssize_t size = PySequence_Size(value);

            if (size != slicelen) {
                PyErr_Format(PyExc_TypeError, "Expected a length %zd sequence",
                             slicelen);
                return -1;
            }
            for (i = 0; i < slicelen; ++i) {
                item = PySequence_ITEM(value, i);
                if (!pg_IntFromObj(item, values + i)) {
                    PyErr_Format(PyExc_TypeError,
                                 "Expected an integer between %d and %d",
                                 INT_MIN, INT_MAX);
                }
            }
            for (i = 0; i < slicelen; ++i) {
                data[start + step * i] = values[i];
            }
        }
        else {
            PyErr_SetString(PyExc_TypeError,
                            "Expected an integer or sequence");
            return -1;
        }
    }
    else {
        PyErr_SetString(PyExc_TypeError, "Invalid Rect slice");
        return -1;
    }
    return 0;
}

static PyMappingMethods pg_rect_as_mapping = {
    .mp_length = (lenfunc)pg_rect_length,
    .mp_subscript = (binaryfunc)pg_rect_subscript,
    .mp_ass_subscript = (objobjargproc)pg_rect_ass_subscript,
};

/* numeric functions */
static int
pg_rect_bool(pgRectObject *self)
{
    return self->r.w != 0 && self->r.h != 0;
}

static PyNumberMethods pg_rect_as_number = {
    .nb_bool = (inquiry)pg_rect_bool,
};

static PyObject *
pg_rect_repr(pgRectObject *self)
{
    return PyUnicode_FromFormat("<rect(%d, %d, %d, %d)>", self->r.x, self->r.y,
                                self->r.w, self->r.h);
}

static PyObject *
pg_rect_str(pgRectObject *self)
{
    return pg_rect_repr(self);
}

static PyObject *
pg_rect_richcompare(PyObject *o1, PyObject *o2, int opid)
{
    SDL_Rect *o1rect, *o2rect, temp1, temp2;
    int cmp;

    o1rect = pgRect_FromObject(o1, &temp1);
    if (!o1rect) {
        goto Unimplemented;
    }
    o2rect = pgRect_FromObject(o2, &temp2);
    if (!o2rect) {
        goto Unimplemented;
    }

    if (o1rect->x != o2rect->x) {
        cmp = o1rect->x < o2rect->x ? -1 : 1;
    }
    else if (o1rect->y != o2rect->y) {
        cmp = o1rect->y < o2rect->y ? -1 : 1;
    }
    else if (o1rect->w != o2rect->w) {
        cmp = o1rect->w < o2rect->w ? -1 : 1;
    }
    else if (o1rect->h != o2rect->h) {
        cmp = o1rect->h < o2rect->h ? -1 : 1;
    }
    else {
        cmp = 0;
    }

    switch (opid) {
        case Py_LT:
            return PyBool_FromLong(cmp < 0);
        case Py_LE:
            return PyBool_FromLong(cmp <= 0);
        case Py_EQ:
            return PyBool_FromLong(cmp == 0);
        case Py_NE:
            return PyBool_FromLong(cmp != 0);
        case Py_GT:
            return PyBool_FromLong(cmp > 0);
        case Py_GE:
            return PyBool_FromLong(cmp >= 0);
        default:
            break;
    }

Unimplemented:
    Py_INCREF(Py_NotImplemented);
    return Py_NotImplemented;
}

static PyObject *
pg_rect_iterator(pgRectObject *self)
{
    Py_ssize_t i;
    int *data = (int *)&self->r;
    PyObject *iter, *tup = PyTuple_New(4);
    if (!tup) {
        return NULL;
    }
    for (i = 0; i < 4; i++) {
        PyObject *val = PyLong_FromLong(data[i]);
        if (!val) {
            Py_DECREF(tup);
            return NULL;
        }

        PyTuple_SET_ITEM(tup, i, val);
    }
    iter = PyTuple_Type.tp_iter(tup);
    Py_DECREF(tup);
    return iter;
}

/*width*/
static PyObject *
pg_rect_getwidth(pgRectObject *self, void *closure)
{
    return PyLong_FromLong(self->r.w);
}

static int
pg_rect_setwidth(pgRectObject *self, PyObject *value, void *closure)
{
    int val1;

    if (NULL == value) {
        /* Attribute deletion not supported. */
        PyErr_SetString(PyExc_AttributeError, "can't delete attribute");
        return -1;
    }

    if (!pg_IntFromObj(value, &val1)) {
        PyErr_SetString(PyExc_TypeError, "invalid rect assignment");
        return -1;
    }
    self->r.w = val1;
    return 0;
}

/*height*/
static PyObject *
pg_rect_getheight(pgRectObject *self, void *closure)
{
    return PyLong_FromLong(self->r.h);
}

static int
pg_rect_setheight(pgRectObject *self, PyObject *value, void *closure)
{
    int val1;

    if (NULL == value) {
        /* Attribute deletion not supported. */
        PyErr_SetString(PyExc_AttributeError, "can't delete attribute");
        return -1;
    }

    if (!pg_IntFromObj(value, &val1)) {
        PyErr_SetString(PyExc_TypeError, "invalid rect assignment");
        return -1;
    }
    self->r.h = val1;
    return 0;
}

/*top*/
static PyObject *
pg_rect_gettop(pgRectObject *self, void *closure)
{
    return PyLong_FromLong(self->r.y);
}

static int
pg_rect_settop(pgRectObject *self, PyObject *value, void *closure)
{
    int val1;

    if (NULL == value) {
        /* Attribute deletion not supported. */
        PyErr_SetString(PyExc_AttributeError, "can't delete attribute");
        return -1;
    }

    if (!pg_IntFromObj(value, &val1)) {
        PyErr_SetString(PyExc_TypeError, "invalid rect assignment");
        return -1;
    }
    self->r.y = val1;
    return 0;
}

/*left*/
static PyObject *
pg_rect_getleft(pgRectObject *self, void *closure)
{
    return PyLong_FromLong(self->r.x);
}

static int
pg_rect_setleft(pgRectObject *self, PyObject *value, void *closure)
{
    int val1;

    if (NULL == value) {
        /* Attribute deletion not supported. */
        PyErr_SetString(PyExc_AttributeError, "can't delete attribute");
        return -1;
    }

    if (!pg_IntFromObj(value, &val1)) {
        PyErr_SetString(PyExc_TypeError, "invalid rect assignment");
        return -1;
    }
    self->r.x = val1;
    return 0;
}

/*right*/
static PyObject *
pg_rect_getright(pgRectObject *self, void *closure)
{
    return PyLong_FromLong(self->r.x + self->r.w);
}

static int
pg_rect_setright(pgRectObject *self, PyObject *value, void *closure)
{
    int val1;

    if (NULL == value) {
        /* Attribute deletion not supported. */
        PyErr_SetString(PyExc_AttributeError, "can't delete attribute");
        return -1;
    }

    if (!pg_IntFromObj(value, &val1)) {
        PyErr_SetString(PyExc_TypeError, "invalid rect assignment");
        return -1;
    }
    self->r.x = val1 - self->r.w;
    return 0;
}

/*bottom*/
static PyObject *
pg_rect_getbottom(pgRectObject *self, void *closure)
{
    return PyLong_FromLong(self->r.y + self->r.h);
}

static int
pg_rect_setbottom(pgRectObject *self, PyObject *value, void *closure)
{
    int val1;

    if (NULL == value) {
        /* Attribute deletion not supported. */
        PyErr_SetString(PyExc_AttributeError, "can't delete attribute");
        return -1;
    }

    if (!pg_IntFromObj(value, &val1)) {
        PyErr_SetString(PyExc_TypeError, "invalid rect assignment");
        return -1;
    }
    self->r.y = val1 - self->r.h;
    return 0;
}

/*centerx*/
static PyObject *
pg_rect_getcenterx(pgRectObject *self, void *closure)
{
    return PyLong_FromLong(self->r.x + (self->r.w >> 1));
}

static int
pg_rect_setcenterx(pgRectObject *self, PyObject *value, void *closure)
{
    int val1;

    if (NULL == value) {
        /* Attribute deletion not supported. */
        PyErr_SetString(PyExc_AttributeError, "can't delete attribute");
        return -1;
    }

    if (!pg_IntFromObj(value, &val1)) {
        PyErr_SetString(PyExc_TypeError, "invalid rect assignment");
        return -1;
    }
    self->r.x = val1 - (self->r.w >> 1);
    return 0;
}

/*centery*/
static PyObject *
pg_rect_getcentery(pgRectObject *self, void *closure)
{
    return PyLong_FromLong(self->r.y + (self->r.h >> 1));
}

static int
pg_rect_setcentery(pgRectObject *self, PyObject *value, void *closure)
{
    int val1;

    if (NULL == value) {
        /* Attribute deletion not supported. */
        PyErr_SetString(PyExc_AttributeError, "can't delete attribute");
        return -1;
    }

    if (!pg_IntFromObj(value, &val1)) {
        PyErr_SetString(PyExc_TypeError, "invalid rect assignment");
        return -1;
    }
    self->r.y = val1 - (self->r.h >> 1);
    return 0;
}

/*topleft*/
static PyObject *
pg_rect_gettopleft(pgRectObject *self, void *closure)
{
    return pg_tuple_couple_from_values_int(self->r.x, self->r.y);
}
=======
>>>>>>> d4a6294f

        if (!pg_IntFromObjIndex(obj, 2, val3)) {
            PyErr_SetString(PyExc_TypeError,
                            "number expected for third argument");
            return 0;
        }

        if (!pg_IntFromObjIndex(obj, 3, val4)) {
            PyErr_SetString(PyExc_TypeError,
                            "number expected for fourth argument");
            return 0;
        }
    }
    else {
        PyErr_Format(PyExc_TypeError,
                     "sequence argument takes 2 or 4 items (%ld given)",
                     length);
        return 0;
    }

<<<<<<< HEAD
/*topright*/
static PyObject *
pg_rect_gettopright(pgRectObject *self, void *closure)
{
    return pg_tuple_couple_from_values_int(self->r.x + self->r.w, self->r.y);
=======
    return 1;
>>>>>>> d4a6294f
}

static int
four_floats_from_obj(PyObject *obj, float *val1, float *val2, float *val3,
                     float *val4)
{
    Py_ssize_t length = PySequence_Length(obj);

    if (length < -1) {
        return 0; /* Exception already set. */
    }

<<<<<<< HEAD
/*bottomleft*/
static PyObject *
pg_rect_getbottomleft(pgRectObject *self, void *closure)
{
    return pg_tuple_couple_from_values_int(self->r.x, self->r.y + self->r.h);
}
=======
    if (length == 2) {
        /* Get one end of the line. */
        PyObject *item = PySequence_GetItem(obj, 0);
        int result;
>>>>>>> d4a6294f

        if (item == NULL) {
            return 0; /* Exception already set. */
        }

        result = pg_TwoFloatsFromObj(item, val1, val2);
        Py_DECREF(item);

        if (!result) {
            PyErr_SetString(PyExc_TypeError,
                            "number pair expected for first argument");
            return 0;
        }

<<<<<<< HEAD
/*bottomright*/
static PyObject *
pg_rect_getbottomright(pgRectObject *self, void *closure)
{
    return pg_tuple_couple_from_values_int(self->r.x + self->r.w,
                                           self->r.y + self->r.h);
}
=======
        /* Get the other end of the line. */
        item = PySequence_GetItem(obj, 1);
>>>>>>> d4a6294f

        if (item == NULL) {
            return 0; /* Exception already set. */
        }

        result = pg_TwoFloatsFromObj(item, val3, val4);
        Py_DECREF(item);

        if (!result) {
            PyErr_SetString(PyExc_TypeError,
                            "number pair expected for second argument");
            return 0;
        }
    }
    else if (length == 4) {
        if (!pg_FloatFromObjIndex(obj, 0, val1)) {
            PyErr_SetString(PyExc_TypeError,
                            "number expected for first argument");
            return 0;
        }

<<<<<<< HEAD
/*midtop*/
static PyObject *
pg_rect_getmidtop(pgRectObject *self, void *closure)
{
    return pg_tuple_couple_from_values_int(self->r.x + (self->r.w >> 1),
                                           self->r.y);
}
=======
        if (!pg_FloatFromObjIndex(obj, 1, val2)) {
            PyErr_SetString(PyExc_TypeError,
                            "number expected for second argument");
            return 0;
        }
>>>>>>> d4a6294f

        if (!pg_FloatFromObjIndex(obj, 2, val3)) {
            PyErr_SetString(PyExc_TypeError,
                            "number expected for third argument");
            return 0;
        }

        if (!pg_FloatFromObjIndex(obj, 3, val4)) {
            PyErr_SetString(PyExc_TypeError,
                            "number expected for fourth argument");
            return 0;
        }
    }
    else {
        PyErr_Format(PyExc_TypeError,
                     "sequence argument takes 2 or 4 items (%ld given)",
                     length);
        return 0;
    }

<<<<<<< HEAD
/*midleft*/
static PyObject *
pg_rect_getmidleft(pgRectObject *self, void *closure)
{
    return pg_tuple_couple_from_values_int(self->r.x,
                                           self->r.y + (self->r.h >> 1));
=======
    return 1;
>>>>>>> d4a6294f
}

static struct PyMethodDef pg_rect_methods[] = {
    {"normalize", (PyCFunction)pg_rect_normalize, METH_NOARGS,
     DOC_RECTNORMALIZE},
    {"clip", (PyCFunction)pg_rect_clip, METH_VARARGS, DOC_RECTCLIP},
    {"clipline", (PyCFunction)pg_rect_clipline, METH_VARARGS,
     DOC_RECTCLIPLINE},
    {"clamp", (PyCFunction)pg_rect_clamp, METH_VARARGS, DOC_RECTCLAMP},
    {"clamp_ip", (PyCFunction)pg_rect_clamp_ip, METH_VARARGS, DOC_RECTCLAMPIP},
    {"copy", (PyCFunction)pg_rect_copy, METH_NOARGS, DOC_RECTCOPY},
    {"fit", (PyCFunction)pg_rect_fit, METH_VARARGS, DOC_RECTFIT},
    {"move", (PyCFunction)pg_rect_move, METH_VARARGS, DOC_RECTMOVE},
    {"update", (PyCFunction)pg_rect_update, METH_VARARGS, DOC_RECTUPDATE},
    {"inflate", (PyCFunction)pg_rect_inflate, METH_VARARGS, DOC_RECTINFLATE},
    {"union", (PyCFunction)pg_rect_union, METH_VARARGS, DOC_RECTUNION},
    {"unionall", (PyCFunction)pg_rect_unionall, METH_VARARGS,
     DOC_RECTUNIONALL},
    {"move_ip", (PyCFunction)pg_rect_move_ip, METH_VARARGS, DOC_RECTMOVEIP},
    {"inflate_ip", (PyCFunction)pg_rect_inflate_ip, METH_VARARGS,
     DOC_RECTINFLATEIP},
    {"union_ip", (PyCFunction)pg_rect_union_ip, METH_VARARGS, DOC_RECTUNIONIP},
    {"unionall_ip", (PyCFunction)pg_rect_unionall_ip, METH_VARARGS,
     DOC_RECTUNIONALLIP},
    {"collidepoint", (PyCFunction)pg_rect_collidepoint, METH_VARARGS,
     DOC_RECTCOLLIDEPOINT},
    {"colliderect", (PyCFunction)pg_rect_colliderect, METH_VARARGS,
     DOC_RECTCOLLIDERECT},
    {"collidelist", (PyCFunction)pg_rect_collidelist, METH_VARARGS,
     DOC_RECTCOLLIDELIST},
    {"collidelistall", (PyCFunction)pg_rect_collidelistall, METH_VARARGS,
     DOC_RECTCOLLIDELISTALL},
    {"collidedict", (PyCFunction)pg_rect_collidedict, METH_VARARGS,
     DOC_RECTCOLLIDEDICT},
    {"collidedictall", (PyCFunction)pg_rect_collidedictall, METH_VARARGS,
     DOC_RECTCOLLIDEDICTALL},
    {"collideobjectsall", (PyCFunction)pg_rect_collideobjectsall,
     METH_VARARGS | METH_KEYWORDS, DOC_RECTCOLLIDEOBJECTSALL},
    {"collideobjects", (PyCFunction)pg_rect_collideobjects,
     METH_VARARGS | METH_KEYWORDS, DOC_RECTCOLLIDEOBJECTS},
    {"contains", (PyCFunction)pg_rect_contains, METH_VARARGS,
     DOC_RECTCONTAINS},
    {"__reduce__", (PyCFunction)pg_rect_reduce, METH_NOARGS, NULL},
    {"__copy__", (PyCFunction)pg_rect_copy, METH_NOARGS, NULL},
    {NULL, NULL, 0, NULL}};

static struct PyMethodDef pg_frect_methods[] = {
    {"normalize", (PyCFunction)pg_frect_normalize, METH_NOARGS,
     DOC_RECTNORMALIZE},
    {"clip", (PyCFunction)pg_frect_clip, METH_VARARGS, DOC_RECTCLIP},
    {"clipline", (PyCFunction)pg_frect_clipline, METH_VARARGS,
     DOC_RECTCLIPLINE},
    {"clamp", (PyCFunction)pg_frect_clamp, METH_VARARGS, DOC_RECTCLAMP},
    {"clamp_ip", (PyCFunction)pg_frect_clamp_ip, METH_VARARGS,
     DOC_RECTCLAMPIP},
    {"copy", (PyCFunction)pg_frect_copy, METH_NOARGS, DOC_RECTCOPY},
    {"fit", (PyCFunction)pg_frect_fit, METH_VARARGS, DOC_RECTFIT},
    {"move", (PyCFunction)pg_frect_move, METH_VARARGS, DOC_RECTMOVE},
    {"update", (PyCFunction)pg_frect_update, METH_VARARGS, DOC_RECTUPDATE},
    {"inflate", (PyCFunction)pg_frect_inflate, METH_VARARGS, DOC_RECTINFLATE},
    {"union", (PyCFunction)pg_frect_union, METH_VARARGS, DOC_RECTUNION},
    {"unionall", (PyCFunction)pg_frect_unionall, METH_VARARGS,
     DOC_RECTUNIONALL},
    {"move_ip", (PyCFunction)pg_frect_move_ip, METH_VARARGS, DOC_RECTMOVEIP},
    {"inflate_ip", (PyCFunction)pg_frect_inflate_ip, METH_VARARGS,
     DOC_RECTINFLATEIP},
    {"union_ip", (PyCFunction)pg_frect_union_ip, METH_VARARGS,
     DOC_RECTUNIONIP},
    {"unionall_ip", (PyCFunction)pg_frect_unionall_ip, METH_VARARGS,
     DOC_RECTUNIONALLIP},
    {"collidepoint", (PyCFunction)pg_frect_collidepoint, METH_VARARGS,
     DOC_RECTCOLLIDEPOINT},
    {"colliderect", (PyCFunction)pg_frect_colliderect, METH_VARARGS,
     DOC_RECTCOLLIDERECT},
    {"collidelist", (PyCFunction)pg_frect_collidelist, METH_VARARGS,
     DOC_RECTCOLLIDELIST},
    {"collidelistall", (PyCFunction)pg_frect_collidelistall, METH_VARARGS,
     DOC_RECTCOLLIDELISTALL},
    {"collidedict", (PyCFunction)pg_frect_collidedict, METH_VARARGS,
     DOC_RECTCOLLIDEDICT},
    {"collidedictall", (PyCFunction)pg_frect_collidedictall, METH_VARARGS,
     DOC_RECTCOLLIDEDICTALL},
    {"collideobjectsall", (PyCFunction)pg_frect_collideobjectsall,
     METH_VARARGS | METH_KEYWORDS, DOC_RECTCOLLIDEOBJECTSALL},
    {"collideobjects", (PyCFunction)pg_frect_collideobjects,
     METH_VARARGS | METH_KEYWORDS, DOC_RECTCOLLIDEOBJECTS},
    {"contains", (PyCFunction)pg_frect_contains, METH_VARARGS,
     DOC_RECTCONTAINS},
    {"__reduce__", (PyCFunction)pg_frect_reduce, METH_NOARGS, NULL},
    {"__copy__", (PyCFunction)pg_frect_copy, METH_NOARGS, NULL},
    {NULL, NULL, 0, NULL}};

/* sequence functions */

/* common method for both objects */
static Py_ssize_t
pg_rect_length(PyObject *_self)
{
<<<<<<< HEAD
    return pg_tuple_couple_from_values_int(self->r.x + (self->r.w >> 1),
                                           self->r.y + self->r.h);
=======
    return 4;
>>>>>>> d4a6294f
}

static PySequenceMethods pg_rect_as_sequence = {
    .sq_length = pg_rect_length,
    .sq_item = (ssizeargfunc)pg_rect_item,
    .sq_ass_item = (ssizeobjargproc)pg_rect_ass_item,
    .sq_contains = (objobjproc)pg_rect_contains_seq,
};

static PySequenceMethods pg_frect_as_sequence = {
    .sq_length = pg_rect_length,
    .sq_item = (ssizeargfunc)pg_frect_item,
    .sq_ass_item = (ssizeobjargproc)pg_frect_ass_item,
    .sq_contains = (objobjproc)pg_frect_contains_seq,
};

<<<<<<< HEAD
/*midright*/
static PyObject *
pg_rect_getmidright(pgRectObject *self, void *closure)
{
    return pg_tuple_couple_from_values_int(self->r.x + self->r.w,
                                           self->r.y + (self->r.h >> 1));
}
=======
static PyMappingMethods pg_rect_as_mapping = {
    .mp_length = (lenfunc)pg_rect_length,
    .mp_subscript = (binaryfunc)pg_rect_subscript,
    .mp_ass_subscript = (objobjargproc)pg_rect_ass_subscript,
};
>>>>>>> d4a6294f

static PyMappingMethods pg_frect_as_mapping = {
    .mp_length = (lenfunc)pg_rect_length,
    .mp_subscript = (binaryfunc)pg_frect_subscript,
    .mp_ass_subscript = (objobjargproc)pg_frect_ass_subscript,
};

static PyNumberMethods pg_rect_as_number = {
    .nb_bool = (inquiry)pg_rect_bool,
};

static PyNumberMethods pg_frect_as_number = {
    .nb_bool = (inquiry)pg_frect_bool,
};

/* the functions below are just not worth putting in teh template system (-_-)
 */
static PyObject *
pg_rect_repr(pgRectObject *self)
{
<<<<<<< HEAD
    return pg_tuple_couple_from_values_int(self->r.x + (self->r.w >> 1),
                                           self->r.y + (self->r.h >> 1));
=======
    return PyUnicode_FromFormat("<rect(%d, %d, %d, %d)>", self->r.x, self->r.y,
                                self->r.w, self->r.h);
>>>>>>> d4a6294f
}

static PyObject *
pg_frect_repr(pgFRectObject *self)
{
    /* kinda weird workaround/hack to format floats with `PyUnicode_FromFormat`
     */
    return PyUnicode_FromFormat(
        "<frect(%S, %S, %S, %S)>", PyFloat_FromFloat(self->r.x),
        PyFloat_FromFloat(self->r.y), PyFloat_FromFloat(self->r.w),
        PyFloat_FromFloat(self->r.h));
}

static PyObject *
pg_rect_str(pgRectObject *self)
{
<<<<<<< HEAD
    return pg_tuple_couple_from_values_int(self->r.w, self->r.h);
=======
    return pg_rect_repr(self);
>>>>>>> d4a6294f
}

static PyObject *
pg_frect_str(pgFRectObject *self)
{
    return pg_frect_repr(self);
}

/* True for both types of rects */
static PyObject *
pg_rect_getsafepickle(pgRectObject *self, void *closure)
{
    Py_RETURN_TRUE;
}

static PyGetSetDef pg_frect_getsets[] = {
    {"x", (getter)pg_frect_getleft, (setter)pg_frect_setleft, NULL, NULL},
    {"y", (getter)pg_frect_gettop, (setter)pg_frect_settop, NULL, NULL},
    {"w", (getter)pg_frect_getwidth, (setter)pg_frect_setwidth, NULL, NULL},
    {"h", (getter)pg_frect_getheight, (setter)pg_frect_setheight, NULL, NULL},
    {"width", (getter)pg_frect_getwidth, (setter)pg_frect_setwidth, NULL,
     NULL},
    {"height", (getter)pg_frect_getheight, (setter)pg_frect_setheight, NULL,
     NULL},
    {"top", (getter)pg_frect_gettop, (setter)pg_frect_settop, NULL, NULL},
    {"left", (getter)pg_frect_getleft, (setter)pg_frect_setleft, NULL, NULL},
    {"bottom", (getter)pg_frect_getbottom, (setter)pg_frect_setbottom, NULL,
     NULL},
    {"right", (getter)pg_frect_getright, (setter)pg_frect_setright, NULL,
     NULL},
    {"centerx", (getter)pg_frect_getcenterx, (setter)pg_frect_setcenterx, NULL,
     NULL},
    {"centery", (getter)pg_frect_getcentery, (setter)pg_frect_setcentery, NULL,
     NULL},
    {"topleft", (getter)pg_frect_gettopleft, (setter)pg_frect_settopleft, NULL,
     NULL},
    {"topright", (getter)pg_frect_gettopright, (setter)pg_frect_settopright,
     NULL, NULL},
    {"bottomleft", (getter)pg_frect_getbottomleft,
     (setter)pg_frect_setbottomleft, NULL, NULL},
    {"bottomright", (getter)pg_frect_getbottomright,
     (setter)pg_frect_setbottomright, NULL, NULL},
    {"midtop", (getter)pg_frect_getmidtop, (setter)pg_frect_setmidtop, NULL,
     NULL},
    {"midleft", (getter)pg_frect_getmidleft, (setter)pg_frect_setmidleft, NULL,
     NULL},
    {"midbottom", (getter)pg_frect_getmidbottom, (setter)pg_frect_setmidbottom,
     NULL, NULL},
    {"midright", (getter)pg_frect_getmidright, (setter)pg_frect_setmidright,
     NULL, NULL},
    {"size", (getter)pg_frect_getsize, (setter)pg_frect_setsize, NULL, NULL},
    {"center", (getter)pg_frect_getcenter, (setter)pg_frect_setcenter, NULL,
     NULL},

    {"__safe_for_unpickling__", (getter)pg_rect_getsafepickle, NULL, NULL,
     NULL},
    {NULL, 0, NULL, NULL, NULL} /* Sentinel */
};

static PyGetSetDef pg_rect_getsets[] = {
    {"x", (getter)pg_rect_getleft, (setter)pg_rect_setleft, NULL, NULL},
    {"y", (getter)pg_rect_gettop, (setter)pg_rect_settop, NULL, NULL},
    {"w", (getter)pg_rect_getwidth, (setter)pg_rect_setwidth, NULL, NULL},
    {"h", (getter)pg_rect_getheight, (setter)pg_rect_setheight, NULL, NULL},
    {"width", (getter)pg_rect_getwidth, (setter)pg_rect_setwidth, NULL, NULL},
    {"height", (getter)pg_rect_getheight, (setter)pg_rect_setheight, NULL,
     NULL},
    {"top", (getter)pg_rect_gettop, (setter)pg_rect_settop, NULL, NULL},
    {"left", (getter)pg_rect_getleft, (setter)pg_rect_setleft, NULL, NULL},
    {"bottom", (getter)pg_rect_getbottom, (setter)pg_rect_setbottom, NULL,
     NULL},
    {"right", (getter)pg_rect_getright, (setter)pg_rect_setright, NULL, NULL},
    {"centerx", (getter)pg_rect_getcenterx, (setter)pg_rect_setcenterx, NULL,
     NULL},
    {"centery", (getter)pg_rect_getcentery, (setter)pg_rect_setcentery, NULL,
     NULL},
    {"topleft", (getter)pg_rect_gettopleft, (setter)pg_rect_settopleft, NULL,
     NULL},
    {"topright", (getter)pg_rect_gettopright, (setter)pg_rect_settopright,
     NULL, NULL},
    {"bottomleft", (getter)pg_rect_getbottomleft,
     (setter)pg_rect_setbottomleft, NULL, NULL},
    {"bottomright", (getter)pg_rect_getbottomright,
     (setter)pg_rect_setbottomright, NULL, NULL},
    {"midtop", (getter)pg_rect_getmidtop, (setter)pg_rect_setmidtop, NULL,
     NULL},
    {"midleft", (getter)pg_rect_getmidleft, (setter)pg_rect_setmidleft, NULL,
     NULL},
    {"midbottom", (getter)pg_rect_getmidbottom, (setter)pg_rect_setmidbottom,
     NULL, NULL},
    {"midright", (getter)pg_rect_getmidright, (setter)pg_rect_setmidright,
     NULL, NULL},
    {"size", (getter)pg_rect_getsize, (setter)pg_rect_setsize, NULL, NULL},
    {"center", (getter)pg_rect_getcenter, (setter)pg_rect_setcenter, NULL,
     NULL},

    {"__safe_for_unpickling__", (getter)pg_rect_getsafepickle, NULL, NULL,
     NULL},
    {NULL, 0, NULL, NULL, NULL} /* Sentinel */
};

static PyTypeObject pgRect_Type = {
<<<<<<< HEAD
    PyVarObject_HEAD_INIT(NULL, 0).tp_name = "pygame.rect.Rect",
    .tp_basicsize = sizeof(pgRectObject),
=======
    PyVarObject_HEAD_INIT(NULL, 0).tp_name = "pygame.Rect",
    .tp_basicsize = sizeof(pgRectObject), .tp_itemsize = 0,
    /* methods */
>>>>>>> d4a6294f
    .tp_dealloc = (destructor)pg_rect_dealloc,
    .tp_repr = (reprfunc)pg_rect_repr, .tp_as_number = &pg_rect_as_number,
    .tp_as_sequence = &pg_rect_as_sequence,
    .tp_as_mapping = &pg_rect_as_mapping, .tp_str = (reprfunc)pg_rect_str,
    /* Space for future expansion */
    .tp_flags = Py_TPFLAGS_DEFAULT | Py_TPFLAGS_BASETYPE,
    .tp_doc = DOC_PYGAMERECTRECT,
    .tp_richcompare = (richcmpfunc)pg_rect_richcompare,
    .tp_weaklistoffset = offsetof(pgRectObject, weakreflist),
    .tp_iter = (getiterfunc)pg_rect_iterator, .tp_methods = pg_rect_methods,
    .tp_getset = pg_rect_getsets, .tp_init = (initproc)pg_rect_init,
    .tp_new = pg_rect_new};

// FRECT_TYPE
static PyTypeObject pgFRect_Type = {
    PyVarObject_HEAD_INIT(NULL, 0).tp_name = "pygame.FRect",
    .tp_basicsize = sizeof(pgFRectObject), .tp_itemsize = 0,
    /* methods */
    .tp_dealloc = (destructor)pg_frect_dealloc,
    .tp_repr = (reprfunc)pg_frect_repr, .tp_as_number = &pg_frect_as_number,
    .tp_as_sequence = &pg_frect_as_sequence,
    .tp_as_mapping = &pg_frect_as_mapping, .tp_str = (reprfunc)pg_frect_str,
    /* Space for future expansion */
    .tp_flags = Py_TPFLAGS_DEFAULT | Py_TPFLAGS_BASETYPE,
    .tp_doc = DOC_PYGAMERECTRECT,
    .tp_richcompare = (richcmpfunc)pg_frect_richcompare,
    .tp_weaklistoffset = offsetof(pgFRectObject, weakreflist),
    .tp_iter = (getiterfunc)pg_frect_iterator, .tp_methods = pg_frect_methods,
    .tp_getset = pg_frect_getsets, .tp_init = (initproc)pg_frect_init,
    .tp_new = pg_frect_new};

static PyMethodDef _pg_module_methods[] = {{NULL, NULL, 0, NULL}};

static char _pg_module_doc[] = "Module for the rectangle object\n";

MODINIT_DEFINE(rect)
{
    PyObject *module, *apiobj;
    static void *c_api[PYGAMEAPI_RECT_NUMSLOTS];

    static struct PyModuleDef _module = {PyModuleDef_HEAD_INIT,
                                         "rect",
                                         _pg_module_doc,
                                         -1,
                                         _pg_module_methods,
                                         NULL,
                                         NULL,
                                         NULL,
                                         NULL};

    /* import needed apis; Do this first so if there is an error
       the module is not loaded.
    */
    import_pygame_base();
    if (PyErr_Occurred()) {
        return NULL;
    }

    /* Create the module and add the functions */
    if (PyType_Ready(&pgRect_Type) < 0 || PyType_Ready(&pgFRect_Type) < 0) {
        return NULL;
    }

    module = PyModule_Create(&_module);
    if (module == NULL) {
        return NULL;
    }

    Py_INCREF(&pgRect_Type);
    if (PyModule_AddObject(module, "RectType", (PyObject *)&pgRect_Type)) {
        Py_DECREF(&pgRect_Type);
        Py_DECREF(module);
        return NULL;
    }
    Py_INCREF(&pgRect_Type);
    if (PyModule_AddObject(module, "Rect", (PyObject *)&pgRect_Type)) {
        Py_DECREF(&pgRect_Type);
        Py_DECREF(module);
        return NULL;
    }
    Py_INCREF(&pgFRect_Type);
    if (PyModule_AddObject(module, "FRectType", (PyObject *)&pgFRect_Type)) {
        Py_DECREF(&pgFRect_Type);
        Py_DECREF(module);
        return NULL;
    }
    Py_INCREF(&pgFRect_Type);
    if (PyModule_AddObject(module, "FRect", (PyObject *)&pgFRect_Type)) {
        Py_DECREF(&pgFRect_Type);
        Py_DECREF(module);
        return NULL;
    }

    /* export the c api */
    c_api[0] = &pgRect_Type;
    c_api[1] = pgRect_New;
    c_api[2] = pgRect_New4;
    c_api[3] = pgRect_FromObject;
    c_api[4] = pgRect_Normalize;
    c_api[5] = &pgFRect_Type;
    c_api[6] = pgFRect_New;
    c_api[7] = pgFRect_New4;
    c_api[8] = pgFRect_FromObject;
    c_api[9] = pgFRect_Normalize;
    apiobj = encapsulate_api(c_api, "rect");
    if (PyModule_AddObject(module, PYGAMEAPI_LOCAL_ENTRY, apiobj)) {
        Py_XDECREF(apiobj);
        Py_DECREF(module);
        return NULL;
    }
    return module;
}<|MERGE_RESOLUTION|>--- conflicted
+++ resolved
@@ -35,14 +35,11 @@
 #include <limits.h>
 
 static PyTypeObject pgRect_Type;
-<<<<<<< HEAD
+static PyTypeObject pgFRect_Type;
 #define pgRect_Check(x) (PyObject_IsInstance(x, (PyObject *)&pgRect_Type))
 #define pgRect_CheckExact(x) (Py_TYPE(x) == &pgRect_Type)
-=======
-static PyTypeObject pgFRect_Type;
-#define pgRect_Check(x) ((x)->ob_type == &pgRect_Type)
-#define pgFRect_Check(x) ((x)->ob_type == &pgFRect_Type)
->>>>>>> d4a6294f
+#define pgRect_Check(x) (PyObject_IsInstance(x, (PyObject *)&pgFRect_Type))
+#define pgRect_CheckExact(x) (Py_TYPE(x) == &pgFRect_Type)
 
 static int
 four_ints_from_obj(PyObject *obj, int *val1, int *val2, int *val3, int *val4);
@@ -333,7 +330,6 @@
                             "number expected for second argument");
             return 0;
         }
-<<<<<<< HEAD
 
         if (!pg_IntFromObjIndex(obj, 2, val3)) {
             PyErr_SetString(PyExc_TypeError,
@@ -357,463 +353,23 @@
     return 1;
 }
 
-static PyObject *
-_pg_rect_subtype_new4(PyTypeObject *type, int x, int y, int w, int h)
+static int
+four_floats_from_obj(PyObject *obj, float *val1, float *val2, float *val3,
+                     float *val4)
 {
-    pgRectObject *rect = (pgRectObject *)type->tp_new(type, NULL, NULL);
-
-    if (rect) {
-        rect->r.x = x;
-        rect->r.y = y;
-        rect->r.w = w;
-        rect->r.h = h;
-    }
-    return (PyObject *)rect;
-}
-
-static PyObject *
-pg_rect_new(PyTypeObject *type, PyObject *args, PyObject *kwds)
-{
-    pgRectObject *self;
-
-#ifdef PYPY_VERSION
-    /* Only instances of the base pygame.Rect class are allowed in the
-     * current freelist implementation (subclasses are not allowed) */
-    if (pg_rect_freelist_num > -1 && type == &pgRect_Type) {
-        self = pg_rect_freelist[pg_rect_freelist_num];
-        Py_INCREF(self);
-        /* This is so that pypy garbage collector thinks it is a new obj
-           TODO: May be a hack. Is a hack.
-           See https://github.com/pygame/pygame/issues/430
-        */
-        ((PyObject *)(self))->ob_pypy_link = 0;
-        pg_rect_freelist_num--;
-    }
-    else {
-        self = (pgRectObject *)type->tp_alloc(type, 0);
-    }
-#else
-    self = (pgRectObject *)type->tp_alloc(type, 0);
-#endif
-
-    if (self != NULL) {
-        self->r.x = self->r.y = 0;
-        self->r.w = self->r.h = 0;
-        self->weakreflist = NULL;
-    }
-    return (PyObject *)self;
-}
-
-/* object type functions */
-static void
-pg_rect_dealloc(pgRectObject *self)
-{
-    if (self->weakreflist != NULL) {
-        PyObject_ClearWeakRefs((PyObject *)self);
-    }
-
-#ifdef PYPY_VERSION
-    /* Only instances of the base pygame.Rect class are allowed in the
-     * current freelist implementation (subclasses are not allowed) */
-    if (pg_rect_freelist_num < PG_RECT_FREELIST_MAX - 1 &&
-        pgRect_CheckExact(self)) {
-        pg_rect_freelist_num++;
-        pg_rect_freelist[pg_rect_freelist_num] = self;
-    }
-    else {
-        Py_TYPE(self)->tp_free((PyObject *)self);
-    }
-#else
-    Py_TYPE(self)->tp_free((PyObject *)self);
-#endif
-}
-
-static SDL_Rect *
-pgRect_FromObject(PyObject *obj, SDL_Rect *temp)
-{
-    int val;
-    Py_ssize_t length;
-
-    if (pgRect_Check(obj)) {
-        return &((pgRectObject *)obj)->r;
-    }
-    if (PySequence_Check(obj) && (length = PySequence_Length(obj)) > 0) {
-        if (length == 4) {
-            if (!pg_IntFromObjIndex(obj, 0, &val)) {
-                return NULL;
-            }
-            temp->x = val;
-            if (!pg_IntFromObjIndex(obj, 1, &val)) {
-                return NULL;
-            }
-            temp->y = val;
-            if (!pg_IntFromObjIndex(obj, 2, &val)) {
-                return NULL;
-            }
-            temp->w = val;
-            if (!pg_IntFromObjIndex(obj, 3, &val)) {
-                return NULL;
-            }
-            temp->h = val;
-            return temp;
-        }
-        if (length == 2) {
-            PyObject *sub = PySequence_GetItem(obj, 0);
-            if (!sub || !PySequence_Check(sub) ||
-                PySequence_Length(sub) != 2) {
-                PyErr_Clear();
-                Py_XDECREF(sub);
-                return NULL;
-            }
-            if (!pg_IntFromObjIndex(sub, 0, &val)) {
-                Py_DECREF(sub);
-                return NULL;
-            }
-            temp->x = val;
-            if (!pg_IntFromObjIndex(sub, 1, &val)) {
-                Py_DECREF(sub);
-                return NULL;
-            }
-            temp->y = val;
-            Py_DECREF(sub);
-
-            sub = PySequence_GetItem(obj, 1);
-            if (sub == NULL || !PySequence_Check(sub) ||
-                PySequence_Length(sub) != 2) {
-                PyErr_Clear();
-                Py_XDECREF(sub);
-                return NULL;
-            }
-            if (!pg_IntFromObjIndex(sub, 0, &val)) {
-                Py_DECREF(sub);
-                return NULL;
-            }
-            temp->w = val;
-            if (!pg_IntFromObjIndex(sub, 1, &val)) {
-                Py_DECREF(sub);
-                return NULL;
-            }
-            temp->h = val;
-            Py_DECREF(sub);
-            return temp;
-        }
-        if (PyTuple_Check(obj) && length == 1) /*looks like an arg?*/ {
-            PyObject *sub = PyTuple_GET_ITEM(obj, 0);
-            if (sub) {
-                return pgRect_FromObject(sub, temp);
-            }
-        }
-    }
-    if (PyObject_HasAttrString(obj, "rect")) {
-        PyObject *rectattr;
-        SDL_Rect *returnrect;
-        rectattr = PyObject_GetAttrString(obj, "rect");
-        if (rectattr == NULL) {
-            PyErr_Clear();
-            return NULL;
-        }
-        if (PyCallable_Check(rectattr)) /*call if it's a method*/
-        {
-            PyObject *rectresult = PyObject_CallObject(rectattr, NULL);
-            Py_DECREF(rectattr);
-            if (rectresult == NULL) {
-                PyErr_Clear();
-                return NULL;
-            }
-            rectattr = rectresult;
-        }
-        returnrect = pgRect_FromObject(rectattr, temp);
-        Py_DECREF(rectattr);
-        return returnrect;
-    }
-    return NULL;
-}
-
-static PyObject *
-pgRect_New(SDL_Rect *r)
-{
-    return _pg_rect_subtype_new4(&pgRect_Type, r->x, r->y, r->w, r->h);
-}
-
-static PyObject *
-pgRect_New4(int x, int y, int w, int h)
-{
-    return _pg_rect_subtype_new4(&pgRect_Type, x, y, w, h);
-}
-
-static void
-pgRect_Normalize(SDL_Rect *rect)
-{
-    if (rect->w < 0) {
-        rect->x += rect->w;
-        rect->w = -rect->w;
-    }
-
-    if (rect->h < 0) {
-        rect->y += rect->h;
-        rect->h = -rect->h;
-    }
-}
-
-static int
-_pg_do_rects_intersect(SDL_Rect *A, SDL_Rect *B)
-{
-    if (A->w == 0 || A->h == 0 || B->w == 0 || B->h == 0) {
-        // zero sized rects should not collide with anything #1197
-        return 0;
-    }
-
-    // A.left   < B.right  &&
-    // A.top    < B.bottom &&
-    // A.right  > B.left   &&
-    // A.bottom > B.top
-    return (MIN(A->x, A->x + A->w) < MAX(B->x, B->x + B->w) &&
-            MIN(A->y, A->y + A->h) < MAX(B->y, B->y + B->h) &&
-            MAX(A->x, A->x + A->w) > MIN(B->x, B->x + B->w) &&
-            MAX(A->y, A->y + A->h) > MIN(B->y, B->y + B->h));
-}
-
-static PyObject *
-pg_rect_normalize(pgRectObject *self, PyObject *_null)
-{
-    pgRect_Normalize(&pgRect_AsRect(self));
-
-    Py_RETURN_NONE;
-}
-
-static PyObject *
-pg_rect_move(pgRectObject *self, PyObject *args)
-{
-    int x = 0, y = 0;
-
-    if (!pg_TwoIntsFromObj(args, &x, &y)) {
-        return RAISE(PyExc_TypeError, "argument must contain two numbers");
-    }
-
-    return _pg_rect_subtype_new4(Py_TYPE(self), self->r.x + x, self->r.y + y,
-                                 self->r.w, self->r.h);
-}
-
-static PyObject *
-pg_rect_move_ip(pgRectObject *self, PyObject *args)
-{
-    int x = 0, y = 0;
-
-    if (!pg_TwoIntsFromObj(args, &x, &y)) {
-        return RAISE(PyExc_TypeError, "argument must contain two numbers");
-    }
-
-    self->r.x += x;
-    self->r.y += y;
-    Py_RETURN_NONE;
-}
-
-static PyObject *
-pg_rect_inflate(pgRectObject *self, PyObject *args)
-{
-    int x = 0, y = 0;
-
-    if (!pg_TwoIntsFromObj(args, &x, &y)) {
-        return RAISE(PyExc_TypeError, "argument must contain two numbers");
-    }
-
-    return _pg_rect_subtype_new4(Py_TYPE(self), self->r.x - x / 2,
-                                 self->r.y - y / 2, self->r.w + x,
-                                 self->r.h + y);
-}
-
-static PyObject *
-pg_rect_inflate_ip(pgRectObject *self, PyObject *args)
-{
-    int x = 0, y = 0;
-
-    if (!pg_TwoIntsFromObj(args, &x, &y)) {
-        return RAISE(PyExc_TypeError, "argument must contain two numbers");
-    }
-    self->r.x -= x / 2;
-    self->r.y -= y / 2;
-    self->r.w += x;
-    self->r.h += y;
-    Py_RETURN_NONE;
-}
-
-static PyObject *
-pg_rect_update(pgRectObject *self, PyObject *args)
-{
-    SDL_Rect temp;
-    SDL_Rect *argrect = pgRect_FromObject(args, &temp);
-
-    if (argrect == NULL) {
-        return RAISE(PyExc_TypeError, "Argument must be rect style object");
-    }
-    self->r.x = argrect->x;
-    self->r.y = argrect->y;
-    self->r.w = argrect->w;
-    self->r.h = argrect->h;
-    Py_RETURN_NONE;
-}
-
-static PyObject *
-pg_rect_union(pgRectObject *self, PyObject *args)
-{
-    SDL_Rect *argrect, temp;
-    int x, y, w, h;
-
-    if (!(argrect = pgRect_FromObject(args, &temp))) {
-        return RAISE(PyExc_TypeError, "Argument must be rect style object");
-    }
-    x = MIN(self->r.x, argrect->x);
-    y = MIN(self->r.y, argrect->y);
-    w = MAX(self->r.x + self->r.w, argrect->x + argrect->w) - x;
-    h = MAX(self->r.y + self->r.h, argrect->y + argrect->h) - y;
-    return _pg_rect_subtype_new4(Py_TYPE(self), x, y, w, h);
-}
-
-static PyObject *
-pg_rect_union_ip(pgRectObject *self, PyObject *args)
-{
-    SDL_Rect *argrect, temp;
-    int x, y, w, h;
-
-    if (!(argrect = pgRect_FromObject(args, &temp)))
-        return RAISE(PyExc_TypeError, "Argument must be rect style object");
-
-    x = MIN(self->r.x, argrect->x);
-    y = MIN(self->r.y, argrect->y);
-    w = MAX(self->r.x + self->r.w, argrect->x + argrect->w) - x;
-    h = MAX(self->r.y + self->r.h, argrect->y + argrect->h) - y;
-    self->r.x = x;
-    self->r.y = y;
-    self->r.w = w;
-    self->r.h = h;
-    Py_RETURN_NONE;
-}
-
-static PyObject *
-pg_rect_unionall(pgRectObject *self, PyObject *args)
-{
-    SDL_Rect *argrect, temp;
-    Py_ssize_t loop, size;
-    PyObject *list, *obj;
-    int t, l, b, r;
-
-    if (!PyArg_ParseTuple(args, "O", &list)) {
-        return NULL;
-    }
-    if (!PySequence_Check(list)) {
-        return RAISE(PyExc_TypeError,
-                     "Argument must be a sequence of rectstyle objects.");
-    }
-
-    l = self->r.x;
-    t = self->r.y;
-    r = self->r.x + self->r.w;
-    b = self->r.y + self->r.h;
-    size = PySequence_Length(list); /*warning, size could be -1 on error?*/
-    if (size < 1) {
-        if (size < 0) {
-            /*Error.*/
-            return NULL;
-        }
-        /*Empty list: nothing to be done.*/
-        return _pg_rect_subtype_new4(Py_TYPE(self), l, t, r - l, b - t);
-    }
-
-    for (loop = 0; loop < size; ++loop) {
-        obj = PySequence_GetItem(list, loop);
-        if (!obj || !(argrect = pgRect_FromObject(obj, &temp))) {
-            Py_XDECREF(obj);
-            return RAISE(PyExc_TypeError,
-                         "Argument must be a sequence of rectstyle objects.");
-        }
-        l = MIN(l, argrect->x);
-        t = MIN(t, argrect->y);
-        r = MAX(r, argrect->x + argrect->w);
-        b = MAX(b, argrect->y + argrect->h);
-        Py_DECREF(obj);
-    }
-    return _pg_rect_subtype_new4(Py_TYPE(self), l, t, r - l, b - t);
-}
-
-static PyObject *
-pg_rect_unionall_ip(pgRectObject *self, PyObject *args)
-{
-    SDL_Rect *argrect, temp;
-    Py_ssize_t loop, size;
-    PyObject *list, *obj;
-    int t, l, b, r;
-
-    if (!PyArg_ParseTuple(args, "O", &list)) {
-        return NULL;
-    }
-    if (!PySequence_Check(list)) {
-        return RAISE(PyExc_TypeError,
-                     "Argument must be a sequence of rectstyle objects.");
-    }
-
-    l = self->r.x;
-    t = self->r.y;
-    r = self->r.x + self->r.w;
-    b = self->r.y + self->r.h;
-
-    size = PySequence_Length(list); /*warning, size could be -1 on error?*/
-    if (size < 1) {
-        if (size < 0) {
-            /*Error.*/
-            return NULL;
-        }
-        /*Empty list: nothing to be done.*/
-        Py_RETURN_NONE;
-    }
-
-    for (loop = 0; loop < size; ++loop) {
-        obj = PySequence_GetItem(list, loop);
-        if (!obj || !(argrect = pgRect_FromObject(obj, &temp))) {
-            Py_XDECREF(obj);
-            return RAISE(PyExc_TypeError,
-                         "Argument must be a sequence of rectstyle objects.");
-        }
-        l = MIN(l, argrect->x);
-        t = MIN(t, argrect->y);
-        r = MAX(r, argrect->x + argrect->w);
-        b = MAX(b, argrect->y + argrect->h);
-        Py_DECREF(obj);
-    }
-
-    self->r.x = l;
-    self->r.y = t;
-    self->r.w = r - l;
-    self->r.h = b - t;
-    Py_RETURN_NONE;
-}
-
-static PyObject *
-pg_rect_collidepoint(pgRectObject *self, PyObject *const *args,
-                     Py_ssize_t nargs)
-{
-    /* This function uses FASTCALL and because of this, the implementation has
-       become more complex. We now need to separate the different cases of
-       number of arguments and handle them separately. If there is only one
-       argument, we need to attempt to convert it to two integers. If there are
-       two arguments, we need to attempt to convert each to an integer. If
-       neither of these cases apply, we raise a TypeError for invalid number of
-       arguments.
-
-       Once the arguments are successfully converted, we use the
-       SDL_PointInRect function to check if the point is within the rect and
-       return the result as a boolean value.
-       */
-
-    SDL_Rect srect = self->r;
-    SDL_Point p;
-
-    /*Check if there is only one argument*/
-    if (nargs == 1) {
-        /*Attempt to convert the argument to two integers*/
-        if (!pg_TwoIntsFromObj(args[0], &p.x, &p.y)) {
-            return RAISE(PyExc_TypeError,
-                         "Invalid position. Must be a two-element "
-                         "sequence of numbers");
+    Py_ssize_t length = PySequence_Length(obj);
+
+    if (length < -1) {
+        return 0; /* Exception already set. */
+    }
+
+    if (length == 2) {
+        /* Get one end of the line. */
+        PyObject *item = PySequence_GetItem(obj, 0);
+        int result;
+
+        if (item == NULL) {
+            return 0; /* Exception already set. */
         }
     }
     /*Check if there are two arguments*/
@@ -833,784 +389,64 @@
                      "Invalid arguments number, must either be 1 or 2");
     }
 
-    /*Use SDL_PointInRect to check if the point is within the rect and return
-    the result as a boolean value*/
-    return PyBool_FromLong(SDL_PointInRect(&p, &srect));
-}
-
-static PyObject *
-pg_rect_colliderect(pgRectObject *self, PyObject *const *args,
-                    Py_ssize_t nargs)
-{
-    /* This function got changed to use the FASTCALL calling convention in
-     * Python 3.7. This lets us exploit the fact that we don't have an
-     * intermediate Tuple args object to extract all the arguments from, saving
-     * us performance in the process. This decoupling forces us to deal with
-     * all the different cases (dictated by the number of parameters) by
-     * building specific code paths.
-     * Given that this function accepts any Rect-like object, there are 3 main
-     * cases to deal with:
-     * - 1 parameter: a Rect-like object
-     * - 2 parameters: two sequences that represent the position and dimensions
-     * of the Rect
-     * - 4 parameters: four numbers that represent the position and dimensions
-     */
-
-    SDL_Rect srect = self->r;
-    SDL_Rect temp;
-
-    if (nargs == 1) {
-        /* One argument was passed in, so we assume it's a rectstyle object.
-         * This could mean several of the following (all dealt by
-         * pgRect_FromObject):
-         * - (x, y, w, h)
-         * - ((x, y), (w, h))
-         * - Rect
-         * - Object with "rect" attribute
-         */
-        SDL_Rect *tmp;
-        if (!(tmp = pgRect_FromObject(args[0], &temp))) {
-            if (PyErr_Occurred()) {
-                return NULL;
-            }
-            else {
-                return RAISE(PyExc_TypeError,
-                             "Invalid rect, all 4 fields must be numeric");
-            }
-        }
-        return PyBool_FromLong(_pg_do_rects_intersect(&srect, tmp));
-    }
-    else if (nargs == 2) {
-        /* Two separate sequences were passed in:
-         * - (x, y), (w, h)
-         */
-        if (!pg_TwoIntsFromObj(args[0], &temp.x, &temp.y) ||
-            !pg_TwoIntsFromObj(args[1], &temp.w, &temp.h)) {
-            if (PyErr_Occurred())
-                return NULL;
-            else
-                return RAISE(PyExc_TypeError,
-                             "Invalid rect, all 4 fields must be numeric");
-        }
-    }
-    else if (nargs == 4) {
-        /* Four separate arguments were passed in:
-         * - x, y, w, h
-         */
-        if (!(pg_IntFromObj(args[0], &temp.x))) {
-            return RAISE(PyExc_TypeError,
-                         "Invalid x value for rect, must be numeric");
-        }
-
-        if (!(pg_IntFromObj(args[1], &temp.y))) {
-            return RAISE(PyExc_TypeError,
-                         "Invalid y value for rect, must be numeric");
-        }
-
-        if (!(pg_IntFromObj(args[2], &temp.w))) {
-            return RAISE(PyExc_TypeError,
-                         "Invalid w value for rect, must be numeric");
-        }
-
-        if (!(pg_IntFromObj(args[3], &temp.h))) {
-            return RAISE(PyExc_TypeError,
-                         "Invalid h value for rect, must be numeric");
+        result = pg_TwoFloatsFromObj(item, val1, val2);
+        Py_DECREF(item);
+
+        if (!result) {
+            PyErr_SetString(PyExc_TypeError,
+                            "number pair expected for first argument");
+            return 0;
+        }
+
+        /* Get the other end of the line. */
+        item = PySequence_GetItem(obj, 1);
+
+        if (item == NULL) {
+            return 0; /* Exception already set. */
+        }
+
+        result = pg_TwoFloatsFromObj(item, val3, val4);
+        Py_DECREF(item);
+
+        if (!result) {
+            PyErr_SetString(PyExc_TypeError,
+                            "number pair expected for second argument");
+            return 0;
+        }
+    }
+    else if (length == 4) {
+        if (!pg_FloatFromObjIndex(obj, 0, val1)) {
+            PyErr_SetString(PyExc_TypeError,
+                            "number expected for first argument");
+            return 0;
+        }
+
+        if (!pg_FloatFromObjIndex(obj, 1, val2)) {
+            PyErr_SetString(PyExc_TypeError,
+                            "number expected for second argument");
+            return 0;
+        }
+
+        if (!pg_FloatFromObjIndex(obj, 2, val3)) {
+            PyErr_SetString(PyExc_TypeError,
+                            "number expected for third argument");
+            return 0;
+        }
+
+        if (!pg_FloatFromObjIndex(obj, 3, val4)) {
+            PyErr_SetString(PyExc_TypeError,
+                            "number expected for fourth argument");
+            return 0;
         }
     }
     else {
-        return RAISE(PyExc_ValueError,
-                     "Incorrect arguments number, must be either 1, 2 or 4");
-    }
-
-    return PyBool_FromLong(_pg_do_rects_intersect(&srect, &temp));
-}
-
-static PyObject *
-pg_rect_collidelist(pgRectObject *self, PyObject *arg)
-{
-    SDL_Rect *argrect, *srect = &self->r, temp;
-    int loop;
-
-    if (!PySequence_Check(arg)) {
-        return RAISE(PyExc_TypeError,
-                     "Argument must be a sequence of rectstyle objects.");
-    }
-
-    /* If the sequence is a fast sequence, we can use the faster
-     * PySequence_Fast_ITEMS() function to get the items. */
-    if (pgSequenceFast_Check(arg)) {
-        PyObject **items = PySequence_Fast_ITEMS(arg);
-        for (loop = 0; loop < PySequence_Fast_GET_SIZE(arg); loop++) {
-            if (!(argrect = pgRect_FromObject(items[loop], &temp))) {
-                return RAISE(
-                    PyExc_TypeError,
-                    "Argument must be a sequence of rectstyle objects.");
-            }
-            if (_pg_do_rects_intersect(srect, argrect)) {
-                return PyLong_FromLong(loop);
-            }
-        }
-    }
-    /* If the sequence is not a fast sequence, we have to use the slower
-     * PySequence_GetItem() function to get the items. */
-    else {
-        for (loop = 0; loop < PySequence_Length(arg); loop++) {
-            PyObject *obj = PySequence_GetItem(arg, loop);
-
-            if (!obj || !(argrect = pgRect_FromObject(obj, &temp))) {
-                Py_XDECREF(obj);
-                return RAISE(
-                    PyExc_TypeError,
-                    "Argument must be a sequence of rectstyle objects.");
-            }
-
-            Py_DECREF(obj);
-
-            if (_pg_do_rects_intersect(srect, argrect)) {
-                return PyLong_FromLong(loop);
-            }
-        }
-    }
-
-    return PyLong_FromLong(-1);
-}
-
-static PyObject *
-pg_rect_collidelistall(pgRectObject *self, PyObject *arg)
-{
-    SDL_Rect *argrect, *srect = &self->r, temp;
-    int loop;
-    PyObject *ret = NULL;
-
-    if (!PySequence_Check(arg)) {
-        return RAISE(PyExc_TypeError,
-                     "Argument must be a sequence of rectstyle objects.");
-    }
-
-    if (!(ret = PyList_New(0))) {
-        return NULL;
-    }
-
-    /* If the sequence is a fast sequence, we can use the faster
-     * PySequence_Fast_ITEMS() function to get the items. */
-    if (pgSequenceFast_Check(arg)) {
-        PyObject **items = PySequence_Fast_ITEMS(arg);
-        for (loop = 0; loop < PySequence_Fast_GET_SIZE(arg); loop++) {
-            if (!(argrect = pgRect_FromObject(items[loop], &temp))) {
-                Py_DECREF(ret);
-                return RAISE(
-                    PyExc_TypeError,
-                    "Argument must be a sequence of rectstyle objects.");
-            }
-
-            if (_pg_do_rects_intersect(srect, argrect)) {
-                PyObject *num = PyLong_FromLong(loop);
-                if (!num) {
-                    Py_DECREF(ret);
-                    return NULL;
-                }
-                if (PyList_Append(ret, num)) {
-                    Py_DECREF(ret);
-                    Py_DECREF(num);
-                    return NULL; /* Exception already set. */
-                }
-                Py_DECREF(num);
-            }
-        }
-    }
-    /* Slower path for general sequences. */
-    else {
-        for (loop = 0; loop < PySequence_Length(arg); loop++) {
-            PyObject *obj = PySequence_ITEM(arg, loop);
-
-            if (!obj || !(argrect = pgRect_FromObject(obj, &temp))) {
-                Py_XDECREF(obj);
-                Py_DECREF(ret);
-                return RAISE(
-                    PyExc_TypeError,
-                    "Argument must be a sequence of rectstyle objects.");
-            }
-
-            Py_DECREF(obj);
-
-            if (_pg_do_rects_intersect(srect, argrect)) {
-                PyObject *num = PyLong_FromLong(loop);
-                if (!num) {
-                    Py_DECREF(ret);
-                    return NULL;
-                }
-                if (PyList_Append(ret, num)) {
-                    Py_DECREF(ret);
-                    Py_DECREF(num);
-                    return NULL; /* Exception already set. */
-                }
-                Py_DECREF(num);
-            }
-        }
-    }
-
-    return ret;
-}
-
-static SDL_Rect *
-pgRect_FromObjectAndKeyFunc(PyObject *obj, PyObject *keyfunc, SDL_Rect *temp)
-{
-    if (keyfunc) {
-        PyObject *obj_with_rect =
-            PyObject_CallFunctionObjArgs(keyfunc, obj, NULL);
-        if (!obj_with_rect) {
-            return NULL;
-        }
-
-        SDL_Rect *ret = pgRect_FromObject(obj_with_rect, temp);
-        Py_DECREF(obj_with_rect);
-        if (!ret) {
-            PyErr_SetString(
-                PyExc_TypeError,
-                "Key function must return rect or rect-like objects");
-            return NULL;
-        }
-        return ret;
-    }
-    else {
-        SDL_Rect *ret = pgRect_FromObject(obj, temp);
-        if (!ret) {
-            PyErr_SetString(PyExc_TypeError,
-                            "Sequence must contain rect or rect-like objects");
-            return NULL;
-        }
-        return ret;
-    }
-}
-
-static PyObject *
-pg_rect_collideobjectsall(pgRectObject *self, PyObject *args, PyObject *kwargs)
-{
-    SDL_Rect *argrect;
-    SDL_Rect temp;
-    Py_ssize_t size;
-    int loop;
-    PyObject *list, *obj;
-    PyObject *keyfunc = NULL;
-    PyObject *ret = NULL;
-    static char *keywords[] = {"list", "key", NULL};
-
-    if (!PyArg_ParseTupleAndKeywords(args, kwargs, "O|$O:collideobjectsall",
-                                     keywords, &list, &keyfunc)) {
-        return NULL;
-    }
-
-    if (!PySequence_Check(list)) {
-        return RAISE(PyExc_TypeError,
-                     "Argument must be a sequence of objects.");
-    }
-
-    if (keyfunc == Py_None) {
-        keyfunc = NULL;
-    }
-
-    if (keyfunc && !PyCallable_Check(keyfunc)) {
-        return RAISE(PyExc_TypeError,
-                     "Key function must be callable with one argument.");
-    }
-
-    ret = PyList_New(0);
-    if (!ret) {
-        return NULL;
-    }
-
-    size = PySequence_Length(list);
-    if (size == -1) {
-        Py_DECREF(ret);
-        return NULL;
-    }
-
-    for (loop = 0; loop < size; ++loop) {
-        obj = PySequence_GetItem(list, loop);
-
-        if (!obj) {
-            Py_DECREF(ret);
-            return NULL;
-        }
-
-        if (!(argrect = pgRect_FromObjectAndKeyFunc(obj, keyfunc, &temp))) {
-            Py_XDECREF(obj);
-            Py_DECREF(ret);
-            return NULL;
-        }
-
-        if (_pg_do_rects_intersect(&self->r, argrect)) {
-            if (0 != PyList_Append(ret, obj)) {
-                Py_DECREF(ret);
-                Py_DECREF(obj);
-                return NULL; /* Exception already set. */
-            }
-        }
-        Py_DECREF(obj);
-    }
-
-    return ret;
-}
-
-static PyObject *
-pg_rect_collideobjects(pgRectObject *self, PyObject *args, PyObject *kwargs)
-{
-    SDL_Rect *argrect;
-    SDL_Rect temp;
-    Py_ssize_t size;
-    int loop;
-    PyObject *list, *obj;
-    PyObject *keyfunc = NULL;
-    static char *keywords[] = {"list", "key", NULL};
-
-    if (!PyArg_ParseTupleAndKeywords(args, kwargs, "O|$O:collideobjects",
-                                     keywords, &list, &keyfunc)) {
-        return NULL;
-    }
-
-    if (!PySequence_Check(list)) {
-        return RAISE(PyExc_TypeError,
-                     "Argument must be a sequence of objects.");
-    }
-
-    if (keyfunc == Py_None) {
-        keyfunc = NULL;
-    }
-
-    if (keyfunc && !PyCallable_Check(keyfunc)) {
-        return RAISE(PyExc_TypeError,
-                     "Key function must be callable with one argument.");
-    }
-
-    size = PySequence_Length(list);
-    if (size == -1) {
-        return NULL;
-    }
-
-    for (loop = 0; loop < size; ++loop) {
-        obj = PySequence_GetItem(list, loop);
-
-        if (!obj) {
-            return NULL;
-        }
-
-        if (!(argrect = pgRect_FromObjectAndKeyFunc(obj, keyfunc, &temp))) {
-            Py_XDECREF(obj);
-            return NULL;
-        }
-
-        if (_pg_do_rects_intersect(&self->r, argrect)) {
-            return obj;
-        }
-        Py_DECREF(obj);
-    }
-
-    Py_RETURN_NONE;
-}
-
-static PyObject *
-pg_rect_collidedict(pgRectObject *self, PyObject *args)
-{
-    SDL_Rect *argrect, temp;
-    Py_ssize_t loop = 0;
-    Py_ssize_t values = 0; /* Defaults to expecting keys as rects. */
-    PyObject *dict, *key, *val;
-    PyObject *ret = NULL;
-
-    if (!PyArg_ParseTuple(args, "O|i", &dict, &values)) {
-        return NULL;
-    }
-
-    if (!PyDict_Check(dict)) {
-        return RAISE(PyExc_TypeError, "first argument must be a dict");
-    }
-
-    while (PyDict_Next(dict, &loop, &key, &val)) {
-        if (values) {
-            if (!(argrect = pgRect_FromObject(val, &temp))) {
-                return RAISE(PyExc_TypeError,
-                             "dict must have rectstyle values");
-            }
-        }
-        else {
-            if (!(argrect = pgRect_FromObject(key, &temp))) {
-                return RAISE(PyExc_TypeError, "dict must have rectstyle keys");
-            }
-        }
-
-        if (_pg_do_rects_intersect(&self->r, argrect)) {
-            ret = Py_BuildValue("(OO)", key, val);
-            break;
-        }
-    }
-
-    if (!ret) {
-        Py_RETURN_NONE;
-    }
-    return ret;
-}
-
-static PyObject *
-pg_rect_collidedictall(pgRectObject *self, PyObject *args)
-{
-    SDL_Rect *argrect, temp;
-    Py_ssize_t loop = 0;
-    Py_ssize_t values = 0; /* Defaults to expecting keys as rects. */
-    PyObject *dict, *key, *val;
-    PyObject *ret = NULL;
-
-    if (!PyArg_ParseTuple(args, "O|i", &dict, &values)) {
-        return NULL;
-    }
-
-    if (!PyDict_Check(dict)) {
-        return RAISE(PyExc_TypeError, "first argument must be a dict");
-    }
-
-    ret = PyList_New(0);
-    if (!ret)
-        return NULL;
-
-    while (PyDict_Next(dict, &loop, &key, &val)) {
-        if (values) {
-            if (!(argrect = pgRect_FromObject(val, &temp))) {
-                Py_DECREF(ret);
-                return RAISE(PyExc_TypeError,
-                             "dict must have rectstyle values");
-            }
-        }
-        else {
-            if (!(argrect = pgRect_FromObject(key, &temp))) {
-                Py_DECREF(ret);
-                return RAISE(PyExc_TypeError, "dict must have rectstyle keys");
-            }
-        }
-
-        if (_pg_do_rects_intersect(&self->r, argrect)) {
-            PyObject *num = Py_BuildValue("(OO)", key, val);
-            if (!num) {
-                Py_DECREF(ret);
-                return NULL;
-            }
-            if (0 != PyList_Append(ret, num)) {
-                Py_DECREF(ret);
-                Py_DECREF(num);
-                return NULL; /* Exception already set. */
-            }
-            Py_DECREF(num);
-        }
-    }
-
-    return ret;
-}
-
-static PyObject *
-pg_rect_clip(pgRectObject *self, PyObject *args)
-{
-    SDL_Rect *A, *B, temp;
-    int x, y, w, h;
-
-    A = &self->r;
-    if (!(B = pgRect_FromObject(args, &temp))) {
-        return RAISE(PyExc_TypeError, "Argument must be rect style object");
-    }
-
-    /* Left */
-    if ((A->x >= B->x) && (A->x < (B->x + B->w))) {
-        x = A->x;
-    }
-    else if ((B->x >= A->x) && (B->x < (A->x + A->w)))
-        x = B->x;
-    else
-        goto nointersect;
-
-    /* Right */
-    if (((A->x + A->w) > B->x) && ((A->x + A->w) <= (B->x + B->w))) {
-        w = (A->x + A->w) - x;
-    }
-    else if (((B->x + B->w) > A->x) && ((B->x + B->w) <= (A->x + A->w)))
-        w = (B->x + B->w) - x;
-    else
-        goto nointersect;
-
-    /* Top */
-    if ((A->y >= B->y) && (A->y < (B->y + B->h))) {
-        y = A->y;
-    }
-    else if ((B->y >= A->y) && (B->y < (A->y + A->h)))
-        y = B->y;
-    else
-        goto nointersect;
-
-    /* Bottom */
-    if (((A->y + A->h) > B->y) && ((A->y + A->h) <= (B->y + B->h))) {
-        h = (A->y + A->h) - y;
-    }
-    else if (((B->y + B->h) > A->y) && ((B->y + B->h) <= (A->y + A->h)))
-        h = (B->y + B->h) - y;
-    else
-        goto nointersect;
-
-    return _pg_rect_subtype_new4(Py_TYPE(self), x, y, w, h);
-
-nointersect:
-    return _pg_rect_subtype_new4(Py_TYPE(self), A->x, A->y, 0, 0);
-}
-
-/* clipline() - crops the given line within the rect
- *
- * Supported argument formats:
- *     clipline(x1, y1, x2, y2) - 4 ints
- *     clipline((x1, y1), (x2, y2)) - 2 sequences of 2 ints
- *     clipline(((x1, y1), (x2, y2))) - 1 sequence of 2 sequences of 2 ints
- *     clipline((x1, y1, x2, y2)) - 1 sequence of 4 ints
- *
- * Returns:
- *     PyObject: containing one of the following tuples
- *         ((x1, y1), (x2, y2)) - tuple of 2 tuples of 2 ints, cropped input
- *                                line if line intersects with rect
- *         () - empty tuple, if no intersection
- */
-static PyObject *
-pg_rect_clipline(pgRectObject *self, PyObject *args)
-{
-    PyObject *arg1 = NULL, *arg2 = NULL, *arg3 = NULL, *arg4 = NULL;
-    SDL_Rect *rect = &self->r, *rect_copy = NULL;
-    int x1 = 0, y1 = 0, x2 = 0, y2 = 0;
-
-    if (!PyArg_ParseTuple(args, "O|OOO", &arg1, &arg2, &arg3, &arg4)) {
-        return NULL; /* Exception already set. */
-    }
-
-    if (arg2 == NULL) {
-        /* Handles formats:
-         *     clipline(((x1, y1), (x2, y2)))
-         *     clipline((x1, y1, x2, y2))
-         */
-        if (!four_ints_from_obj(arg1, &x1, &y1, &x2, &y2)) {
-            return NULL; /* Exception already set. */
-        }
-    }
-    else if (arg3 == NULL) {
-        /* Handles format: clipline((x1, y1), (x2, y2)) */
-        int result = pg_TwoIntsFromObj(arg1, &x1, &y1);
-
-        if (!result) {
-            return RAISE(PyExc_TypeError,
-                         "number pair expected for first argument");
-        }
-
-        /* Get the other end of the line. */
-        result = pg_TwoIntsFromObj(arg2, &x2, &y2);
-
-        if (!result) {
-            return RAISE(PyExc_TypeError,
-                         "number pair expected for second argument");
-        }
-    }
-    else if (arg4 != NULL) {
-        /* Handles format: clipline(x1, y1, x2, y2) */
-        int result = pg_IntFromObj(arg1, &x1);
-
-        if (!result) {
-            return RAISE(PyExc_TypeError,
-                         "number expected for first argument");
-        }
-
-        result = pg_IntFromObj(arg2, &y1);
-
-        if (!result) {
-            return RAISE(PyExc_TypeError,
-                         "number expected for second argument");
-        }
-
-        result = pg_IntFromObj(arg3, &x2);
-
-        if (!result) {
-            return RAISE(PyExc_TypeError,
-                         "number expected for third argument");
-        }
-
-        result = pg_IntFromObj(arg4, &y2);
-
-        if (!result) {
-            return RAISE(PyExc_TypeError,
-                         "number expected for fourth argument");
-        }
-    }
-    else {
-        return RAISE(PyExc_TypeError,
-                     "clipline() takes 1, 2, or 4 arguments (3 given)");
-    }
-
-    if ((self->r.w < 0) || (self->r.h < 0)) {
-        /* Make a copy of the rect so it can be normalized. */
-        rect_copy = &pgRect_AsRect(pgRect_New(&self->r));
-
-        if (NULL == rect_copy) {
-            return RAISE(PyExc_MemoryError, "cannot allocate memory for rect");
-        }
-
-        pgRect_Normalize(rect_copy);
-        rect = rect_copy;
-    }
-
-    if (!SDL_IntersectRectAndLine(rect, &x1, &y1, &x2, &y2)) {
-        Py_XDECREF(rect_copy);
-        return PyTuple_New(0);
-    }
-
-    Py_XDECREF(rect_copy);
-    return Py_BuildValue("((ii)(ii))", x1, y1, x2, y2);
-}
-
-static int
-_pg_rect_contains(pgRectObject *self, PyObject *arg)
-{
-    SDL_Rect *argrect, temp_arg;
-    if (!(argrect = pgRect_FromObject((PyObject *)arg, &temp_arg))) {
-        return -1;
-    }
-    return (self->r.x <= argrect->x) && (self->r.y <= argrect->y) &&
-           (self->r.x + self->r.w >= argrect->x + argrect->w) &&
-           (self->r.y + self->r.h >= argrect->y + argrect->h) &&
-           (self->r.x + self->r.w > argrect->x) &&
-           (self->r.y + self->r.h > argrect->y);
-}
-
-static PyObject *
-pg_rect_contains(pgRectObject *self, PyObject *arg)
-{
-    int ret = _pg_rect_contains(self, arg);
-    if (ret < 0) {
-        return RAISE(PyExc_TypeError, "Argument must be rect style object");
-    }
-    return PyBool_FromLong(ret);
-}
-
-static int
-pg_rect_contains_seq(pgRectObject *self, PyObject *arg)
-{
-    if (PyLong_Check(arg)) {
-        int coord = (int)PyLong_AsLong(arg);
-        return coord == self->r.x || coord == self->r.y ||
-               coord == self->r.w || coord == self->r.h;
-    }
-    int ret = _pg_rect_contains(self, arg);
-    if (ret < 0) {
-        PyErr_SetString(PyExc_TypeError,
-                        "'in <pygame.Rect>' requires rect style object"
-                        " or int as left operand");
-    }
-    return ret;
-}
-
-static PyObject *
-pg_rect_clamp(pgRectObject *self, PyObject *args)
-{
-    SDL_Rect *argrect, temp;
-    int x, y;
-
-    if (!(argrect = pgRect_FromObject(args, &temp))) {
-        return RAISE(PyExc_TypeError, "Argument must be rect style object");
-    }
-
-    if (self->r.w >= argrect->w) {
-        x = argrect->x + argrect->w / 2 - self->r.w / 2;
-    }
-    else if (self->r.x < argrect->x)
-        x = argrect->x;
-    else if (self->r.x + self->r.w > argrect->x + argrect->w)
-        x = argrect->x + argrect->w - self->r.w;
-    else
-        x = self->r.x;
-
-    if (self->r.h >= argrect->h) {
-        y = argrect->y + argrect->h / 2 - self->r.h / 2;
-    }
-    else if (self->r.y < argrect->y)
-        y = argrect->y;
-    else if (self->r.y + self->r.h > argrect->y + argrect->h)
-        y = argrect->y + argrect->h - self->r.h;
-    else
-        y = self->r.y;
-
-    return _pg_rect_subtype_new4(Py_TYPE(self), x, y, self->r.w, self->r.h);
-}
-
-static PyObject *
-pg_rect_fit(pgRectObject *self, PyObject *args)
-{
-    SDL_Rect *argrect, temp;
-    int w, h, x, y;
-    float xratio, yratio, maxratio;
-
-    if (!(argrect = pgRect_FromObject(args, &temp))) {
-        return RAISE(PyExc_TypeError, "Argument must be rect style object");
-    }
-
-    xratio = (float)self->r.w / (float)argrect->w;
-    yratio = (float)self->r.h / (float)argrect->h;
-    maxratio = (xratio > yratio) ? xratio : yratio;
-
-    w = (int)(self->r.w / maxratio);
-    h = (int)(self->r.h / maxratio);
-
-    x = argrect->x + (argrect->w - w) / 2;
-    y = argrect->y + (argrect->h - h) / 2;
-
-    return _pg_rect_subtype_new4(Py_TYPE(self), x, y, w, h);
-}
-
-static PyObject *
-pg_rect_clamp_ip(pgRectObject *self, PyObject *args)
-{
-    SDL_Rect *argrect, temp;
-    int x, y;
-
-    if (!(argrect = pgRect_FromObject(args, &temp))) {
-        return RAISE(PyExc_TypeError, "Argument must be rect style object");
-    }
-
-    if (self->r.w >= argrect->w) {
-        x = argrect->x + argrect->w / 2 - self->r.w / 2;
-    }
-    else if (self->r.x < argrect->x)
-        x = argrect->x;
-    else if (self->r.x + self->r.w > argrect->x + argrect->w)
-        x = argrect->x + argrect->w - self->r.w;
-    else
-        x = self->r.x;
-
-    if (self->r.h >= argrect->h) {
-        y = argrect->y + argrect->h / 2 - self->r.h / 2;
-    }
-    else if (self->r.y < argrect->y)
-        y = argrect->y;
-    else if (self->r.y + self->r.h > argrect->y + argrect->h)
-        y = argrect->y + argrect->h - self->r.h;
-    else
-        y = self->r.y;
-
-    self->r.x = x;
-    self->r.y = y;
-    Py_RETURN_NONE;
-}
-
-/* for pickling */
-static PyObject *
-pg_rect_reduce(pgRectObject *self, PyObject *_null)
-{
-    return Py_BuildValue("(O(iiii))", Py_TYPE(self), (int)self->r.x,
-                         (int)self->r.y, (int)self->r.w, (int)self->r.h);
-}
-
-/* for copy module */
-static PyObject *
-pg_rect_copy(pgRectObject *self, PyObject *_null)
-{
-    return _pg_rect_subtype_new4(Py_TYPE(self), self->r.x, self->r.y,
-                                 self->r.w, self->r.h);
+        PyErr_Format(PyExc_TypeError,
+                     "sequence argument takes 2 or 4 items (%ld given)",
+                     length);
+        return 0;
+    }
+
+    return 1;
 }
 
 static struct PyMethodDef pg_rect_methods[] = {
@@ -1642,747 +478,6 @@
     {"collidelist", (PyCFunction)pg_rect_collidelist, METH_O,
      DOC_RECTCOLLIDELIST},
     {"collidelistall", (PyCFunction)pg_rect_collidelistall, METH_O,
-     DOC_RECTCOLLIDELISTALL},
-    {"collideobjectsall", (PyCFunction)pg_rect_collideobjectsall,
-     METH_VARARGS | METH_KEYWORDS, DOC_RECTCOLLIDEOBJECTSALL},
-    {"collideobjects", (PyCFunction)pg_rect_collideobjects,
-     METH_VARARGS | METH_KEYWORDS, DOC_RECTCOLLIDEOBJECTS},
-    {"collidedict", (PyCFunction)pg_rect_collidedict, METH_VARARGS,
-     DOC_RECTCOLLIDEDICT},
-    {"collidedictall", (PyCFunction)pg_rect_collidedictall, METH_VARARGS,
-     DOC_RECTCOLLIDEDICTALL},
-    {"contains", (PyCFunction)pg_rect_contains, METH_VARARGS,
-     DOC_RECTCONTAINS},
-    {"__reduce__", (PyCFunction)pg_rect_reduce, METH_NOARGS, NULL},
-    {"__copy__", (PyCFunction)pg_rect_copy, METH_NOARGS, NULL},
-    {NULL, NULL, 0, NULL}};
-
-/* sequence functions */
-
-static Py_ssize_t
-pg_rect_length(PyObject *_self)
-{
-    return 4;
-}
-
-static PyObject *
-pg_rect_item(pgRectObject *self, Py_ssize_t i)
-{
-    int *data = (int *)&self->r;
-
-    if (i < 0 || i > 3) {
-        if (i > -5 && i < 0) {
-            i += 4;
-        }
-        else {
-            return RAISE(PyExc_IndexError, "Invalid rect Index");
-        }
-    }
-    return PyLong_FromLong(data[i]);
-}
-
-static int
-pg_rect_ass_item(pgRectObject *self, Py_ssize_t i, PyObject *v)
-{
-    int val = 0;
-    int *data = (int *)&self->r;
-
-    if (!v) {
-        PyErr_SetString(PyExc_TypeError, "item deletion is not supported");
-        return -1;
-    }
-
-    if (i < 0 || i > 3) {
-        if (i > -5 && i < 0) {
-            i += 4;
-        }
-        else {
-            PyErr_SetString(PyExc_IndexError, "Invalid rect Index");
-            return -1;
-        }
-    }
-    if (!pg_IntFromObj(v, &val)) {
-        PyErr_SetString(PyExc_TypeError, "Must assign numeric values");
-        return -1;
-    }
-    data[i] = val;
-    return 0;
-}
-
-static PySequenceMethods pg_rect_as_sequence = {
-    .sq_length = pg_rect_length,
-    .sq_item = (ssizeargfunc)pg_rect_item,
-    .sq_ass_item = (ssizeobjargproc)pg_rect_ass_item,
-    .sq_contains = (objobjproc)pg_rect_contains_seq,
-};
-
-static PyObject *
-pg_rect_subscript(pgRectObject *self, PyObject *op)
-{
-    int *data = (int *)&self->r;
-
-    if (PyIndex_Check(op)) {
-        PyObject *index = PyNumber_Index(op);
-        Py_ssize_t i;
-
-        if (index == NULL) {
-            return NULL;
-        }
-        i = PyNumber_AsSsize_t(index, NULL);
-        Py_DECREF(index);
-        return pg_rect_item(self, i);
-    }
-    else if (op == Py_Ellipsis) {
-        return Py_BuildValue("[iiii]", data[0], data[1], data[2], data[3]);
-    }
-    else if (PySlice_Check(op)) {
-        PyObject *slice;
-        Py_ssize_t start;
-        Py_ssize_t stop;
-        Py_ssize_t step;
-        Py_ssize_t slicelen;
-        Py_ssize_t i;
-        PyObject *n;
-
-        if (PySlice_GetIndicesEx(op, 4, &start, &stop, &step, &slicelen)) {
-            return NULL;
-        }
-
-        slice = PyList_New(slicelen);
-        if (slice == NULL) {
-            return NULL;
-        }
-        for (i = 0; i < slicelen; ++i) {
-            n = PyLong_FromSsize_t(data[start + (step * i)]);
-            if (n == NULL) {
-                Py_DECREF(slice);
-                return NULL;
-            }
-            PyList_SET_ITEM(slice, i, n);
-        }
-        return slice;
-    }
-
-    return RAISE(PyExc_TypeError, "Invalid Rect slice");
-}
-
-static int
-pg_rect_ass_subscript(pgRectObject *self, PyObject *op, PyObject *value)
-{
-    if (!value) {
-        PyErr_SetString(PyExc_TypeError, "item deletion is not supported");
-        return -1;
-    }
-
-    if (PyIndex_Check(op)) {
-        PyObject *index;
-        Py_ssize_t i;
-
-        index = PyNumber_Index(op);
-        if (index == NULL) {
-            return -1;
-        }
-        i = PyNumber_AsSsize_t(index, NULL);
-        Py_DECREF(index);
-        return pg_rect_ass_item(self, i, value);
-    }
-    else if (op == Py_Ellipsis) {
-        int val = 0;
-
-        if (pg_IntFromObj(value, &val)) {
-            self->r.x = val;
-            self->r.y = val;
-            self->r.w = val;
-            self->r.h = val;
-        }
-        else if (pgRect_Check(value)) {
-            pgRectObject *rect = (pgRectObject *)value;
-
-            self->r.x = rect->r.x;
-            self->r.y = rect->r.y;
-            self->r.w = rect->r.w;
-            self->r.h = rect->r.h;
-        }
-        else if (PySequence_Check(value)) {
-            PyObject *item;
-            int values[4];
-            Py_ssize_t i;
-
-            if (PySequence_Size(value) != 4) {
-                PyErr_SetString(PyExc_TypeError, "Expect a length 4 sequence");
-                return -1;
-            }
-            for (i = 0; i < 4; ++i) {
-                item = PySequence_ITEM(value, i);
-                if (!pg_IntFromObj(item, values + i)) {
-                    PyErr_Format(PyExc_TypeError,
-                                 "Expected an integer between %d and %d",
-                                 INT_MIN, INT_MAX);
-                }
-            }
-            self->r.x = values[0];
-            self->r.y = values[1];
-            self->r.w = values[2];
-            self->r.h = values[3];
-        }
-        else {
-            PyErr_SetString(PyExc_TypeError,
-                            "Expected an integer or sequence");
-            return -1;
-        }
-    }
-    else if (PySlice_Check(op)) {
-        int *data = (int *)&self->r;
-        Py_ssize_t start;
-        Py_ssize_t stop;
-        Py_ssize_t step;
-        Py_ssize_t slicelen;
-        int val = 0;
-        Py_ssize_t i;
-
-        if (PySlice_GetIndicesEx(op, 4, &start, &stop, &step, &slicelen)) {
-            return -1;
-        }
-
-        if (pg_IntFromObj(value, &val)) {
-            for (i = 0; i < slicelen; ++i) {
-                data[start + step * i] = val;
-            }
-        }
-        else if (PySequence_Check(value)) {
-            PyObject *item;
-            int values[4];
-            Py_ssize_t size = PySequence_Size(value);
-
-            if (size != slicelen) {
-                PyErr_Format(PyExc_TypeError, "Expected a length %zd sequence",
-                             slicelen);
-                return -1;
-            }
-            for (i = 0; i < slicelen; ++i) {
-                item = PySequence_ITEM(value, i);
-                if (!pg_IntFromObj(item, values + i)) {
-                    PyErr_Format(PyExc_TypeError,
-                                 "Expected an integer between %d and %d",
-                                 INT_MIN, INT_MAX);
-                }
-            }
-            for (i = 0; i < slicelen; ++i) {
-                data[start + step * i] = values[i];
-            }
-        }
-        else {
-            PyErr_SetString(PyExc_TypeError,
-                            "Expected an integer or sequence");
-            return -1;
-        }
-    }
-    else {
-        PyErr_SetString(PyExc_TypeError, "Invalid Rect slice");
-        return -1;
-    }
-    return 0;
-}
-
-static PyMappingMethods pg_rect_as_mapping = {
-    .mp_length = (lenfunc)pg_rect_length,
-    .mp_subscript = (binaryfunc)pg_rect_subscript,
-    .mp_ass_subscript = (objobjargproc)pg_rect_ass_subscript,
-};
-
-/* numeric functions */
-static int
-pg_rect_bool(pgRectObject *self)
-{
-    return self->r.w != 0 && self->r.h != 0;
-}
-
-static PyNumberMethods pg_rect_as_number = {
-    .nb_bool = (inquiry)pg_rect_bool,
-};
-
-static PyObject *
-pg_rect_repr(pgRectObject *self)
-{
-    return PyUnicode_FromFormat("<rect(%d, %d, %d, %d)>", self->r.x, self->r.y,
-                                self->r.w, self->r.h);
-}
-
-static PyObject *
-pg_rect_str(pgRectObject *self)
-{
-    return pg_rect_repr(self);
-}
-
-static PyObject *
-pg_rect_richcompare(PyObject *o1, PyObject *o2, int opid)
-{
-    SDL_Rect *o1rect, *o2rect, temp1, temp2;
-    int cmp;
-
-    o1rect = pgRect_FromObject(o1, &temp1);
-    if (!o1rect) {
-        goto Unimplemented;
-    }
-    o2rect = pgRect_FromObject(o2, &temp2);
-    if (!o2rect) {
-        goto Unimplemented;
-    }
-
-    if (o1rect->x != o2rect->x) {
-        cmp = o1rect->x < o2rect->x ? -1 : 1;
-    }
-    else if (o1rect->y != o2rect->y) {
-        cmp = o1rect->y < o2rect->y ? -1 : 1;
-    }
-    else if (o1rect->w != o2rect->w) {
-        cmp = o1rect->w < o2rect->w ? -1 : 1;
-    }
-    else if (o1rect->h != o2rect->h) {
-        cmp = o1rect->h < o2rect->h ? -1 : 1;
-    }
-    else {
-        cmp = 0;
-    }
-
-    switch (opid) {
-        case Py_LT:
-            return PyBool_FromLong(cmp < 0);
-        case Py_LE:
-            return PyBool_FromLong(cmp <= 0);
-        case Py_EQ:
-            return PyBool_FromLong(cmp == 0);
-        case Py_NE:
-            return PyBool_FromLong(cmp != 0);
-        case Py_GT:
-            return PyBool_FromLong(cmp > 0);
-        case Py_GE:
-            return PyBool_FromLong(cmp >= 0);
-        default:
-            break;
-    }
-
-Unimplemented:
-    Py_INCREF(Py_NotImplemented);
-    return Py_NotImplemented;
-}
-
-static PyObject *
-pg_rect_iterator(pgRectObject *self)
-{
-    Py_ssize_t i;
-    int *data = (int *)&self->r;
-    PyObject *iter, *tup = PyTuple_New(4);
-    if (!tup) {
-        return NULL;
-    }
-    for (i = 0; i < 4; i++) {
-        PyObject *val = PyLong_FromLong(data[i]);
-        if (!val) {
-            Py_DECREF(tup);
-            return NULL;
-        }
-
-        PyTuple_SET_ITEM(tup, i, val);
-    }
-    iter = PyTuple_Type.tp_iter(tup);
-    Py_DECREF(tup);
-    return iter;
-}
-
-/*width*/
-static PyObject *
-pg_rect_getwidth(pgRectObject *self, void *closure)
-{
-    return PyLong_FromLong(self->r.w);
-}
-
-static int
-pg_rect_setwidth(pgRectObject *self, PyObject *value, void *closure)
-{
-    int val1;
-
-    if (NULL == value) {
-        /* Attribute deletion not supported. */
-        PyErr_SetString(PyExc_AttributeError, "can't delete attribute");
-        return -1;
-    }
-
-    if (!pg_IntFromObj(value, &val1)) {
-        PyErr_SetString(PyExc_TypeError, "invalid rect assignment");
-        return -1;
-    }
-    self->r.w = val1;
-    return 0;
-}
-
-/*height*/
-static PyObject *
-pg_rect_getheight(pgRectObject *self, void *closure)
-{
-    return PyLong_FromLong(self->r.h);
-}
-
-static int
-pg_rect_setheight(pgRectObject *self, PyObject *value, void *closure)
-{
-    int val1;
-
-    if (NULL == value) {
-        /* Attribute deletion not supported. */
-        PyErr_SetString(PyExc_AttributeError, "can't delete attribute");
-        return -1;
-    }
-
-    if (!pg_IntFromObj(value, &val1)) {
-        PyErr_SetString(PyExc_TypeError, "invalid rect assignment");
-        return -1;
-    }
-    self->r.h = val1;
-    return 0;
-}
-
-/*top*/
-static PyObject *
-pg_rect_gettop(pgRectObject *self, void *closure)
-{
-    return PyLong_FromLong(self->r.y);
-}
-
-static int
-pg_rect_settop(pgRectObject *self, PyObject *value, void *closure)
-{
-    int val1;
-
-    if (NULL == value) {
-        /* Attribute deletion not supported. */
-        PyErr_SetString(PyExc_AttributeError, "can't delete attribute");
-        return -1;
-    }
-
-    if (!pg_IntFromObj(value, &val1)) {
-        PyErr_SetString(PyExc_TypeError, "invalid rect assignment");
-        return -1;
-    }
-    self->r.y = val1;
-    return 0;
-}
-
-/*left*/
-static PyObject *
-pg_rect_getleft(pgRectObject *self, void *closure)
-{
-    return PyLong_FromLong(self->r.x);
-}
-
-static int
-pg_rect_setleft(pgRectObject *self, PyObject *value, void *closure)
-{
-    int val1;
-
-    if (NULL == value) {
-        /* Attribute deletion not supported. */
-        PyErr_SetString(PyExc_AttributeError, "can't delete attribute");
-        return -1;
-    }
-
-    if (!pg_IntFromObj(value, &val1)) {
-        PyErr_SetString(PyExc_TypeError, "invalid rect assignment");
-        return -1;
-    }
-    self->r.x = val1;
-    return 0;
-}
-
-/*right*/
-static PyObject *
-pg_rect_getright(pgRectObject *self, void *closure)
-{
-    return PyLong_FromLong(self->r.x + self->r.w);
-}
-
-static int
-pg_rect_setright(pgRectObject *self, PyObject *value, void *closure)
-{
-    int val1;
-
-    if (NULL == value) {
-        /* Attribute deletion not supported. */
-        PyErr_SetString(PyExc_AttributeError, "can't delete attribute");
-        return -1;
-    }
-
-    if (!pg_IntFromObj(value, &val1)) {
-        PyErr_SetString(PyExc_TypeError, "invalid rect assignment");
-        return -1;
-    }
-    self->r.x = val1 - self->r.w;
-    return 0;
-}
-
-/*bottom*/
-static PyObject *
-pg_rect_getbottom(pgRectObject *self, void *closure)
-{
-    return PyLong_FromLong(self->r.y + self->r.h);
-}
-
-static int
-pg_rect_setbottom(pgRectObject *self, PyObject *value, void *closure)
-{
-    int val1;
-
-    if (NULL == value) {
-        /* Attribute deletion not supported. */
-        PyErr_SetString(PyExc_AttributeError, "can't delete attribute");
-        return -1;
-    }
-
-    if (!pg_IntFromObj(value, &val1)) {
-        PyErr_SetString(PyExc_TypeError, "invalid rect assignment");
-        return -1;
-    }
-    self->r.y = val1 - self->r.h;
-    return 0;
-}
-
-/*centerx*/
-static PyObject *
-pg_rect_getcenterx(pgRectObject *self, void *closure)
-{
-    return PyLong_FromLong(self->r.x + (self->r.w >> 1));
-}
-
-static int
-pg_rect_setcenterx(pgRectObject *self, PyObject *value, void *closure)
-{
-    int val1;
-
-    if (NULL == value) {
-        /* Attribute deletion not supported. */
-        PyErr_SetString(PyExc_AttributeError, "can't delete attribute");
-        return -1;
-    }
-
-    if (!pg_IntFromObj(value, &val1)) {
-        PyErr_SetString(PyExc_TypeError, "invalid rect assignment");
-        return -1;
-    }
-    self->r.x = val1 - (self->r.w >> 1);
-    return 0;
-}
-
-/*centery*/
-static PyObject *
-pg_rect_getcentery(pgRectObject *self, void *closure)
-{
-    return PyLong_FromLong(self->r.y + (self->r.h >> 1));
-}
-
-static int
-pg_rect_setcentery(pgRectObject *self, PyObject *value, void *closure)
-{
-    int val1;
-
-    if (NULL == value) {
-        /* Attribute deletion not supported. */
-        PyErr_SetString(PyExc_AttributeError, "can't delete attribute");
-        return -1;
-    }
-
-    if (!pg_IntFromObj(value, &val1)) {
-        PyErr_SetString(PyExc_TypeError, "invalid rect assignment");
-        return -1;
-    }
-    self->r.y = val1 - (self->r.h >> 1);
-    return 0;
-}
-
-/*topleft*/
-static PyObject *
-pg_rect_gettopleft(pgRectObject *self, void *closure)
-{
-    return pg_tuple_couple_from_values_int(self->r.x, self->r.y);
-}
-=======
->>>>>>> d4a6294f
-
-        if (!pg_IntFromObjIndex(obj, 2, val3)) {
-            PyErr_SetString(PyExc_TypeError,
-                            "number expected for third argument");
-            return 0;
-        }
-
-        if (!pg_IntFromObjIndex(obj, 3, val4)) {
-            PyErr_SetString(PyExc_TypeError,
-                            "number expected for fourth argument");
-            return 0;
-        }
-    }
-    else {
-        PyErr_Format(PyExc_TypeError,
-                     "sequence argument takes 2 or 4 items (%ld given)",
-                     length);
-        return 0;
-    }
-
-<<<<<<< HEAD
-/*topright*/
-static PyObject *
-pg_rect_gettopright(pgRectObject *self, void *closure)
-{
-    return pg_tuple_couple_from_values_int(self->r.x + self->r.w, self->r.y);
-=======
-    return 1;
->>>>>>> d4a6294f
-}
-
-static int
-four_floats_from_obj(PyObject *obj, float *val1, float *val2, float *val3,
-                     float *val4)
-{
-    Py_ssize_t length = PySequence_Length(obj);
-
-    if (length < -1) {
-        return 0; /* Exception already set. */
-    }
-
-<<<<<<< HEAD
-/*bottomleft*/
-static PyObject *
-pg_rect_getbottomleft(pgRectObject *self, void *closure)
-{
-    return pg_tuple_couple_from_values_int(self->r.x, self->r.y + self->r.h);
-}
-=======
-    if (length == 2) {
-        /* Get one end of the line. */
-        PyObject *item = PySequence_GetItem(obj, 0);
-        int result;
->>>>>>> d4a6294f
-
-        if (item == NULL) {
-            return 0; /* Exception already set. */
-        }
-
-        result = pg_TwoFloatsFromObj(item, val1, val2);
-        Py_DECREF(item);
-
-        if (!result) {
-            PyErr_SetString(PyExc_TypeError,
-                            "number pair expected for first argument");
-            return 0;
-        }
-
-<<<<<<< HEAD
-/*bottomright*/
-static PyObject *
-pg_rect_getbottomright(pgRectObject *self, void *closure)
-{
-    return pg_tuple_couple_from_values_int(self->r.x + self->r.w,
-                                           self->r.y + self->r.h);
-}
-=======
-        /* Get the other end of the line. */
-        item = PySequence_GetItem(obj, 1);
->>>>>>> d4a6294f
-
-        if (item == NULL) {
-            return 0; /* Exception already set. */
-        }
-
-        result = pg_TwoFloatsFromObj(item, val3, val4);
-        Py_DECREF(item);
-
-        if (!result) {
-            PyErr_SetString(PyExc_TypeError,
-                            "number pair expected for second argument");
-            return 0;
-        }
-    }
-    else if (length == 4) {
-        if (!pg_FloatFromObjIndex(obj, 0, val1)) {
-            PyErr_SetString(PyExc_TypeError,
-                            "number expected for first argument");
-            return 0;
-        }
-
-<<<<<<< HEAD
-/*midtop*/
-static PyObject *
-pg_rect_getmidtop(pgRectObject *self, void *closure)
-{
-    return pg_tuple_couple_from_values_int(self->r.x + (self->r.w >> 1),
-                                           self->r.y);
-}
-=======
-        if (!pg_FloatFromObjIndex(obj, 1, val2)) {
-            PyErr_SetString(PyExc_TypeError,
-                            "number expected for second argument");
-            return 0;
-        }
->>>>>>> d4a6294f
-
-        if (!pg_FloatFromObjIndex(obj, 2, val3)) {
-            PyErr_SetString(PyExc_TypeError,
-                            "number expected for third argument");
-            return 0;
-        }
-
-        if (!pg_FloatFromObjIndex(obj, 3, val4)) {
-            PyErr_SetString(PyExc_TypeError,
-                            "number expected for fourth argument");
-            return 0;
-        }
-    }
-    else {
-        PyErr_Format(PyExc_TypeError,
-                     "sequence argument takes 2 or 4 items (%ld given)",
-                     length);
-        return 0;
-    }
-
-<<<<<<< HEAD
-/*midleft*/
-static PyObject *
-pg_rect_getmidleft(pgRectObject *self, void *closure)
-{
-    return pg_tuple_couple_from_values_int(self->r.x,
-                                           self->r.y + (self->r.h >> 1));
-=======
-    return 1;
->>>>>>> d4a6294f
-}
-
-static struct PyMethodDef pg_rect_methods[] = {
-    {"normalize", (PyCFunction)pg_rect_normalize, METH_NOARGS,
-     DOC_RECTNORMALIZE},
-    {"clip", (PyCFunction)pg_rect_clip, METH_VARARGS, DOC_RECTCLIP},
-    {"clipline", (PyCFunction)pg_rect_clipline, METH_VARARGS,
-     DOC_RECTCLIPLINE},
-    {"clamp", (PyCFunction)pg_rect_clamp, METH_VARARGS, DOC_RECTCLAMP},
-    {"clamp_ip", (PyCFunction)pg_rect_clamp_ip, METH_VARARGS, DOC_RECTCLAMPIP},
-    {"copy", (PyCFunction)pg_rect_copy, METH_NOARGS, DOC_RECTCOPY},
-    {"fit", (PyCFunction)pg_rect_fit, METH_VARARGS, DOC_RECTFIT},
-    {"move", (PyCFunction)pg_rect_move, METH_VARARGS, DOC_RECTMOVE},
-    {"update", (PyCFunction)pg_rect_update, METH_VARARGS, DOC_RECTUPDATE},
-    {"inflate", (PyCFunction)pg_rect_inflate, METH_VARARGS, DOC_RECTINFLATE},
-    {"union", (PyCFunction)pg_rect_union, METH_VARARGS, DOC_RECTUNION},
-    {"unionall", (PyCFunction)pg_rect_unionall, METH_VARARGS,
-     DOC_RECTUNIONALL},
-    {"move_ip", (PyCFunction)pg_rect_move_ip, METH_VARARGS, DOC_RECTMOVEIP},
-    {"inflate_ip", (PyCFunction)pg_rect_inflate_ip, METH_VARARGS,
-     DOC_RECTINFLATEIP},
-    {"union_ip", (PyCFunction)pg_rect_union_ip, METH_VARARGS, DOC_RECTUNIONIP},
-    {"unionall_ip", (PyCFunction)pg_rect_unionall_ip, METH_VARARGS,
-     DOC_RECTUNIONALLIP},
-    {"collidepoint", (PyCFunction)pg_rect_collidepoint, METH_VARARGS,
-     DOC_RECTCOLLIDEPOINT},
-    {"colliderect", (PyCFunction)pg_rect_colliderect, METH_VARARGS,
-     DOC_RECTCOLLIDERECT},
-    {"collidelist", (PyCFunction)pg_rect_collidelist, METH_VARARGS,
-     DOC_RECTCOLLIDELIST},
-    {"collidelistall", (PyCFunction)pg_rect_collidelistall, METH_VARARGS,
      DOC_RECTCOLLIDELISTALL},
     {"collidedict", (PyCFunction)pg_rect_collidedict, METH_VARARGS,
      DOC_RECTCOLLIDEDICT},
@@ -2450,12 +545,7 @@
 static Py_ssize_t
 pg_rect_length(PyObject *_self)
 {
-<<<<<<< HEAD
-    return pg_tuple_couple_from_values_int(self->r.x + (self->r.w >> 1),
-                                           self->r.y + self->r.h);
-=======
     return 4;
->>>>>>> d4a6294f
 }
 
 static PySequenceMethods pg_rect_as_sequence = {
@@ -2472,21 +562,11 @@
     .sq_contains = (objobjproc)pg_frect_contains_seq,
 };
 
-<<<<<<< HEAD
-/*midright*/
-static PyObject *
-pg_rect_getmidright(pgRectObject *self, void *closure)
-{
-    return pg_tuple_couple_from_values_int(self->r.x + self->r.w,
-                                           self->r.y + (self->r.h >> 1));
-}
-=======
 static PyMappingMethods pg_rect_as_mapping = {
     .mp_length = (lenfunc)pg_rect_length,
     .mp_subscript = (binaryfunc)pg_rect_subscript,
     .mp_ass_subscript = (objobjargproc)pg_rect_ass_subscript,
 };
->>>>>>> d4a6294f
 
 static PyMappingMethods pg_frect_as_mapping = {
     .mp_length = (lenfunc)pg_rect_length,
@@ -2507,13 +587,8 @@
 static PyObject *
 pg_rect_repr(pgRectObject *self)
 {
-<<<<<<< HEAD
-    return pg_tuple_couple_from_values_int(self->r.x + (self->r.w >> 1),
-                                           self->r.y + (self->r.h >> 1));
-=======
     return PyUnicode_FromFormat("<rect(%d, %d, %d, %d)>", self->r.x, self->r.y,
                                 self->r.w, self->r.h);
->>>>>>> d4a6294f
 }
 
 static PyObject *
@@ -2530,11 +605,7 @@
 static PyObject *
 pg_rect_str(pgRectObject *self)
 {
-<<<<<<< HEAD
-    return pg_tuple_couple_from_values_int(self->r.w, self->r.h);
-=======
     return pg_rect_repr(self);
->>>>>>> d4a6294f
 }
 
 static PyObject *
@@ -2637,14 +708,8 @@
 };
 
 static PyTypeObject pgRect_Type = {
-<<<<<<< HEAD
     PyVarObject_HEAD_INIT(NULL, 0).tp_name = "pygame.rect.Rect",
     .tp_basicsize = sizeof(pgRectObject),
-=======
-    PyVarObject_HEAD_INIT(NULL, 0).tp_name = "pygame.Rect",
-    .tp_basicsize = sizeof(pgRectObject), .tp_itemsize = 0,
-    /* methods */
->>>>>>> d4a6294f
     .tp_dealloc = (destructor)pg_rect_dealloc,
     .tp_repr = (reprfunc)pg_rect_repr, .tp_as_number = &pg_rect_as_number,
     .tp_as_sequence = &pg_rect_as_sequence,
