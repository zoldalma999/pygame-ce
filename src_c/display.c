--- conflicted
+++ resolved
@@ -2352,7 +2352,8 @@
         /* TOGGLE FULLSCREEN ON */
         state->toggle_windowed_w = w;
         state->toggle_windowed_h = h;
-<<<<<<< HEAD
+        state->fullscreen_backup_x = x;
+        state->fullscreen_backup_y = y;
 
         if (state->unscaled_render) {
             result =
@@ -2362,11 +2363,6 @@
             }
         }
         else if (pg_renderer != NULL) {
-=======
-        state->fullscreen_backup_x = x;
-        state->fullscreen_backup_y = y;
-        if (pg_renderer != NULL) {
->>>>>>> 1b89d121
             result =
                 SDL_SetWindowFullscreen(win, SDL_WINDOW_FULLSCREEN_DESKTOP);
             if (result != 0) {
