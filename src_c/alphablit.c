--- conflicted
+++ resolved
@@ -1197,34 +1197,8 @@
 static void
 alphablit_alpha(SDL_BlitInfo *info)
 {
-<<<<<<< HEAD
     SETUP_ALPHABLIT()
     int sAi;
-=======
-    int n;
-    int width = info->width;
-    int height = info->height;
-    Uint8 *src = info->s_pixels;
-    int srcpxskip = info->s_pxskip;
-    int srcskip = info->s_skip;
-    Uint8 *dst = info->d_pixels;
-    int dstpxskip = info->d_pxskip;
-    int dstskip = info->d_skip;
-    PG_PixelFormat *srcfmt = info->src;
-    SDL_Palette *srcpal = info->src_palette;
-    PG_PixelFormat *dstfmt = info->dst;
-    SDL_Palette *dstpal = info->dst_palette;
-    int srcbpp = PG_FORMAT_BytesPerPixel(srcfmt);
-    int dstbpp = PG_FORMAT_BytesPerPixel(dstfmt);
-    Uint8 dR, dG, dB, dA, sR, sG, sB, sA;
-    Uint32 dRi, dGi, dBi, dAi, sRi, sGi, sBi, sAi;
-    Uint32 modulateA = info->src_blanket_alpha;
-    Uint32 pixel;
-
-    /*
-       printf ("Alpha blit with %d and %d\n", srcbpp, dstbpp);
-       */
->>>>>>> c36a71a1
 
     if (srcbpp == 1) {
         if (dstbpp == 1) {
