/* Auto generated file: with makeref.py .  Docs go in docs/reST/ref/ . */
#define DOC_PYGAMEDRAW "pygame module for drawing shapes"
#define DOC_PYGAMEDRAWRECT "rect(surface=Surface, color=Color, rect=Rect) -> Rect\nrect(surface=Surface, color=Color, rect=Rect, width=0) -> Rect\ndraw a rectangle"
#define DOC_PYGAMEDRAWPOLYGON "polygon(Surface, color, pointlist, width=0) -> Rect\ndraw a shape with any number of sides"
#define DOC_PYGAMEDRAWCIRCLE "circle(surface=Surface, color=Color, center=(x, y), radius=radius) -> Rect\ncircle(surface=Surface, color=Color, center=(x, y), radius=radius, width=0) -> Rect\ndraw a circle"
<<<<<<< HEAD
#define DOC_PYGAMEDRAWELLIPSE "ellipse(Surface, color, Rect, width=0) -> Rect\ndraw a round shape inside a rectangle"
#define DOC_PYGAMEDRAWARC "arc(surface, color, rect, start_angle, stop_angle) -> Rect\narc(surface, color, rect, start_angle, stop_angle, width=1) -> Rect\ndraw an elliptical arc"
=======
#define DOC_PYGAMEDRAWELLIPSE "ellipse(surface=Surface, color=Color, rect=Rect) -> Rect\nellipse(surface=Surface, color=Color, rect=Rect, width=0) -> Rect\ndraw an ellipse"
#define DOC_PYGAMEDRAWARC "arc(Surface, color, Rect, start_angle, stop_angle, width=1) -> Rect\ndraw a partial section of an ellipse"
>>>>>>> dfdd0698
#define DOC_PYGAMEDRAWLINE "line(Surface, color, start_pos, end_pos, width=1) -> Rect\ndraw a straight line segment"
#define DOC_PYGAMEDRAWLINES "lines(Surface, color, closed, pointlist, width=1) -> Rect\ndraw multiple contiguous line segments"
#define DOC_PYGAMEDRAWAALINE "aaline(Surface, color, startpos, endpos, blend=1) -> Rect\ndraw fine antialiased lines"
#define DOC_PYGAMEDRAWAALINES "aalines(Surface, color, closed, pointlist, blend=1) -> Rect\ndraw a connected sequence of antialiased lines"


/* Docs in a comment... slightly easier to read. */

/*

pygame.draw
pygame module for drawing shapes

pygame.draw.rect
 rect(surface=Surface, color=Color, rect=Rect) -> Rect
 rect(surface=Surface, color=Color, rect=Rect, width=0) -> Rect
draw a rectangle

pygame.draw.polygon
 polygon(Surface, color, pointlist, width=0) -> Rect
draw a shape with any number of sides

pygame.draw.circle
 circle(surface=Surface, color=Color, center=(x, y), radius=radius) -> Rect
 circle(surface=Surface, color=Color, center=(x, y), radius=radius, width=0) -> Rect
draw a circle

pygame.draw.ellipse
 ellipse(surface=Surface, color=Color, rect=Rect) -> Rect
 ellipse(surface=Surface, color=Color, rect=Rect, width=0) -> Rect
draw an ellipse

pygame.draw.arc
 arc(surface, color, rect, start_angle, stop_angle) -> Rect
 arc(surface, color, rect, start_angle, stop_angle, width=1) -> Rect
draw an elliptical arc

pygame.draw.line
 line(Surface, color, start_pos, end_pos, width=1) -> Rect
draw a straight line segment

pygame.draw.lines
 lines(Surface, color, closed, pointlist, width=1) -> Rect
draw multiple contiguous line segments

pygame.draw.aaline
 aaline(Surface, color, startpos, endpos, blend=1) -> Rect
draw fine antialiased lines

pygame.draw.aalines
 aalines(Surface, color, closed, pointlist, blend=1) -> Rect
draw a connected sequence of antialiased lines

*/<|MERGE_RESOLUTION|>--- conflicted
+++ resolved
@@ -3,13 +3,8 @@
 #define DOC_PYGAMEDRAWRECT "rect(surface=Surface, color=Color, rect=Rect) -> Rect\nrect(surface=Surface, color=Color, rect=Rect, width=0) -> Rect\ndraw a rectangle"
 #define DOC_PYGAMEDRAWPOLYGON "polygon(Surface, color, pointlist, width=0) -> Rect\ndraw a shape with any number of sides"
 #define DOC_PYGAMEDRAWCIRCLE "circle(surface=Surface, color=Color, center=(x, y), radius=radius) -> Rect\ncircle(surface=Surface, color=Color, center=(x, y), radius=radius, width=0) -> Rect\ndraw a circle"
-<<<<<<< HEAD
 #define DOC_PYGAMEDRAWELLIPSE "ellipse(Surface, color, Rect, width=0) -> Rect\ndraw a round shape inside a rectangle"
 #define DOC_PYGAMEDRAWARC "arc(surface, color, rect, start_angle, stop_angle) -> Rect\narc(surface, color, rect, start_angle, stop_angle, width=1) -> Rect\ndraw an elliptical arc"
-=======
-#define DOC_PYGAMEDRAWELLIPSE "ellipse(surface=Surface, color=Color, rect=Rect) -> Rect\nellipse(surface=Surface, color=Color, rect=Rect, width=0) -> Rect\ndraw an ellipse"
-#define DOC_PYGAMEDRAWARC "arc(Surface, color, Rect, start_angle, stop_angle, width=1) -> Rect\ndraw a partial section of an ellipse"
->>>>>>> dfdd0698
 #define DOC_PYGAMEDRAWLINE "line(Surface, color, start_pos, end_pos, width=1) -> Rect\ndraw a straight line segment"
 #define DOC_PYGAMEDRAWLINES "lines(Surface, color, closed, pointlist, width=1) -> Rect\ndraw multiple contiguous line segments"
 #define DOC_PYGAMEDRAWAALINE "aaline(Surface, color, startpos, endpos, blend=1) -> Rect\ndraw fine antialiased lines"
