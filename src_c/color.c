--- conflicted
+++ resolved
@@ -147,15 +147,10 @@
 _color_get_cmy(pgColorObject *, void *);
 static int
 _color_set_cmy(pgColorObject *, PyObject *, void *);
-<<<<<<< HEAD
-=======
 static PyObject *
 _color_get_normalized(pgColorObject *, void *);
 static int
 _color_set_normalized(pgColorObject *, PyObject *, void *);
-static PyObject *
-_color_get_arraystruct(pgColorObject *, void *);
->>>>>>> be4918b9
 
 /* Number protocol methods */
 static PyObject *
@@ -266,13 +261,8 @@
      DOC_COLOR_I1I2I3, NULL},
     {"cmy", (getter)_color_get_cmy, (setter)_color_set_cmy, DOC_COLOR_CMY,
      NULL},
-<<<<<<< HEAD
-=======
     {"normalized", (getter)_color_get_normalized,
      (setter)_color_set_normalized, DOC_COLOR_NORMALIZED, NULL},
-    {"__array_struct__", (getter)_color_get_arraystruct, NULL,
-     "array structure interface, read only", NULL},
->>>>>>> be4918b9
     {NULL, NULL, NULL, NULL, NULL}};
 
 static PyNumberMethods _color_as_number = {
@@ -1495,8 +1485,6 @@
     return 0;
 }
 
-<<<<<<< HEAD
-=======
 static PyObject *
 _color_get_normalized(pgColorObject *color, void *closure)
 {
@@ -1579,21 +1567,6 @@
     return 0;
 }
 
-static PyObject *
-_color_get_arraystruct(pgColorObject *color, void *closure)
-{
-    Py_buffer view;
-    PyObject *capsule;
-
-    if (_color_getbuffer(color, &view, PyBUF_FULL_RO)) {
-        return 0;
-    }
-    capsule = pgBuffer_AsArrayStruct(&view);
-    Py_DECREF(color);
-    return capsule;
-}
-
->>>>>>> be4918b9
 /* Number protocol methods */
 
 /**
