/*
  pygame - Python Game Library

  This library is free software; you can redistribute it and/or
  modify it under the terms of the GNU Library General Public
  License as published by the Free Software Foundation; either
  version 2 of the License, or (at your option) any later version.

  This library is distributed in the hope that it will be useful,
  but WITHOUT ANY WARRANTY; without even the implied warranty of
  MERCHANTABILITY or FITNESS FOR A PARTICULAR PURPOSE.  See the GNU
  Library General Public License for more details.

  You should have received a copy of the GNU Library General Public
  License along with this library; if not, write to the Free
  Foundation, Inc., 59 Temple Place, Suite 330, Boston, MA  02111-1307  USA

*/

/* Adjust gcc 4.4 optimization for floating point on x86-32 PCs running Linux.
 * This addresses bug 52:
 * http://pygame.motherhamster.org/bugzilla/show_bug.cgi?id=52
 */
#if defined(__GNUC__) && defined(__linux__) && defined(__i386__) && \
    __SIZEOF_POINTER__ == 4 && __GNUC__ == 4 && __GNUC_MINOR__ >= 4
#pragma GCC optimize("float-store")
#endif

#define PYGAMEAPI_MATH_INTERNAL
#define NO_PYGAME_C_API
#include "doc/math_doc.h"

#include "pygame.h"

#include "structmember.h"

#include "pgcompat.h"

#include <float.h>
#include <math.h>
#include <stddef.h>
#include <string.h>

/* on some windows platforms math.h doesn't define M_PI */
#ifndef M_PI
#define M_PI 3.14159265358979323846
#endif

#define TWO_PI (2. * M_PI)

#ifndef M_PI_2
#define M_PI_2 (M_PI / 2.0)
#endif /* M_PI_2 */

#define VECTOR_EPSILON (1e-6)
#define VECTOR_MAX_SIZE (4)
#define STRING_BUF_SIZE_REPR (112)
#define STRING_BUF_SIZE_STR (103)
#define SWIZZLE_ERR_NO_ERR 0
#define SWIZZLE_ERR_DOUBLE_IDX 1
#define SWIZZLE_ERR_EXTRACTION_ERR 2

#define OP_ADD 1
/* #define OP_IADD         2 */
#define OP_SUB 3
/* #define OP_ISUB         4 */
#define OP_MUL 5
/* #define OP_IMUL         6 */
#define OP_DIV 7
/* #define OP_IDIV         8 */
#define OP_FLOOR_DIV 9
/* #define OP_IFLOOR_DIV  10 */
#define OP_MOD 11
#define OP_INPLACE 16
#define OP_ARG_REVERSE 32
#define OP_ARG_UNKNOWN 64
#define OP_ARG_VECTOR 128
#define OP_ARG_NUMBER 256

static PyTypeObject pgVector2_Type;
static PyTypeObject pgVector3_Type;
static PyTypeObject pgVectorElementwiseProxy_Type;
static PyTypeObject pgVectorIter_Type;

#define pgVector2_Check(x) (PyType_IsSubtype(Py_TYPE(x), &pgVector2_Type))
#define pgVector3_Check(x) (PyType_IsSubtype(Py_TYPE(x), &pgVector3_Type))
#define pgVector_Check(x) (pgVector2_Check(x) || pgVector3_Check(x))
#define vector_elementwiseproxy_Check(x) \
    (Py_TYPE(x) == &pgVectorElementwiseProxy_Type)

#define DEG2RAD(angle) ((angle)*M_PI / 180.)
#define RAD2DEG(angle) ((angle)*180. / M_PI)

typedef struct {
    PyObject_HEAD double *coords; /* Coordinates */
    Py_ssize_t dim;               /* Dimension of the vector */
    double epsilon;               /* Small value for comparisons */
} pgVector;

typedef struct {
    PyObject_HEAD long it_index;
    pgVector *vec;
} vectoriter;

typedef struct {
    PyObject_HEAD pgVector *vec;
} vector_elementwiseproxy;

/* further forward declerations */
/* generic helper functions */
static int
RealNumber_Check(PyObject *obj);
static double
PySequence_GetItem_AsDouble(PyObject *seq, Py_ssize_t index);
static int
PySequence_AsVectorCoords(PyObject *seq, double *const coords,
                          const Py_ssize_t size);
static int
pgVectorCompatible_Check(PyObject *obj, Py_ssize_t dim);
static double
_scalar_product(const double *coords1, const double *coords2, Py_ssize_t size);
static int
get_double_from_unicode_slice(PyObject *unicode_obj, Py_ssize_t idx1,
                              Py_ssize_t idx2, double *val);
static Py_ssize_t
_vector_find_string_helper(PyObject *str_obj, const char *substr,
                           Py_ssize_t start, Py_ssize_t end);
static Py_ssize_t
_vector_coords_from_string(PyObject *str, char **delimiter, double *coords,
                           Py_ssize_t dim);
static void
_vector_move_towards_helper(Py_ssize_t dim, double *origin_coords,
                            double *target_coords, double max_distance);

/* generic vector functions */
static PyObject *
pgVector_NEW(Py_ssize_t dim);
static void
vector_dealloc(pgVector *self);
static PyObject *
vector_generic_math(PyObject *o1, PyObject *o2, int op);
static PyObject *
vector_add(PyObject *o1, PyObject *o2);
static PyObject *
vector_sub(PyObject *o1, PyObject *o2);
static PyObject *
vector_mul(PyObject *o1, PyObject *o2);
static PyObject *
vector_div(pgVector *self, PyObject *other);
static PyObject *
vector_floor_div(pgVector *self, PyObject *other);
static PyObject *
vector_inplace_add(pgVector *self, PyObject *other);
static PyObject *
vector_inplace_sub(pgVector *self, PyObject *other);
static PyObject *
vector_inplace_mul(pgVector *self, PyObject *other);
static PyObject *
vector_inplace_div(pgVector *self, PyObject *other);
static PyObject *
vector_inplace_floor_div(pgVector *self, PyObject *other);
static PyObject *
vector_neg(pgVector *self);
static PyObject *
vector_pos(pgVector *self);
static int
vector_nonzero(pgVector *self);
static Py_ssize_t
vector_len(pgVector *self);
static PyObject *
vector_GetItem(pgVector *self, Py_ssize_t index);
static int
vector_SetItem(pgVector *self, Py_ssize_t index, PyObject *value);
static PyObject *
vector_GetSlice(pgVector *self, Py_ssize_t ilow, Py_ssize_t ihigh);
static int
vector_SetSlice(pgVector *self, Py_ssize_t ilow, Py_ssize_t ihigh,
                PyObject *v);
static PyObject *
vector_getx(pgVector *self, void *closure);
static PyObject *
vector_gety(pgVector *self, void *closure);
static PyObject *
vector_getz(pgVector *self, void *closure);
#ifdef PYGAME_MATH_VECTOR_HAVE_W
static PyObject *
vector_getw(pgVector *self, void *closure);
#endif
static int
vector_setx(pgVector *self, PyObject *value, void *closure);
static int
vector_sety(pgVector *self, PyObject *value, void *closure);
static int
vector_setz(pgVector *self, PyObject *value, void *closure);
#ifdef PYGAME_MATH_VECTOR_HAVE_W
static int
vector_setw(pgVector *self, PyObject *value, void *closure);
#endif
static PyObject *
vector_richcompare(PyObject *o1, PyObject *o2, int op);
static PyObject *
vector_length(pgVector *self, PyObject *args);
static PyObject *
vector_length_squared(pgVector *self, PyObject *args);
static PyObject *
vector_normalize(pgVector *self, PyObject *args);
static PyObject *
vector_normalize_ip(pgVector *self, PyObject *args);
static PyObject *
vector_dot(pgVector *self, PyObject *other);
static PyObject *
vector_scale_to_length(pgVector *self, PyObject *length);
static PyObject *
vector_move_towards(pgVector *self, PyObject *args);
static PyObject *
vector_move_towards_ip(pgVector *self, PyObject *args);
static PyObject *
vector_slerp(pgVector *self, PyObject *args);
static PyObject *
vector_lerp(pgVector *self, PyObject *args);
static int
_vector_reflect_helper(double *dst_coords, const double *src_coords,
                       PyObject *normal, Py_ssize_t dim, double epsilon);
static PyObject *
vector_reflect(pgVector *self, PyObject *normal);
static PyObject *
vector_reflect_ip(pgVector *self, PyObject *normal);
static double
_vector_distance_helper(pgVector *self, PyObject *other);
static PyObject *
vector_distance_to(pgVector *self, PyObject *other);
static PyObject *
vector_distance_squared_to(pgVector *self, PyObject *other);
static PyObject *
vector_getAttr_swizzle(pgVector *self, PyObject *attr_name);
static int
vector_setAttr_swizzle(pgVector *self, PyObject *attr_name, PyObject *val);
static PyObject *
vector_elementwise(pgVector *self, PyObject *args);
static int
_vector_check_snprintf_success(int return_code, int max_size);
static PyObject *
vector_repr(pgVector *self);
static PyObject *
vector_str(pgVector *self);
static PyObject *
vector_project_onto(pgVector *self, PyObject *other);
static PyObject *
vector_copy(pgVector *self);
static PyObject *
vector_clamp_magnitude(pgVector *self, PyObject *args, PyObject *kwargs);
static PyObject *
vector_clamp_magnitude_ip(pgVector *self, PyObject *args, PyObject *kwargs);

/*
static Py_ssize_t vector_readbuffer(pgVector *self, Py_ssize_t segment, void
**ptrptr); static Py_ssize_t vector_writebuffer(pgVector *self, Py_ssize_t
segment, void **ptrptr); static Py_ssize_t vector_segcount(pgVector *self,
Py_ssize_t *lenp);
*/

/* vector2 specific functions */
static PyObject *
vector2_new(PyTypeObject *type, PyObject *args, PyObject *kwds);
static int
vector2_init(pgVector *self, PyObject *args, PyObject *kwds);
static int
_vector2_rotate_helper(double *dst_coords, const double *src_coords,
                       double angle, double epsilon);
static PyObject *
vector2_rotate(pgVector *self, PyObject *args);
static PyObject *
vector2_rotate_ip(pgVector *self, PyObject *args);
static PyObject *
vector2_cross(pgVector *self, PyObject *other);
static PyObject *
vector2_angle_to(pgVector *self, PyObject *other);
static PyObject *
vector2_as_polar(pgVector *self, PyObject *args);
static PyObject *
vector2_from_polar(pgVector *self, PyObject *args);

/* vector3 specific functions */
static PyObject *
vector3_new(PyTypeObject *type, PyObject *args, PyObject *kwds);
static int
vector3_init(pgVector *self, PyObject *args, PyObject *kwds);
static int
_vector3_rotate_helper(double *dst_coords, const double *src_coords,
                       const double *axis_coords, double angle,
                       double epsilon);
static PyObject *
vector3_rotate(pgVector *self, PyObject *args);
static PyObject *
vector3_rotate_ip(pgVector *self, PyObject *args);
static PyObject *
vector3_cross(pgVector *self, PyObject *other);
static PyObject *
vector3_angle_to(pgVector *self, PyObject *other);
static PyObject *
vector3_as_spherical(pgVector *self, PyObject *args);
static PyObject *
vector3_from_spherical(pgVector *self, PyObject *args);

/* vector iterator functions */
static void
vectoriter_dealloc(vectoriter *it);
static PyObject *
vectoriter_next(vectoriter *it);
static PyObject *
vectoriter_len(vectoriter *it);
static PyObject *
vector_iter(PyObject *vec);

/* elementwiseproxy */
static void
vector_elementwiseproxy_dealloc(vector_elementwiseproxy *it);
static PyObject *
vector_elementwiseproxy_richcompare(PyObject *o1, PyObject *o2, int op);
static PyObject *
vector_elementwiseproxy_generic_math(PyObject *o1, PyObject *o2, int op);
static PyObject *
vector_elementwiseproxy_add(PyObject *o1, PyObject *o2);
static PyObject *
vector_elementwiseproxy_sub(PyObject *o1, PyObject *o2);
static PyObject *
vector_elementwiseproxy_mul(PyObject *o1, PyObject *o2);
static PyObject *
vector_elementwiseproxy_div(PyObject *o1, PyObject *o2);
static PyObject *
vector_elementwiseproxy_floor_div(PyObject *o1, PyObject *o2);
static PyObject *
vector_elementwiseproxy_pow(PyObject *baseObj, PyObject *expoObj,
                            PyObject *mod);
static PyObject *
vector_elementwiseproxy_mod(PyObject *o1, PyObject *o2);
static PyObject *
vector_elementwiseproxy_abs(vector_elementwiseproxy *self);
static PyObject *
vector_elementwiseproxy_neg(vector_elementwiseproxy *self);
static PyObject *
vector_elementwiseproxy_pos(vector_elementwiseproxy *self);
static int
vector_elementwiseproxy_nonzero(vector_elementwiseproxy *self);
static PyObject *
vector_elementwise(pgVector *vec, PyObject *args);

/********************************
 * Global helper functions
 ********************************/

static int
RealNumber_Check(PyObject *obj)
{
    if (obj && PyNumber_Check(obj) && !PyComplex_Check(obj))
        return 1;
    return 0;
}

static double
PySequence_GetItem_AsDouble(PyObject *seq, Py_ssize_t index)
{
    PyObject *item;
    double value;

    item = PySequence_GetItem(seq, index);
    if (item == NULL) {
        PyErr_SetString(PyExc_TypeError, "a sequence is expected");
        return -1;
    }
    value = PyFloat_AsDouble(item);
    Py_DECREF(item);
    if (PyErr_Occurred())
        return -1;
    return value;
}

static int
PySequence_AsVectorCoords(PyObject *seq, double *const coords,
                          const Py_ssize_t size)
{
    Py_ssize_t i;

    if (pgVector_Check(seq)) {
        memcpy(coords, ((pgVector *)seq)->coords, sizeof(double) * size);
        return 1;
    }
    if (!PySequence_Check(seq) || PySequence_Length(seq) != size) {
        PyErr_SetString(PyExc_ValueError, "Sequence has the wrong length.");
        return 0;
    }

    for (i = 0; i < size; ++i) {
        coords[i] = PySequence_GetItem_AsDouble(seq, i);
        if (PyErr_Occurred()) {
            return 0;
        }
    }
    return 1;
}

static int
pgVectorCompatible_Check(PyObject *obj, Py_ssize_t dim)
{
    Py_ssize_t i;
    PyObject *tmp;

    switch (dim) {
        case 2:
            if (pgVector2_Check(obj)) {
                return 1;
            }
            break;
        case 3:
            if (pgVector3_Check(obj)) {
                return 1;
            }
            break;
            /*
                case 4:
                    if (pgVector4_Check(obj)) {
                        return 1;
                    }
                    break;
            */
        default:
            PyErr_SetString(
                PyExc_SystemError,
                "Wrong internal call to pgVectorCompatible_Check.");
            return 0;
    }

    if (!PySequence_Check(obj) || (PySequence_Length(obj) != dim)) {
        return 0;
    }

    for (i = 0; i < dim; ++i) {
        tmp = PySequence_GetItem(obj, i);
        if (tmp == NULL || !RealNumber_Check(tmp)) {
            Py_XDECREF(tmp);
            return 0;
        }
        Py_DECREF(tmp);
    }
    return 1;
}

static double
_scalar_product(const double *coords1, const double *coords2, Py_ssize_t size)
{
    Py_ssize_t i;
    double product = 0;
    for (i = 0; i < size; ++i)
        product += coords1[i] * coords2[i];
    return product;
}

static int
get_double_from_unicode_slice(PyObject *unicode_obj, Py_ssize_t idx1,
                              Py_ssize_t idx2, double *val)
{
    PyObject *float_obj;
    PyObject *slice = PySequence_GetSlice(unicode_obj, idx1, idx2);
    if (slice == NULL) {
        PyErr_SetString(PyExc_SystemError,
                        "internal error while converting str slice to float");
        return -1;
    }
    float_obj = PyFloat_FromString(slice);
    Py_DECREF(slice);
    if (float_obj == NULL)
        return 0;
    *val = PyFloat_AsDouble(float_obj);
    Py_DECREF(float_obj);
    return 1;
}

static Py_ssize_t
_vector_find_string_helper(PyObject *str_obj, const char *substr,
                           Py_ssize_t start, Py_ssize_t end)
{
    /* This is implemented using Python's Unicode C-API rather than
     * plain C to handle both char* and wchar_t* especially because
     * wchar.h was only added to the standard in 95 and we want to be
     * ISO C 90 compatible.
     */
    PyObject *substr_obj;
    Py_ssize_t pos;
    substr_obj = PyUnicode_FromString(substr);
    if (substr_obj == NULL) {
        return -2;
    }
    pos = PyUnicode_Find(str_obj, substr_obj, start, end, 1);
    Py_DECREF(substr_obj);
    return pos;
}

/* Extracts coords from a str/unicode Object <str>.
 * <delimiter> should be an array of <dim>+1 C-Strings of the strings before,
 *   between and after the coords.
 * The extracted numbers will be stored in <coords>.
 * return
 *    0 on success.
 *   -1 if conversion was unsuccessful
 *   -2 if an internal error occured and an exception was set
 */
static Py_ssize_t
_vector_coords_from_string(PyObject *str, char **delimiter, double *coords,
                           Py_ssize_t dim)
{
    int error_code;
    Py_ssize_t i, start_pos, end_pos, length;
    PyObject *vector_string;
    vector_string = PyUnicode_FromObject(str);
    if (vector_string == NULL) {
        return -2;
    }
    length = PySequence_Length(vector_string);
    /* find the starting point of the first coordinate in the string */
    start_pos =
        _vector_find_string_helper(vector_string, delimiter[0], 0, length);
    if (start_pos < 0) {
        return start_pos;
    }
    start_pos += strlen(delimiter[0]);
    for (i = 0; i < dim; i++) {
        /* find the end point of the current coordinate in the string */
        end_pos = _vector_find_string_helper(vector_string, delimiter[i + 1],
                                             start_pos, length);
        if (end_pos < 0)
            return end_pos;
        /* try to convert the current coordinate */
        error_code = get_double_from_unicode_slice(vector_string, start_pos,
                                                   end_pos, &coords[i]);
        if (error_code < 0) {
            return -2;
        }
        else if (error_code == 0) {
            return -1;
        }
        /* move starting point to the next coordinate */
        start_pos = end_pos + strlen(delimiter[i + 1]);
    }
    return 0;
}

static PyMemberDef vector_members[] = {
    {"epsilon", T_DOUBLE, offsetof(pgVector, epsilon), 0,
     "small value used in comparisons"},
    {NULL} /* Sentinel */
};

static PyObject *
pgVector_NEW(Py_ssize_t dim)
{
    pgVector *vec;
    switch (dim) {
        case 2:
            vec = PyObject_New(pgVector, &pgVector2_Type);
            break;
        case 3:
            vec = PyObject_New(pgVector, &pgVector3_Type);
            break;
            /*
                case 4:
                    vec = PyObject_New(pgVector, &pgVector4_Type);
                    break;
            */
        default:
            PyErr_SetString(PyExc_SystemError,
                            "Wrong internal call to pgVector_NEW.\n");
            return NULL;
    }

    if (vec != NULL) {
        vec->dim = dim;
        vec->epsilon = VECTOR_EPSILON;
        vec->coords = PyMem_New(double, dim);
        if (vec->coords == NULL) {
            Py_DECREF(vec);
            return PyErr_NoMemory();
        }
    }

    return (PyObject *)vec;
}

static void
vector_dealloc(pgVector *self)
{
    PyMem_Free(self->coords);
    Py_TYPE(self)->tp_free((PyObject *)self);
}

/**********************************************
 * Generic vector PyNumber emulation routines
 **********************************************/

static PyObject *
vector_generic_math(PyObject *o1, PyObject *o2, int op)
{
    Py_ssize_t i, dim;
    double *vec_coords;
    double other_coords[VECTOR_MAX_SIZE] = {0};
    double tmp;
    PyObject *other;
    pgVector *vec, *ret = NULL;
    if (pgVector_Check(o1)) {
        vec = (pgVector *)o1;
        other = o2;
    }
    else {
        vec = (pgVector *)o2;
        other = o1;
        op |= OP_ARG_REVERSE;
    }

    dim = vec->dim;
    vec_coords = vec->coords;

    if (other == NULL) {
        PyErr_BadInternalCall();
        return NULL;
    }

    if (pgVectorCompatible_Check(other, dim)) {
        op |= OP_ARG_VECTOR;
        if (!PySequence_AsVectorCoords(other, other_coords, dim))
            return NULL;
    }
    else if (RealNumber_Check(other))
        op |= OP_ARG_NUMBER;
    else
        op |= OP_ARG_UNKNOWN;

    if (op & OP_INPLACE) {
        ret = vec;
        Py_INCREF(ret);
    }
    else if (op != (OP_MUL | OP_ARG_VECTOR) &&
             op != (OP_MUL | OP_ARG_VECTOR | OP_ARG_REVERSE)) {
        ret = (pgVector *)pgVector_NEW(dim);
        if (ret == NULL)
            return NULL;
    }

    switch (op) {
        case OP_ADD | OP_ARG_VECTOR:
        case OP_ADD | OP_ARG_VECTOR | OP_ARG_REVERSE:
        case OP_ADD | OP_ARG_VECTOR | OP_INPLACE:
            for (i = 0; i < dim; i++)
                ret->coords[i] = vec_coords[i] + other_coords[i];
            break;
        case OP_SUB | OP_ARG_VECTOR:
        case OP_SUB | OP_ARG_VECTOR | OP_INPLACE:
            for (i = 0; i < dim; i++)
                ret->coords[i] = vec_coords[i] - other_coords[i];
            break;
        case OP_SUB | OP_ARG_VECTOR | OP_ARG_REVERSE:
            for (i = 0; i < dim; i++)
                ret->coords[i] = other_coords[i] - vec_coords[i];
            break;
        case OP_MUL | OP_ARG_VECTOR:
        case OP_MUL | OP_ARG_VECTOR | OP_ARG_REVERSE:
            tmp = 0.;
            for (i = 0; i < dim; i++)
                tmp += vec_coords[i] * other_coords[i];
            ret = (pgVector *)PyFloat_FromDouble(tmp);
            break;
        case OP_MUL | OP_ARG_NUMBER:
        case OP_MUL | OP_ARG_NUMBER | OP_ARG_REVERSE:
        case OP_MUL | OP_ARG_NUMBER | OP_INPLACE:
            tmp = PyFloat_AsDouble(other);
            for (i = 0; i < dim; i++)
                ret->coords[i] = vec_coords[i] * tmp;
            break;
        case OP_DIV | OP_ARG_NUMBER:
        case OP_DIV | OP_ARG_NUMBER | OP_INPLACE:
            tmp = PyFloat_AsDouble(other);
            if (tmp == 0.) {
                PyErr_SetString(PyExc_ZeroDivisionError, "division by zero");
                Py_DECREF(ret);
                return NULL;
            }
            tmp = 1. / tmp;
            for (i = 0; i < dim; i++)
                ret->coords[i] = vec_coords[i] * tmp;
            break;
        case OP_FLOOR_DIV | OP_ARG_NUMBER:
        case OP_FLOOR_DIV | OP_ARG_NUMBER | OP_INPLACE:
            tmp = PyFloat_AsDouble(other);
            if (tmp == 0.) {
                PyErr_SetString(PyExc_ZeroDivisionError, "division by zero");
                Py_DECREF(ret);
                return NULL;
            }
            tmp = 1. / tmp;
            for (i = 0; i < dim; i++)
                ret->coords[i] = floor(vec_coords[i] * tmp);
            break;
        default:
            Py_XDECREF(ret);
            Py_INCREF(Py_NotImplemented);
            return Py_NotImplemented;
    }
    return (PyObject *)ret;
}

static PyObject *
vector_add(PyObject *o1, PyObject *o2)
{
    return vector_generic_math(o1, o2, OP_ADD);
}
static PyObject *
vector_inplace_add(pgVector *o1, PyObject *o2)
{
    return vector_generic_math((PyObject *)o1, o2, OP_ADD | OP_INPLACE);
}
static PyObject *
vector_sub(PyObject *o1, PyObject *o2)
{
    return vector_generic_math(o1, o2, OP_SUB);
}
static PyObject *
vector_inplace_sub(pgVector *o1, PyObject *o2)
{
    return vector_generic_math((PyObject *)o1, o2, OP_SUB | OP_INPLACE);
}
static PyObject *
vector_mul(PyObject *o1, PyObject *o2)
{
    return vector_generic_math(o1, o2, OP_MUL);
}
static PyObject *
vector_inplace_mul(pgVector *o1, PyObject *o2)
{
    return vector_generic_math((PyObject *)o1, o2, OP_MUL | OP_INPLACE);
}
static PyObject *
vector_div(pgVector *o1, PyObject *o2)
{
    return vector_generic_math((PyObject *)o1, o2, OP_DIV);
}
static PyObject *
vector_inplace_div(pgVector *o1, PyObject *o2)
{
    return vector_generic_math((PyObject *)o1, o2, OP_DIV | OP_INPLACE);
}
static PyObject *
vector_floor_div(pgVector *o1, PyObject *o2)
{
    return vector_generic_math((PyObject *)o1, o2, OP_FLOOR_DIV);
}
static PyObject *
vector_inplace_floor_div(pgVector *o1, PyObject *o2)
{
    return vector_generic_math((PyObject *)o1, o2, OP_FLOOR_DIV | OP_INPLACE);
}

static PyObject *
vector_neg(pgVector *self)
{
    pgVector *ret = (pgVector *)pgVector_NEW(self->dim);
    if (ret != NULL) {
        Py_ssize_t i;

        for (i = 0; i < self->dim; i++) {
            ret->coords[i] = -self->coords[i];
        }
    }
    return (PyObject *)ret;
}

static PyObject *
vector_pos(pgVector *self)
{
    pgVector *ret = (pgVector *)pgVector_NEW(self->dim);
    if (ret != NULL) {
        memcpy(ret->coords, self->coords, sizeof(ret->coords[0]) * ret->dim);
    }
    return (PyObject *)ret;
}

static int
vector_nonzero(pgVector *self)
{
    Py_ssize_t i;
    for (i = 0; i < self->dim; i++) {
        if (self->coords[i] != 0) {
            return 1;
        }
    }
    return 0;
}

static PyObject *
vector_copy(pgVector *self)
{
    pgVector *ret = (pgVector *)pgVector_NEW(self->dim);
    Py_ssize_t i;
    for (i = 0; i < self->dim; i++) {
        ret->coords[i] = self->coords[i];
    }
    return (PyObject *)ret;
}

static PyObject *
vector_clamp_magnitude(pgVector *self, PyObject *args, PyObject *kwargs)
{
    Py_ssize_t i;
    pgVector *ret;

    ret = (pgVector *)pgVector_NEW(self->dim);
    if (ret == NULL)
        return NULL;

    for (i = 0; i < self->dim; ++i)
        ret->coords[i] = self->coords[i];

    PyObject *ret_val = vector_clamp_magnitude_ip(ret, args, kwargs);
    if (!ret_val) {
        return NULL;
    }
    Py_DECREF(ret_val);

    return (PyObject *)ret;
}

static PyObject *
vector_clamp_magnitude_ip(pgVector *self, PyObject *args, PyObject *kwargs)
{
    Py_ssize_t i;
    double min_length = 0; /* Default minimum. */
    double max_length;
    double old_length_sq;
    double fraction;

    int length_greater;
    int length_less;

    static char *keywords[] = {"max_length", "min_length", NULL};

    if (!PyArg_ParseTupleAndKeywords(args, kwargs, "d|d", keywords,
                                     &max_length, &min_length)) {
        return NULL;
    }

    /* Get magnitude of Vector */
    old_length_sq = _scalar_product(self->coords, self->coords, self->dim);

    if (old_length_sq == 0) {
        PyErr_SetString(PyExc_ValueError,
                        "Cannot clamp a vector with zero length");
        return NULL;
    }

    /*
    Notes for other contributors reading this code:
    The numerator for the fraction is different.
    */
    length_greater = old_length_sq > max_length * max_length;
    if (length_greater) {
        /* Scale to length */
        fraction = max_length / sqrt(old_length_sq);
<<<<<<< HEAD
        Py_RETURN_NONE;
=======
>>>>>>> b29960ed
    }

    length_less = old_length_sq < min_length * min_length;
    if (length_less) {
        /* Scale to length */
        fraction = min_length / sqrt(old_length_sq);
<<<<<<< HEAD
        Py_RETURN_NONE;
=======
>>>>>>> b29960ed
    }

    for (i = 0; i < self->dim; ++i)
        self->coords[i] *= fraction;

    Py_RETURN_NONE;
}

static PyNumberMethods vector_as_number = {
    (binaryfunc)vector_add,  /* nb_add;       __add__ */
    (binaryfunc)vector_sub,  /* nb_subtract;  __sub__ */
    (binaryfunc)vector_mul,  /* nb_multiply;  __mul__ */
    (binaryfunc)0,           /* nb_remainder; __mod__ */
    (binaryfunc)0,           /* nb_divmod;    __divmod__ */
    (ternaryfunc)0,          /* nb_power;     __pow__ */
    (unaryfunc)vector_neg,   /* nb_negative;  __neg__ */
    (unaryfunc)vector_pos,   /* nb_positive;  __pos__ */
    (unaryfunc)0,            /* nb_absolute;  __abs__ */
    (inquiry)vector_nonzero, /* nb_nonzero;   __nonzero__ */
    (unaryfunc)0,            /* nb_invert;    __invert__ */
    (binaryfunc)0,           /* nb_lshift;    __lshift__ */
    (binaryfunc)0,           /* nb_rshift;    __rshift__ */
    (binaryfunc)0,           /* nb_and;       __and__ */
    (binaryfunc)0,           /* nb_xor;       __xor__ */
    (binaryfunc)0,           /* nb_or;        __or__ */
    (unaryfunc)0,            /* nb_int;       __int__ */
    (unaryfunc)0,            /* nb_long;      __long__ */
    (unaryfunc)0,            /* nb_float;     __float__ */
    /* Added in release 2.0 */
    (binaryfunc)vector_inplace_add, /* nb_inplace_add;       __iadd__ */
    (binaryfunc)vector_inplace_sub, /* nb_inplace_subtract;  __isub__ */
    (binaryfunc)vector_inplace_mul, /* nb_inplace_multiply;  __imul__ */
    (binaryfunc)0,                  /* nb_inplace_remainder; __imod__ */
    (ternaryfunc)0,                 /* nb_inplace_power;     __pow__ */
    (binaryfunc)0,                  /* nb_inplace_lshift;    __ilshift__ */
    (binaryfunc)0,                  /* nb_inplace_rshift;    __irshift__ */
    (binaryfunc)0,                  /* nb_inplace_and;       __iand__ */
    (binaryfunc)0,                  /* nb_inplace_xor;       __ixor__ */
    (binaryfunc)0,                  /* nb_inplace_or;        __ior__ */

    /* Added in release 2.2 */
    (binaryfunc)vector_floor_div, /* nb_floor_divide;         __floor__ */
    (binaryfunc)vector_div,       /* nb_true_divide;          __truediv__ */
    (binaryfunc)
        vector_inplace_floor_div,   /* nb_inplace_floor_divide; __ifloor__ */
    (binaryfunc)vector_inplace_div, /* nb_inplace_true_divide;  __itruediv__ */
};

/*************************************************
 * Generic vector PySequence emulation routines
 *************************************************/

static Py_ssize_t
vector_len(pgVector *self)
{
    return (Py_ssize_t)self->dim;
}

static PyObject *
vector_GetItem(pgVector *self, Py_ssize_t index)
{
    if (index < 0 || index >= self->dim) {
        PyErr_SetString(PyExc_IndexError, "subscript out of range.");
        return NULL;
    }
    return PyFloat_FromDouble(self->coords[index]);
}

static int
vector_SetItem(pgVector *self, Py_ssize_t index, PyObject *value)
{
    if (index < 0 || index >= self->dim) {
        PyErr_SetString(PyExc_IndexError, "subscript out of range.");
        return -1;
    }
    if (value == NULL) {
        PyErr_SetString(PyExc_TypeError, "item deletion is not supported");
        return -1;
    }

    self->coords[index] = PyFloat_AsDouble(value);
    if (PyErr_Occurred())
        return -1;
    return 0;
}

static PyObject *
vector_GetSlice(pgVector *self, Py_ssize_t ilow, Py_ssize_t ihigh)
{
    /* some code was taken from the CPython source listobject.c */
    PyListObject *slice;
    Py_ssize_t i, len;

    /* make sure boundaries are sane */
    if (ilow < 0)
        ilow = 0;
    else if (ilow > self->dim)
        ilow = self->dim;
    if (ihigh < ilow)
        ihigh = ilow;
    else if (ihigh > self->dim)
        ihigh = self->dim;

    len = ihigh - ilow;
    slice = (PyListObject *)PyList_New(len);
    if (slice == NULL)
        return NULL;

    for (i = 0; i < len; i++) {
        PyList_SET_ITEM(slice, i, PyFloat_FromDouble(self->coords[ilow + i]));
    }
    return (PyObject *)slice;
}

static int
vector_SetSlice(pgVector *self, Py_ssize_t ilow, Py_ssize_t ihigh, PyObject *v)
{
    Py_ssize_t i, len;
    double new_coords[VECTOR_MAX_SIZE];

    if (v == NULL) {
        PyErr_SetString(PyExc_TypeError,
                        "Vector object doesn't support item deletion");
        return -1;
    }

    if (ilow < 0)
        ilow = 0;
    else if (ilow > self->dim)
        ilow = self->dim;
    if (ihigh < ilow)
        ihigh = ilow;
    else if (ihigh > self->dim)
        ihigh = self->dim;

    len = ihigh - ilow;
    if (!PySequence_AsVectorCoords(v, new_coords, len)) {
        return -1;
    }

    for (i = 0; i < len; ++i) {
        self->coords[i + ilow] = new_coords[i];
    }
    return 0;
}

static PySequenceMethods vector_as_sequence = {
    (lenfunc)vector_len,                   /* sq_length;    __len__ */
    (binaryfunc)0,                         /* sq_concat;    __add__ */
    (ssizeargfunc)0,                       /* sq_repeat;    __mul__ */
    (ssizeargfunc)vector_GetItem,          /* sq_item;      __getitem__ */
    (ssizessizeargfunc)vector_GetSlice,    /* sq_slice;     __getslice__ */
    (ssizeobjargproc)vector_SetItem,       /* sq_ass_item;  __setitem__ */
    (ssizessizeobjargproc)vector_SetSlice, /* sq_ass_slice; __setslice__ */
};

/***************************************************************************
 * Generic vector PyMapping emulation routines to support extended slicing
 ***************************************************************************/

/* Great parts of this function are adapted from python's list_subscript */
static PyObject *
vector_subscript(pgVector *self, PyObject *key)
{
    Py_ssize_t i;
    if (PyIndex_Check(key)) {
        i = PyNumber_AsSsize_t(key, PyExc_IndexError);
        if (i == -1 && PyErr_Occurred())
            return NULL;
        if (i < 0)
            i += self->dim;
        return vector_GetItem(self, i);
    }
    else if (PySlice_Check(key)) {
        Py_ssize_t start, stop, step, slicelength, cur;
        PyObject *result;
        PyObject *it;

        if (PySlice_GetIndicesEx((PyObject *)key, self->dim, &start, &stop,
                                 &step, &slicelength) < 0) {
            return NULL;
        }

        if (slicelength <= 0) {
            return PyList_New(0);
        }
        else if (step == 1) {
            return vector_GetSlice(self, start, stop);
        }
        else {
            result = PyList_New(slicelength);
            if (!result)
                return NULL;

            for (cur = start, i = 0; i < slicelength; cur += step, i++) {
                it = PyFloat_FromDouble(self->coords[cur]);
                if (it == NULL) {
                    Py_DECREF(result);
                    return NULL;
                }
                PyList_SET_ITEM(result, i, it);
            }
            return result;
        }
    }
    else {
        PyErr_Format(PyExc_TypeError,
                     "vector indices must be integers, not %.200s",
                     Py_TYPE(key)->tp_name);
        return NULL;
    }
}

/* Parts of this function are adapted from python's list_ass_subscript */
static int
vector_ass_subscript(pgVector *self, PyObject *key, PyObject *value)
{
    if (PyIndex_Check(key)) {
        Py_ssize_t i = PyNumber_AsSsize_t(key, PyExc_IndexError);
        if (i == -1 && PyErr_Occurred())
            return -1;
        if (i < 0)
            i += self->dim;
        return vector_SetItem(self, i, value);
    }
    else if (PySlice_Check(key)) {
        Py_ssize_t start, stop, step, slicelength;

        if (PySlice_GetIndicesEx((PyObject *)key, self->dim, &start, &stop,
                                 &step, &slicelength) < 0) {
            return -1;
        }

        if (step == 1)
            return vector_SetSlice(self, start, stop, value);

        /* Make sure s[5:2] = [..] inserts at the right place:
           before 5, not before 2. */
        if ((step < 0 && start < stop) || (step > 0 && start > stop))
            stop = start;

        if (value == NULL) {
            /* delete slice not supported */
            PyErr_SetString(PyExc_TypeError,
                            "Deletion of vector components is not supported.");
            return -1;
        }
        else {
            /* assign slice */
            double seqitems[VECTOR_MAX_SIZE];
            Py_ssize_t cur, i;

            if (!PySequence_AsVectorCoords(value, seqitems, slicelength))
                return -1;
            for (cur = start, i = 0; i < slicelength; cur += step, i++) {
                self->coords[cur] = seqitems[i];
            }
            return 0;
        }
    }
    else {
        PyErr_Format(PyExc_TypeError,
                     "list indices must be integers, not %.200s",
                     Py_TYPE(key)->tp_name);
        return -1;
    }
}

static PyMappingMethods vector_as_mapping = {
    (lenfunc)vector_len,                /* mp_length */
    (binaryfunc)vector_subscript,       /* mp_subscript */
    (objobjargproc)vector_ass_subscript /* mp_ass_subscript */
};

static int
vector_set_component(pgVector *self, PyObject *value, int component)
{
    if (value == NULL) {
        PyErr_SetString(PyExc_TypeError, "Cannot delete the x attribute");
        return -1;
    }
    if (component >= self->dim) {
        PyErr_BadInternalCall();
        return -1;
    }

    self->coords[component] = PyFloat_AsDouble(value);
    if (PyErr_Occurred())
        return -1;
    return 0;
}

static PyObject *
vector_getx(pgVector *self, void *closure)
{
    return PyFloat_FromDouble(self->coords[0]);
}

static int
vector_setx(pgVector *self, PyObject *value, void *closure)
{
    return vector_set_component(self, value, 0);
}

static PyObject *
vector_gety(pgVector *self, void *closure)
{
    return PyFloat_FromDouble(self->coords[1]);
}

static int
vector_sety(pgVector *self, PyObject *value, void *closure)
{
    return vector_set_component(self, value, 1);
}

static PyObject *
vector_getz(pgVector *self, void *closure)
{
    return PyFloat_FromDouble(self->coords[2]);
}

static int
vector_setz(pgVector *self, PyObject *value, void *closure)
{
    return vector_set_component(self, value, 2);
}

#ifdef PYGAME_MATH_VECTOR_HAVE_W
static PyObject *
vector_getw(pgVector *self, void *closure)
{
    return PyFloat_FromDouble(self->coords[3]);
}

static int
vector_setw(pgVector *self, PyObject *value, void *closure)
{
    return vector_set_component(self, value, 3);
}
#endif

static PyObject *
vector_richcompare(PyObject *o1, PyObject *o2, int op)
{
    Py_ssize_t i;
    double diff;
    double other_coords[VECTOR_MAX_SIZE];
    pgVector *vec;
    PyObject *other;

    if (pgVector_Check(o1)) {
        vec = (pgVector *)o1;
        other = o2;
    }
    else {
        vec = (pgVector *)o2;
        other = o1;
    }
    if (!pgVectorCompatible_Check(other, vec->dim)) {
        if (op == Py_EQ)
            Py_RETURN_FALSE;
        else if (op == Py_NE)
            Py_RETURN_TRUE;
        else {
            Py_INCREF(Py_NotImplemented);
            return Py_NotImplemented;
        }
    }

    if (!PySequence_AsVectorCoords(other, other_coords, vec->dim)) {
        return NULL;
    }

    switch (op) {
        case Py_EQ:
            for (i = 0; i < vec->dim; i++) {
                diff = vec->coords[i] - other_coords[i];
                /* test diff != diff to catch NaN */
                if ((diff != diff) || (fabs(diff) >= vec->epsilon)) {
                    Py_RETURN_FALSE;
                }
            }
            Py_RETURN_TRUE;
        case Py_NE:
            for (i = 0; i < vec->dim; i++) {
                diff = vec->coords[i] - other_coords[i];
                if ((diff != diff) || (fabs(diff) >= vec->epsilon)) {
                    Py_RETURN_TRUE;
                }
            }
            Py_RETURN_FALSE;
        default:
            PyErr_SetString(PyExc_TypeError,
                            "This operation is not supported by vectors");
            return NULL;
    }
}

static PyObject *
vector_length(pgVector *self, PyObject *args)
{
    double length_squared =
        _scalar_product(self->coords, self->coords, self->dim);
    return PyFloat_FromDouble(sqrt(length_squared));
}

static PyObject *
vector_length_squared(pgVector *self, PyObject *args)
{
    double length_squared =
        _scalar_product(self->coords, self->coords, self->dim);
    return PyFloat_FromDouble(length_squared);
}

static PyObject *
vector_normalize(pgVector *self, PyObject *args)
{
    pgVector *ret;

    ret = (pgVector *)pgVector_NEW(self->dim);
    if (ret == NULL) {
        return NULL;
    }
    memcpy(ret->coords, self->coords, sizeof(ret->coords[0]) * ret->dim);

    if (!vector_normalize_ip(ret, NULL)) {
        return NULL;
    }
    return (PyObject *)ret;
}

static PyObject *
vector_normalize_ip(pgVector *self, PyObject *args)
{
    Py_ssize_t i;
    double length;

    length = sqrt(_scalar_product(self->coords, self->coords, self->dim));

    if (length == 0) {
        PyErr_SetString(PyExc_ValueError,
                        "Can't normalize Vector of length Zero");
        return NULL;
    }

    for (i = 0; i < self->dim; ++i)
        self->coords[i] /= length;

    Py_RETURN_NONE;
}

static PyObject *
vector_is_normalized(pgVector *self, PyObject *args)
{
    double length_squared =
        _scalar_product(self->coords, self->coords, self->dim);
    if (fabs(length_squared - 1) < self->epsilon)
        Py_RETURN_TRUE;
    else
        Py_RETURN_FALSE;
}

static PyObject *
vector_dot(pgVector *self, PyObject *other)
{
    double other_coords[VECTOR_MAX_SIZE];
    if (!PySequence_AsVectorCoords(other, other_coords, self->dim)) {
        PyErr_SetString(PyExc_TypeError,
                        "Cannot perform dot product with this type.");
        return NULL;
    }
    return PyFloat_FromDouble(
        _scalar_product(self->coords, other_coords, self->dim));
}

static PyObject *
vector_scale_to_length(pgVector *self, PyObject *length)
{
    Py_ssize_t i;
    double new_length, old_length;
    double fraction;

    new_length = PyFloat_AsDouble(length);
    if (PyErr_Occurred()) {
        return NULL;
    }

    old_length = sqrt(_scalar_product(self->coords, self->coords, self->dim));

    if (old_length < self->epsilon) {
        PyErr_SetString(PyExc_ValueError,
                        "Cannot scale a vector with zero length");
        return NULL;
    }

    fraction = new_length / old_length;
    for (i = 0; i < self->dim; ++i)
        self->coords[i] *= fraction;

    Py_RETURN_NONE;
}

static void
_vector_move_towards_helper(Py_ssize_t dim, double *origin_coords,
                            double *target_coords, double max_distance)
{
    Py_ssize_t i;
    double delta[VECTOR_MAX_SIZE];
    double dist;

    if (max_distance == 0)
        return;

    for (i = 0; i < dim; ++i)
        delta[i] = target_coords[i] - origin_coords[i];

    /* Get magnitude of Vector */
    dist = sqrt(_scalar_product(delta, delta, dim));

    if (dist <= max_distance) {
        /* Return target Vector */
        for (i = 0; i < dim; ++i)
            origin_coords[i] = target_coords[i];
        return;
    }

    for (i = 0; i < dim; ++i)
        origin_coords[i] = origin_coords[i] + delta[i] / dist * max_distance;

    return;
}

static PyObject *
vector_move_towards(pgVector *self, PyObject *args)
{
    Py_ssize_t i;
    PyObject *target;
    double target_coords[VECTOR_MAX_SIZE];
    double max_distance;
    pgVector *ret;

    if (!PyArg_ParseTuple(args, "Od:move_towards", &target, &max_distance))
        return NULL;

    if (!pgVectorCompatible_Check(target, self->dim)) {
        PyErr_SetString(PyExc_TypeError,
                        "Target Vector is not the same size as self");
        return NULL;
    }

    if (!PySequence_AsVectorCoords(target, target_coords, self->dim)) {
        PyErr_SetString(PyExc_TypeError, "Expected Vector as argument 1");
        return NULL;
    }

    ret = (pgVector *)pgVector_NEW(self->dim);
    if (ret == NULL)
        return NULL;

    for (i = 0; i < self->dim; ++i)
        ret->coords[i] = self->coords[i];

    _vector_move_towards_helper(self->dim, ret->coords, target_coords,
                                max_distance);

    return (PyObject *)ret;
}

static PyObject *
vector_move_towards_ip(pgVector *self, PyObject *args)
{
    PyObject *target;
    double target_coords[VECTOR_MAX_SIZE];
    double max_distance;

    if (!PyArg_ParseTuple(args, "Od:move_towards_ip", &target, &max_distance))
        return NULL;

    if (!pgVectorCompatible_Check(target, self->dim)) {
        PyErr_SetString(PyExc_TypeError,
                        "Target Vector is not the same size as self");
        return NULL;
    }

    if (!PySequence_AsVectorCoords(target, target_coords, self->dim)) {
        PyErr_SetString(PyExc_TypeError, "Expected Vector as argument 1");
        return NULL;
    }

    _vector_move_towards_helper(self->dim, self->coords, target_coords,
                                max_distance);

    Py_RETURN_NONE;
}

static PyObject *
vector_slerp(pgVector *self, PyObject *args)
{
    Py_ssize_t i;
    PyObject *other;
    pgVector *ret;
    double other_coords[VECTOR_MAX_SIZE];
    double tmp, angle, t, length1, length2, f0, f1, f2;

    if (!PyArg_ParseTuple(args, "Od:slerp", &other, &t)) {
        return NULL;
    }
    if (!PySequence_AsVectorCoords(other, other_coords, self->dim)) {
        PyErr_SetString(PyExc_TypeError, "Argument 1 must be a vector.");
        return NULL;
    }
    if (fabs(t) > 1) {
        PyErr_SetString(PyExc_ValueError,
                        "Argument 2 must be in range [-1, 1].");
        return NULL;
    }

    length1 = sqrt(_scalar_product(self->coords, self->coords, self->dim));
    length2 = sqrt(_scalar_product(other_coords, other_coords, self->dim));
    if ((length1 < self->epsilon) || (length2 < self->epsilon)) {
        PyErr_SetString(PyExc_ValueError, "can't use slerp with Zero-Vector");
        return NULL;
    }
    tmp = (_scalar_product(self->coords, other_coords, self->dim) /
           (length1 * length2));
    /* make sure tmp is in the range [-1:1] so acos won't return NaN */
    tmp = (tmp < -1 ? -1 : (tmp > 1 ? 1 : tmp));
    angle = acos(tmp);

    /* if t < 0 we take the long arch of the greate circle to the destiny */
    if (t < 0) {
        angle -= 2 * M_PI;
        t = -t;
    }
    if (self->coords[0] * other_coords[1] < self->coords[1] * other_coords[0])
        angle *= -1;

    ret = (pgVector *)pgVector_NEW(self->dim);
    if (ret == NULL) {
        return NULL;
    }
    /* special case angle==0 and angle==360 */
    if ((fabs(angle) < self->epsilon) ||
        (fabs(fabs(angle) - 2 * M_PI) < self->epsilon)) {
        /* approximate with lerp, because slerp diverges with 1/sin(angle) */
        for (i = 0; i < self->dim; ++i)
            ret->coords[i] = self->coords[i] * (1 - t) + other_coords[i] * t;
    }
    /* special case angle==180 and angle==-180 */
    else if (fabs(fabs(angle) - M_PI) < self->epsilon) {
        PyErr_SetString(PyExc_ValueError,
                        "SLERP with 180 degrees is undefined.");
        Py_DECREF(ret);
        return NULL;
    }
    else {
        f0 = ((length2 - length1) * t + length1) / sin(angle);
        f1 = sin(angle * (1 - t)) / length1;
        f2 = sin(angle * t) / length2;
        for (i = 0; i < self->dim; ++i) {
            ret->coords[i] =
                (self->coords[i] * f1 + other_coords[i] * f2) * f0;
        }
    }
    return (PyObject *)ret;
}

static PyObject *
vector_lerp(pgVector *self, PyObject *args)
{
    Py_ssize_t i;
    PyObject *other;
    pgVector *ret;
    double t;
    double other_coords[VECTOR_MAX_SIZE];

    if (!PyArg_ParseTuple(args, "Od:Vector.lerp", &other, &t)) {
        return NULL;
    }
    if (!PySequence_AsVectorCoords(other, other_coords, self->dim)) {
        PyErr_SetString(PyExc_TypeError, "Expected Vector as argument 1");
        return NULL;
    }
    if (t < 0 || t > 1) {
        PyErr_SetString(PyExc_ValueError,
                        "Argument 2 must be in range [0, 1]");
        return NULL;
    }

    ret = (pgVector *)pgVector_NEW(self->dim);
    if (ret == NULL) {
        return NULL;
    }
    for (i = 0; i < self->dim; ++i)
        ret->coords[i] = self->coords[i] * (1 - t) + other_coords[i] * t;
    return (PyObject *)ret;
}

static int
_vector_reflect_helper(double *dst_coords, const double *src_coords,
                       PyObject *normal, Py_ssize_t dim, double epsilon)
{
    Py_ssize_t i;
    double dot_product, norm_length;
    double norm_coords[VECTOR_MAX_SIZE];

    /* normalize the normal */
    if (!PySequence_AsVectorCoords(normal, norm_coords, dim))
        return 0;

    norm_length = _scalar_product(norm_coords, norm_coords, dim);

    if (norm_length < epsilon) {
        PyErr_SetString(PyExc_ValueError,
                        "Normal must not be of length zero.");
        return 0;
    }
    if (norm_length != 1) {
        norm_length = sqrt(norm_length);
        for (i = 0; i < dim; ++i)
            norm_coords[i] /= norm_length;
    }

    /* calculate the dot_product for the projection */
    dot_product = _scalar_product(src_coords, norm_coords, dim);

    for (i = 0; i < dim; ++i)
        dst_coords[i] = src_coords[i] - 2 * norm_coords[i] * dot_product;
    return 1;
}

static PyObject *
vector_reflect(pgVector *self, PyObject *normal)
{
    pgVector *ret = (pgVector *)pgVector_NEW(self->dim);
    if (ret == NULL) {
        return NULL;
    }

    if (!_vector_reflect_helper(ret->coords, self->coords, normal, self->dim,
                                self->epsilon)) {
        return NULL;
    }
    return (PyObject *)ret;
}

static PyObject *
vector_reflect_ip(pgVector *self, PyObject *normal)
{
    double tmp_coords[VECTOR_MAX_SIZE];

    if (!_vector_reflect_helper(tmp_coords, self->coords, normal, self->dim,
                                self->epsilon)) {
        return NULL;
    }
    memcpy(self->coords, tmp_coords, self->dim * sizeof(tmp_coords[0]));
    Py_RETURN_NONE;
}

static double
_vector_distance_helper(pgVector *self, PyObject *other)
{
    Py_ssize_t i;
    double distance_squared, tmp;

    distance_squared = 0;
    for (i = 0; i < self->dim; ++i) {
        tmp = PySequence_GetItem_AsDouble(other, i) - self->coords[i];
        distance_squared += tmp * tmp;
    }
    /* PySequence_GetItem_AsDouble can fail in which case it will set an Err */
    if (PyErr_Occurred())
        return -1;

    return distance_squared;
}

static PyObject *
vector_distance_to(pgVector *self, PyObject *other)
{
    double distance_squared = _vector_distance_helper(self, other);
    if (distance_squared < 0 && PyErr_Occurred())
        return NULL;
    return PyFloat_FromDouble(sqrt(distance_squared));
}

static PyObject *
vector_distance_squared_to(pgVector *self, PyObject *other)
{
    double distance_squared = _vector_distance_helper(self, other);
    if (distance_squared < 0 && PyErr_Occurred())
        return NULL;
    return PyFloat_FromDouble(distance_squared);
}

static int
_vector_check_snprintf_success(int return_code, int max_size)
{
    if (return_code < 0) {
        PyErr_SetString(PyExc_SystemError,
                        "internal snprintf call went wrong! Please report "
                        "this to github.com/pygame/pygame/issues");
        return 0;
    }
    if (return_code >= max_size) {
        PyErr_SetString(PyExc_SystemError,
                        "Internal buffer to small for snprintf! Please report "
                        "this to github.com/pygame/pygame/issues");
        return 0;
    }
    return 1;
}

static PyObject *
vector_repr(pgVector *self)
{
    /* The repr() of the largest possible Vector3 looks like
     * "<Vector3({d}, {d}, {d})>" where 'd' has a maximum size of 32 bytes
     *  so allocate a 16 + 3 * 32 == 112 byte buffer
     */
    char buffer[STRING_BUF_SIZE_REPR];
    int tmp;

    if (self->dim == 2) {
        tmp = PyOS_snprintf(buffer, STRING_BUF_SIZE_REPR, "<Vector2(%g, %g)>",
                            self->coords[0], self->coords[1]);
    }
    else if (self->dim == 3) {
        tmp = PyOS_snprintf(buffer, STRING_BUF_SIZE_REPR,
                            "<Vector3(%g, %g, %g)>", self->coords[0],
                            self->coords[1], self->coords[2]);
    }
    else {
        return RAISE(
            PyExc_NotImplementedError,
            "repr() for Vectors of higher dimensions are not implemented yet");
    }

    if (!_vector_check_snprintf_success(tmp, STRING_BUF_SIZE_REPR))
        return NULL;

    return PyUnicode_FromString(buffer);
}

static PyObject *
vector_str(pgVector *self)
{
    /* The str() of the largest possible Vector3 looks like
     * "[{d}, {d}, {d}]" where 'd' has a maximum size of 32 bytes
     *  so allocate a 7 + 3 * 32 == 103 byte buffer
     */
    char buffer[STRING_BUF_SIZE_STR];
    int tmp;

    if (self->dim == 2) {
        tmp = PyOS_snprintf(buffer, STRING_BUF_SIZE_STR, "[%g, %g]",
                            self->coords[0], self->coords[1]);
    }
    else if (self->dim == 3) {
        tmp = PyOS_snprintf(buffer, STRING_BUF_SIZE_STR, "[%g, %g, %g]",
                            self->coords[0], self->coords[1], self->coords[2]);
    }
    else {
        return RAISE(
            PyExc_NotImplementedError,
            "repr() for Vectors of higher dimensions are not implemented yet");
    }

    if (!_vector_check_snprintf_success(tmp, STRING_BUF_SIZE_STR))
        return NULL;

    return PyUnicode_FromString(buffer);
}

static PyObject *
vector_project_onto(pgVector *self, PyObject *other)
{
    Py_ssize_t i;
    pgVector *ret;
    double other_coords[VECTOR_MAX_SIZE];
    double factor;
    double a_dot_b;
    double b_dot_b;

    if (!PySequence_AsVectorCoords(other, other_coords, self->dim)) {
        PyErr_SetString(PyExc_TypeError, "Expected Vector as argument 1");
        return NULL;
    }

    ret = (pgVector *)pgVector_NEW(self->dim);
    if (ret == NULL) {
        return NULL;
    }

    a_dot_b = _scalar_product(self->coords, other_coords, self->dim);
    b_dot_b = _scalar_product(other_coords, other_coords, self->dim);

    if (b_dot_b < self->epsilon) {
        PyErr_SetString(PyExc_ValueError,
                        "Cannot project onto a vector with zero length");
        return NULL;
    }

    factor = a_dot_b / b_dot_b;

    for (i = 0; i < self->dim; ++i)
        ret->coords[i] = other_coords[i] * factor;

    return (PyObject *)ret;
}

/* This method first tries normal attribute access. If successful we're
 * done. If not we try swizzling. Here we have 3 different outcomes:
 *  1) swizzling works. we return the result as a tuple
 *  2) swizzling fails because it wasn't a valid swizzle. we return the
 *     original AttributeError
 *  3) swizzling fails due to some internal error. we return this error.
 */
static PyObject *
vector_getAttr_swizzle(pgVector *self, PyObject *attr_name)
{
    double value;
    double *coords;
    Py_ssize_t i, idx, len;
    PyObject *attr_unicode = NULL;
    const char *attr = NULL;
    PyObject *res = NULL;

    len = PySequence_Length(attr_name);

    if (len == 1) {
        return PyObject_GenericGetAttr((PyObject *)self, attr_name);
    }

    if (len < 0)
        goto swizzle_failed;
    coords = self->coords;
    attr_unicode = PyUnicode_FromObject(attr_name);
    if (attr_unicode == NULL)
        goto swizzle_failed;
    attr = PyUnicode_AsUTF8AndSize(attr_unicode, &len);
    if (attr == NULL)
        goto internal_error;
    /* If we are not a swizzle, go straight to GenericGetAttr. */
    if ((attr[0] != 'x') && (attr[0] != 'y') && (attr[0] != 'z') &&
        (attr[0] != 'w')) {
        goto swizzle_failed;
    }

    if (len == 2 || len == 3) {
        res = (PyObject *)pgVector_NEW((int)len);
    }
    else {
        /* More than 3, we return a tuple. */
        res = (PyObject *)PyTuple_New(len);
    }
    if (res == NULL)
        goto internal_error;
    for (i = 0; i < len; i++) {
        switch (attr[i]) {
            case 'x':
            case 'y':
            case 'z':
                idx = attr[i] - 'x';
                goto swizzle_idx;
            case 'w':
                idx = 3;

            swizzle_idx:
                if (idx >= self->dim) {
                    goto swizzle_failed;
                };
                value = coords[idx];
                break;

            case '0':
                value = 0.0f;
                break;
            case '1':
                value = 1.0f;
                break;

            default:
                goto swizzle_failed;
        }
        if (len == 2 || len == 3) {
            ((pgVector *)res)->coords[i] = value;
        }
        else {
            if (PyTuple_SetItem(res, i, PyFloat_FromDouble(value)) != 0)
                goto internal_error;
        }
    }
    /* swizzling succeeded! */
    Py_DECREF(attr_unicode);
    return res;

    /* swizzling failed! clean up and return NULL */
swizzle_failed:
    Py_XDECREF(res);
    Py_XDECREF(attr_unicode);
    return PyObject_GenericGetAttr((PyObject *)self, attr_name);
internal_error:
    Py_XDECREF(res);
    Py_XDECREF(attr_unicode);
    return NULL;
}

static int
vector_setAttr_swizzle(pgVector *self, PyObject *attr_name, PyObject *val)
{
    const char *attr = NULL;
    PyObject *attr_unicode;
    Py_ssize_t len = PySequence_Length(attr_name);
    double entry[VECTOR_MAX_SIZE];
    int entry_was_set[VECTOR_MAX_SIZE];
    int swizzle_err = SWIZZLE_ERR_NO_ERR;
    Py_ssize_t i;

    if (len == 1)
        return PyObject_GenericSetAttr((PyObject *)self, attr_name, val);

    /* if swizzling is enabled first try swizzle */
    for (i = 0; i < self->dim; ++i)
        entry_was_set[i] = 0;

    /* handle string and unicode uniformly */
    attr_unicode = PyUnicode_FromObject(attr_name);
    if (attr_unicode == NULL)
        return -1;
    attr = PyUnicode_AsUTF8AndSize(attr_unicode, &len);

    if (attr == NULL) {
        Py_DECREF(attr_unicode);
        return -1;
    }

    for (i = 0; i < len; ++i) {
        int idx;
        switch (attr[i]) {
            case 'x':
            case 'y':
            case 'z':
                idx = attr[i] - 'x';
                break;
            case 'w':
                idx = 3;
                break;
            default:
                /* swizzle failed. attempt generic attribute setting */
                Py_DECREF(attr_unicode);
                return PyObject_GenericSetAttr((PyObject *)self, attr_name,
                                               val);
        }
        if (idx >= self->dim) {
            /* swizzle failed. attempt generic attribute setting */
            Py_DECREF(attr_unicode);
            return PyObject_GenericSetAttr((PyObject *)self, attr_name, val);
        }
        if (entry_was_set[idx])
            swizzle_err = SWIZZLE_ERR_DOUBLE_IDX;
        if (swizzle_err == SWIZZLE_ERR_NO_ERR) {
            entry_was_set[idx] = 1;
            entry[idx] = PySequence_GetItem_AsDouble(val, i);
            if (PyErr_Occurred())
                swizzle_err = SWIZZLE_ERR_EXTRACTION_ERR;
        }
    }
    Py_DECREF(attr_unicode);

    switch (swizzle_err) {
        case SWIZZLE_ERR_NO_ERR:
            /* swizzle successful */
            for (i = 0; i < self->dim; ++i)
                if (entry_was_set[i])
                    self->coords[i] = entry[i];
            return 0;
        case SWIZZLE_ERR_DOUBLE_IDX:
            PyErr_SetString(PyExc_AttributeError,
                            "Attribute assignment conflicts with swizzling.");
            return -1;
        case SWIZZLE_ERR_EXTRACTION_ERR:
            /* exception was set by PySequence_GetItem_AsDouble */
            return -1;
        default:
            /* this should NEVER happen and means a bug in the code */
            PyErr_SetString(PyExc_RuntimeError,
                            "Unhandled error in swizzle code. Please report "
                            "this bug to github.com/pygame/pygame/issues");
            return -1;
    }
}

#if 0
static Py_ssize_t
vector_readbuffer(pgVector *self, Py_ssize_t segment, void **ptrptr)
{
    if (segment != 0) {
        PyErr_SetString(PyExc_SystemError,
                        "accessing non-existent vector segment");
        return -1;
    }
    *ptrptr = self->coords;
    return self->dim;
}

static Py_ssize_t
vector_writebuffer(pgVector *self, Py_ssize_t segment, void **ptrptr)
{
    if (segment != 0) {
        PyErr_SetString(PyExc_SystemError,
                        "accessing non-existent vector segment");
        return -1;
    }
    *ptrptr = self->coords;
    return self->dim;
}

static Py_ssize_t
vector_segcount(pgVector *self, Py_ssize_t *lenp)
{
    if (lenp) {
        *lenp = self->dim * sizeof(self->coords[0]);
    }
    return 1;
}

static int
vector_getbuffer(pgVector *self, Py_buffer *view, int flags)
{
    int ret;
    void *ptr;
    if (view == NULL) {
        self->ob_exports++;
        return 0;
    }
    ptr = self->coords;
    ret = PyBuffer_FillInfo(view, (PyObject*)self, ptr, Py_SIZE(self), 0, flags);
    if (ret >= 0) {
        obj->ob_exports++;
    }
    return ret;
}

static void
vector_releasebuffer(pgVector *self, Py_buffer *view)
{
    self->ob_exports--;
}


static PyBufferProcs vector_as_buffer = {
    (readbufferproc)vector_readbuffer,
    (writebufferproc)vector_writebuffer,
    (segcountproc)vector_segcount,
    (charbufferproc)0,
    (getbufferproc)vector_getbuffer,
    (releasebufferproc)vector_releasebuffer,
};
#endif

/*********************************************************************
 * vector2 specific functions
 *********************************************************************/

static PyObject *
vector2_new(PyTypeObject *type, PyObject *args, PyObject *kwds)
{
    pgVector *vec = (pgVector *)type->tp_alloc(type, 0);

    if (vec != NULL) {
        vec->dim = 2;
        vec->epsilon = VECTOR_EPSILON;
        vec->coords = PyMem_New(double, vec->dim);
        if (vec->coords == NULL) {
            Py_TYPE(vec)->tp_free((PyObject *)vec);
            return NULL;
        }
    }

    return (PyObject *)vec;
}

static int
_vector2_set(pgVector *self, PyObject *xOrSequence, PyObject *y)
{
    if (xOrSequence) {
        if (RealNumber_Check(xOrSequence)) {
            self->coords[0] = PyFloat_AsDouble(xOrSequence);
            /* scalar constructor. */
            if (y == NULL) {
                self->coords[1] = self->coords[0];
                return 0;
            }
        }
        else if (pgVectorCompatible_Check(xOrSequence, self->dim)) {
            if (!PySequence_AsVectorCoords(xOrSequence, self->coords, 2))
                return -1;
            else
                return 0;
        }
        else if (PyUnicode_Check(xOrSequence)) {
            char *delimiter[3] = {"<Vector2(", ", ", ")>"};
            Py_ssize_t error_code;
            error_code = _vector_coords_from_string(xOrSequence, delimiter,
                                                    self->coords, self->dim);
            if (error_code == -2) {
                return -1;
            }
            else if (error_code == -1) {
                goto error;
            }
            return 0;
        }
        else {
            goto error;
        }
    }
    else {
        self->coords[0] = 0.;
        if (y == NULL) {
            self->coords[1] = 0.;
            return 0;
        }
    }

    if (RealNumber_Check(y)) {
        self->coords[1] = PyFloat_AsDouble(y);
    }
    else {
        goto error;
    }

    /* success initialization */
    return 0;
error:
    PyErr_SetString(PyExc_ValueError,
                    "Vector2 must be set with 2 real numbers, a "
                    "sequence of 2 real numbers, or "
                    "another Vector2 instance");
    return -1;
}

static int
vector2_init(pgVector *self, PyObject *args, PyObject *kwds)
{
    PyObject *xOrSequence = NULL, *y = NULL;
    static char *kwlist[] = {"x", "y", NULL};

    if (!PyArg_ParseTupleAndKeywords(args, kwds, "|OO:Vector2", kwlist,
                                     &xOrSequence, &y))
        return -1;

    return _vector2_set(self, xOrSequence, y);
}

static PyObject *
vector2_update(pgVector *self, PyObject *args, PyObject *kwds)
{
    PyObject *xOrSequence = NULL, *y = NULL;
    static char *kwlist[] = {"x", "y", NULL};

    if (!PyArg_ParseTupleAndKeywords(args, kwds, "|OO:Vector2", kwlist,
                                     &xOrSequence, &y))
        return NULL;

    if (_vector2_set(self, xOrSequence, y) == 0)
        Py_RETURN_NONE;
    return NULL;
}

static int
_vector2_rotate_helper(double *dst_coords, const double *src_coords,
                       double angle, double epsilon)
{
    /* make sure angle is in range [0, 2 PI) */
    angle = fmod(angle, TWO_PI);
    if (angle < 0)
        angle += TWO_PI;

    /* special-case rotation by 0, 90, 180 and 270 degrees */
    if (fmod(angle + epsilon, M_PI_2) < 2 * epsilon) {
        switch ((int)((angle + epsilon) / M_PI_2)) {
            case 0: /* 0 degrees */
            case 4: /* 360 degree (see issue 214) */
                dst_coords[0] = src_coords[0];
                dst_coords[1] = src_coords[1];
                break;
            case 1: /* 90 degrees */
                dst_coords[0] = -src_coords[1];
                dst_coords[1] = src_coords[0];
                break;
            case 2: /* 180 degrees */
                dst_coords[0] = -src_coords[0];
                dst_coords[1] = -src_coords[1];
                break;
            case 3: /* 270 degrees */
                dst_coords[0] = src_coords[1];
                dst_coords[1] = -src_coords[0];
                break;
            default:
                /* this should NEVER happen and means a bug in the code */
                PyErr_SetString(
                    PyExc_RuntimeError,
                    "Please report this bug in vector2_rotate_helper to "
                    "the developers at github.com/pygame/pygame/issues");
                return 0;
        }
    }
    else {
        double sinValue, cosValue;
        sinValue = sin(angle);
        cosValue = cos(angle);

        dst_coords[0] = cosValue * src_coords[0] - sinValue * src_coords[1];
        dst_coords[1] = sinValue * src_coords[0] + cosValue * src_coords[1];
    }
    return 1;
}

static PyObject *
vector2_rotate_rad(pgVector *self, PyObject *angleObject)
{
    double angle;
    pgVector *ret;

    angle = PyFloat_AsDouble(angleObject);
    if (angle == -1.0 && PyErr_Occurred()) {
        return NULL;
    }

    ret = (pgVector *)pgVector_NEW(self->dim);
    if (ret == NULL || !_vector2_rotate_helper(ret->coords, self->coords,
                                               angle, self->epsilon)) {
        Py_XDECREF(ret);
        return NULL;
    }
    return (PyObject *)ret;
}

static PyObject *
vector2_rotate_rad_ip(pgVector *self, PyObject *angleObject)
{
    double angle;
    double tmp[2];

    angle = PyFloat_AsDouble(angleObject);
    if (angle == -1.0 && PyErr_Occurred()) {
        return NULL;
    }

    tmp[0] = self->coords[0];
    tmp[1] = self->coords[1];
    if (!_vector2_rotate_helper(self->coords, tmp, angle, self->epsilon)) {
        return NULL;
    }
    Py_RETURN_NONE;
}

static PyObject *
vector2_rotate_ip_rad(pgVector *self, PyObject *angleObject)
{
    if (PyErr_WarnEx(PyExc_DeprecationWarning,
                     "vector2_rotate_rad_ip() now has all the functionality "
                     "of vector2_rotate_ip_rad(), so vector2_rotate_ip_rad() "
                     "will be deprecated in pygame 2.1.1",
                     1) == -1) {
        return NULL;
    }
    return vector2_rotate_rad_ip(self, angleObject);
}

static PyObject *
vector2_rotate(pgVector *self, PyObject *angleObject)
{
    double angle;
    pgVector *ret;

    angle = PyFloat_AsDouble(angleObject);
    if (angle == -1.0 && PyErr_Occurred()) {
        return NULL;
    }
    angle = DEG2RAD(angle);

    ret = (pgVector *)pgVector_NEW(self->dim);
    if (ret == NULL || !_vector2_rotate_helper(ret->coords, self->coords,
                                               angle, self->epsilon)) {
        Py_XDECREF(ret);
        return NULL;
    }
    return (PyObject *)ret;
}

static PyObject *
vector2_rotate_ip(pgVector *self, PyObject *angleObject)
{
    double angle;
    double tmp[2];

    angle = PyFloat_AsDouble(angleObject);
    if (angle == -1.0 && PyErr_Occurred()) {
        return NULL;
    }
    angle = DEG2RAD(angle);

    tmp[0] = self->coords[0];
    tmp[1] = self->coords[1];
    if (!_vector2_rotate_helper(self->coords, tmp, angle, self->epsilon)) {
        return NULL;
    }
    Py_RETURN_NONE;
}

static PyObject *
vector2_cross(pgVector *self, PyObject *other)
{
    double other_coords[2];
    if (self == (pgVector *)other)
        return PyFloat_FromDouble(0.0);

    if (!pgVectorCompatible_Check(other, self->dim)) {
        PyErr_SetString(PyExc_TypeError, "cannot calculate cross Product");
        return NULL;
    }

    if (!PySequence_AsVectorCoords(other, other_coords, 2)) {
        return NULL;
    }

    return PyFloat_FromDouble((self->coords[0] * other_coords[1]) -
                              (self->coords[1] * other_coords[0]));
}

static PyObject *
vector2_project(pgVector *self, PyObject *other)
{
    return (PyObject *)vector_project_onto(self, other);
}

static PyObject *
vector2_angle_to(pgVector *self, PyObject *other)
{
    double angle;
    double other_coords[2];

    if (!pgVectorCompatible_Check(other, self->dim)) {
        PyErr_SetString(PyExc_TypeError, "expected an vector.");
        return NULL;
    }

    if (!PySequence_AsVectorCoords(other, other_coords, 2)) {
        return NULL;
    }

    angle = (atan2(other_coords[1], other_coords[0]) -
             atan2(self->coords[1], self->coords[0]));
    return PyFloat_FromDouble(RAD2DEG(angle));
}

static PyObject *
vector2_as_polar(pgVector *self, PyObject *args)
{
    double r, phi;
    r = sqrt(_scalar_product(self->coords, self->coords, self->dim));
    phi = RAD2DEG(atan2(self->coords[1], self->coords[0]));
    return Py_BuildValue("(dd)", r, phi);
}

static PyObject *
vector2_from_polar(pgVector *self, PyObject *args)
{
    double r, phi;
    if (!PyArg_ParseTuple(args, "(dd):Vector2.from_polar", &r, &phi)) {
        return NULL;
    }
    phi = DEG2RAD(phi);
    self->coords[0] = r * cos(phi);
    self->coords[1] = r * sin(phi);

    Py_RETURN_NONE;
}
static PyObject *
vector_getsafepickle(pgRectObject *self, void *closure)
{
    Py_RETURN_TRUE;
}
/* for pickling */
static PyObject *
vector2_reduce(PyObject *oself, PyObject *args)
{
    pgVector *self = (pgVector *)oself;
    return Py_BuildValue("(O(dd))", Py_TYPE(oself), self->coords[0],
                         self->coords[1]);
}

static PyMethodDef vector2_methods[] = {
    {"length", (PyCFunction)vector_length, METH_NOARGS, DOC_VECTOR2LENGTH},
    {"length_squared", (PyCFunction)vector_length_squared, METH_NOARGS,
     DOC_VECTOR2LENGTHSQUARED},
    {"magnitude", (PyCFunction)vector_length, METH_NOARGS,
     DOC_VECTOR2MAGNITUDE},
    {"magnitude_squared", (PyCFunction)vector_length_squared, METH_NOARGS,
     DOC_VECTOR2MAGNITUDESQUARED},
    {"rotate", (PyCFunction)vector2_rotate, METH_O, DOC_VECTOR2ROTATE},
    {"rotate_ip", (PyCFunction)vector2_rotate_ip, METH_O, DOC_VECTOR2ROTATEIP},
    {"rotate_rad", (PyCFunction)vector2_rotate_rad, METH_O,
     DOC_VECTOR2ROTATERAD},
    {"rotate_rad_ip", (PyCFunction)vector2_rotate_rad_ip, METH_O,
     DOC_VECTOR2ROTATERADIP},
    {"rotate_ip_rad", (PyCFunction)vector2_rotate_ip_rad, METH_O,
     DOC_VECTOR2ROTATEIPRAD},
    {"move_towards", (PyCFunction)vector_move_towards, METH_VARARGS,
     DOC_VECTOR2MOVETOWARDS},
    {"move_towards_ip", (PyCFunction)vector_move_towards_ip, METH_VARARGS,
     DOC_VECTOR2MOVETOWARDSIP},
    {"slerp", (PyCFunction)vector_slerp, METH_VARARGS, DOC_VECTOR2SLERP},
    {"lerp", (PyCFunction)vector_lerp, METH_VARARGS, DOC_VECTOR2LERP},
    {"normalize", (PyCFunction)vector_normalize, METH_NOARGS,
     DOC_VECTOR2NORMALIZE},
    {"normalize_ip", (PyCFunction)vector_normalize_ip, METH_NOARGS,
     DOC_VECTOR2NORMALIZEIP},
    {"is_normalized", (PyCFunction)vector_is_normalized, METH_NOARGS,
     DOC_VECTOR2ISNORMALIZED},
    {"cross", (PyCFunction)vector2_cross, METH_O, DOC_VECTOR2CROSS},
    {"dot", (PyCFunction)vector_dot, METH_O, DOC_VECTOR2DOT},
    {"angle_to", (PyCFunction)vector2_angle_to, METH_O, DOC_VECTOR2ANGLETO},
    {"update", (PyCFunction)vector2_update, METH_VARARGS | METH_KEYWORDS,
     DOC_VECTOR2UPDATE},
    {"scale_to_length", (PyCFunction)vector_scale_to_length, METH_O,
     DOC_VECTOR2SCALETOLENGTH},
    {"reflect", (PyCFunction)vector_reflect, METH_O, DOC_VECTOR2REFLECT},
    {"reflect_ip", (PyCFunction)vector_reflect_ip, METH_O,
     DOC_VECTOR2REFLECTIP},
    {"distance_to", (PyCFunction)vector_distance_to, METH_O,
     DOC_VECTOR2DISTANCETO},
    {"distance_squared_to", (PyCFunction)vector_distance_squared_to, METH_O,
     DOC_VECTOR2DISTANCESQUAREDTO},
    {"elementwise", (PyCFunction)vector_elementwise, METH_NOARGS,
     DOC_VECTOR2ELEMENTWISE},
    {"as_polar", (PyCFunction)vector2_as_polar, METH_NOARGS,
     DOC_VECTOR2ASPOLAR},
    {"from_polar", (PyCFunction)vector2_from_polar, METH_VARARGS,
     DOC_VECTOR2FROMPOLAR},
    {"project", (PyCFunction)vector2_project, METH_O, DOC_VECTOR2PROJECT},
    {"copy", (PyCFunction)vector_copy, METH_NOARGS, DOC_VECTOR2COPY},
    {"__copy__", (PyCFunction)vector_copy, METH_NOARGS, NULL},
    {"clamp_magnitude", (PyCFunction)vector_clamp_magnitude,
     METH_VARARGS | METH_KEYWORDS, DOC_VECTOR2CLAMPMAGNITUDE},
    {"clamp_magnitude_ip", (PyCFunction)vector_clamp_magnitude_ip,
     METH_VARARGS | METH_KEYWORDS, DOC_VECTOR2CLAMPMAGNITUDEIP},
    {"__safe_for_unpickling__", (PyCFunction)vector_getsafepickle, METH_NOARGS,
     NULL},
    {"__reduce__", (PyCFunction)vector2_reduce, METH_NOARGS, NULL},

    {NULL} /* Sentinel */
};

static PyGetSetDef vector2_getsets[] = {
    {"x", (getter)vector_getx, (setter)vector_setx, NULL, NULL},
    {"y", (getter)vector_gety, (setter)vector_sety, NULL, NULL},
    {NULL, 0, NULL, NULL, NULL} /* Sentinel */
};

/********************************
 * pgVector2 type definition
 ********************************/

static PyTypeObject pgVector2_Type = {
    PyVarObject_HEAD_INIT(NULL, 0) "pygame.math.Vector2", /* tp_name */
    sizeof(pgVector),                                     /* tp_basicsize */
    0,                                                    /* tp_itemsize */
    /* Methods to implement standard operations */
    (destructor)vector_dealloc, /* tp_dealloc */
    0,                          /* tp_print */
    0,                          /* tp_getattr */
    0,                          /* tp_setattr */
    0,                          /* tp_compare */
    (reprfunc)vector_repr,      /* tp_repr */
    /* Method suites for standard classes */
    &vector_as_number,   /* tp_as_number */
    &vector_as_sequence, /* tp_as_sequence */
    &vector_as_mapping,  /* tp_as_mapping */
    /* More standard operations (here for binary compatibility) */
    0,                                    /* tp_hash */
    0,                                    /* tp_call */
    (reprfunc)vector_str,                 /* tp_str */
    (getattrofunc)vector_getAttr_swizzle, /* tp_getattro */
    (setattrofunc)vector_setAttr_swizzle, /* tp_setattro */
    /* Functions to access object as input/output buffer */
    0, /* tp_as_buffer */
       /* Flags to define presence of optional/expanded features */
    Py_TPFLAGS_DEFAULT | Py_TPFLAGS_BASETYPE,
    /* Documentation string */
    DOC_PYGAMEMATHVECTOR2, /* tp_doc */

    /* Assigned meaning in release 2.0 */
    /* call function for all accessible objects */
    0, /* tp_traverse */
    /* delete references to contained objects */
    0, /* tp_clear */

    /* Assigned meaning in release 2.1 */
    /* rich comparisons */
    (richcmpfunc)vector_richcompare, /* tp_richcompare */
    /* weak reference enabler */
    0, /* tp_weaklistoffset */

    /* Added in release 2.2 */
    /* Iterators */
    vector_iter, /* tp_iter */
    0,           /* tp_iternext */
    /* Attribute descriptor and subclassing stuff */
    vector2_methods,        /* tp_methods */
    vector_members,         /* tp_members */
    vector2_getsets,        /* tp_getset */
    0,                      /* tp_base */
    0,                      /* tp_dict */
    0,                      /* tp_descr_get */
    0,                      /* tp_descr_set */
    0,                      /* tp_dictoffset */
    (initproc)vector2_init, /* tp_init */
    0,                      /* tp_alloc */
    (newfunc)vector2_new,   /* tp_new */
    0,                      /* tp_free */
    0,                      /* tp_is_gc */
    0,                      /* tp_bases */
    0,                      /* tp_mro */
    0,                      /* tp_cache */
    0,                      /* tp_subclasses */
    0,                      /* tp_weaklist */
};

/*************************************************************
 *  pgVector3 specific functions
 *************************************************************/

static PyObject *
vector3_new(PyTypeObject *type, PyObject *args, PyObject *kwds)
{
    pgVector *vec = (pgVector *)type->tp_alloc(type, 0);

    if (vec != NULL) {
        vec->dim = 3;
        vec->epsilon = VECTOR_EPSILON;
        vec->coords = PyMem_New(double, vec->dim);
        if (vec->coords == NULL) {
            Py_TYPE(vec)->tp_free((PyObject *)vec);
            return NULL;
        }
    }

    return (PyObject *)vec;
}

static int
_vector3_set(pgVector *self, PyObject *xOrSequence, PyObject *y, PyObject *z)
{
    if (xOrSequence) {
        if (RealNumber_Check(xOrSequence)) {
            self->coords[0] = PyFloat_AsDouble(xOrSequence);
            /* scalar constructor. */
            if (y == NULL && z == NULL) {
                self->coords[1] = self->coords[0];
                self->coords[2] = self->coords[0];
                return 0;
            }
        }
        else if (pgVectorCompatible_Check(xOrSequence, self->dim)) {
            if (!PySequence_AsVectorCoords(xOrSequence, self->coords, 3))
                return -1;
            else
                return 0;
        }
        else if (PyUnicode_Check(xOrSequence)) {
            char *delimiter[4] = {"<Vector3(", ", ", ", ", ")>"};
            Py_ssize_t error_code;
            error_code = _vector_coords_from_string(xOrSequence, delimiter,
                                                    self->coords, self->dim);
            if (error_code == -2) {
                return -1;
            }
            else if (error_code == -1) {
                goto error;
            }
            return 0;
        }
        else {
            goto error;
        }
    }
    else {
        self->coords[0] = 0.;
        self->coords[1] = 0.;
        self->coords[2] = 0.;
        return 0;
    }
    if (y && !z) {
        goto error;
    }
    else if (y && z) {
        if (RealNumber_Check(y) && RealNumber_Check(z)) {
            self->coords[1] = PyFloat_AsDouble(y);
            self->coords[2] = PyFloat_AsDouble(z);
        }
        else {
            goto error;
        }
    }
    /* success initialization */
    return 0;
error:
    PyErr_SetString(PyExc_ValueError,
                    "Vector3 must be set with 3 real numbers, a "
                    "sequence of 3 real numbers, or "
                    "another Vector3 instance");
    return -1;
}

static int
vector3_init(pgVector *self, PyObject *args, PyObject *kwds)
{
    PyObject *xOrSequence = NULL, *y = NULL, *z = NULL;
    static char *kwlist[] = {"x", "y", "z", NULL};

    if (!PyArg_ParseTupleAndKeywords(args, kwds, "|OOO:Vector3", kwlist,
                                     &xOrSequence, &y, &z))
        return -1;

    return _vector3_set(self, xOrSequence, y, z);
}

static PyObject *
vector3_update(pgVector *self, PyObject *args, PyObject *kwds)
{
    PyObject *xOrSequence = NULL, *y = NULL, *z = NULL;
    static char *kwlist[] = {"x", "y", "z", NULL};

    if (!PyArg_ParseTupleAndKeywords(args, kwds, "|OOO:Vector3", kwlist,
                                     &xOrSequence, &y, &z))
        return NULL;

    if (_vector3_set(self, xOrSequence, y, z) == 0)
        Py_RETURN_NONE;
    return NULL;
}

static int
_vector3_rotate_helper(double *dst_coords, const double *src_coords,
                       const double *axis_coords, double angle, double epsilon)
{
    double normalizationFactor;
    double axisLength2 = 0;
    double axis[3];
    int i;

    /* make sure angle is in range [0, 2 PI) */
    angle = fmod(angle, TWO_PI);
    if (angle < 0)
        angle += TWO_PI;

    for (i = 0; i < 3; ++i) {
        axisLength2 += axis_coords[i] * axis_coords[i];
        axis[i] = axis_coords[i];
    }

    /* Rotation axis may not be Zero */
    if (axisLength2 < epsilon) {
        PyErr_SetString(PyExc_ValueError, "Rotation Axis is to close to Zero");
        return 0;
    }

    /* normalize the axis */
    if (fabs(axisLength2 - 1) > epsilon) {
        normalizationFactor = 1. / sqrt(axisLength2);
        for (i = 0; i < 3; ++i)
            axis[i] *= normalizationFactor;
    }

    /* special-case rotation by 0, 90, 180 and 270 degrees */
    if (fmod(angle + epsilon, M_PI_2) < 2 * epsilon) {
        switch ((int)((angle + epsilon) / M_PI_2)) {
            case 0: /* 0 degrees */
            case 4: /* 360 degrees (see issue 214) */
                memcpy(dst_coords, src_coords, 3 * sizeof(src_coords[0]));
                break;
            case 1: /* 90 degrees */
                dst_coords[0] =
                    (src_coords[0] * (axis[0] * axis[0]) +
                     src_coords[1] * (axis[0] * axis[1] - axis[2]) +
                     src_coords[2] * (axis[0] * axis[2] + axis[1]));
                dst_coords[1] =
                    (src_coords[0] * (axis[0] * axis[1] + axis[2]) +
                     src_coords[1] * (axis[1] * axis[1]) +
                     src_coords[2] * (axis[1] * axis[2] - axis[0]));
                dst_coords[2] =
                    (src_coords[0] * (axis[0] * axis[2] - axis[1]) +
                     src_coords[1] * (axis[1] * axis[2] + axis[0]) +
                     src_coords[2] * (axis[2] * axis[2]));
                break;
            case 2: /* 180 degrees */
                dst_coords[0] = (src_coords[0] * (-1 + axis[0] * axis[0] * 2) +
                                 src_coords[1] * (axis[0] * axis[1] * 2) +
                                 src_coords[2] * (axis[0] * axis[2] * 2));
                dst_coords[1] = (src_coords[0] * (axis[0] * axis[1] * 2) +
                                 src_coords[1] * (-1 + axis[1] * axis[1] * 2) +
                                 src_coords[2] * (axis[1] * axis[2] * 2));
                dst_coords[2] = (src_coords[0] * (axis[0] * axis[2] * 2) +
                                 src_coords[1] * (axis[1] * axis[2] * 2) +
                                 src_coords[2] * (-1 + axis[2] * axis[2] * 2));
                break;
            case 3: /* 270 degrees */
                dst_coords[0] =
                    (src_coords[0] * (axis[0] * axis[0]) +
                     src_coords[1] * (axis[0] * axis[1] + axis[2]) +
                     src_coords[2] * (axis[0] * axis[2] - axis[1]));
                dst_coords[1] =
                    (src_coords[0] * (axis[0] * axis[1] - axis[2]) +
                     src_coords[1] * (axis[1] * axis[1]) +
                     src_coords[2] * (axis[1] * axis[2] + axis[0]));
                dst_coords[2] =
                    (src_coords[0] * (axis[0] * axis[2] + axis[1]) +
                     src_coords[1] * (axis[1] * axis[2] - axis[0]) +
                     src_coords[2] * (axis[2] * axis[2]));
                break;
            default:
                /* this should NEVER happen and means a bug in the code */
                PyErr_SetString(
                    PyExc_RuntimeError,
                    "Please report this bug in vector3_rotate_helper to "
                    "the developers at github.com/pygame/pygame/issues");
                return 0;
        }
    }
    else {
        double sinValue = sin(angle);
        double cosValue = cos(angle);
        double cosComplement = 1 - cosValue;

        dst_coords[0] =
            (src_coords[0] * (cosValue + axis[0] * axis[0] * cosComplement) +
             src_coords[1] *
                 (axis[0] * axis[1] * cosComplement - axis[2] * sinValue) +
             src_coords[2] *
                 (axis[0] * axis[2] * cosComplement + axis[1] * sinValue));
        dst_coords[1] =
            (src_coords[0] *
                 (axis[0] * axis[1] * cosComplement + axis[2] * sinValue) +
             src_coords[1] * (cosValue + axis[1] * axis[1] * cosComplement) +
             src_coords[2] *
                 (axis[1] * axis[2] * cosComplement - axis[0] * sinValue));
        dst_coords[2] =
            (src_coords[0] *
                 (axis[0] * axis[2] * cosComplement - axis[1] * sinValue) +
             src_coords[1] *
                 (axis[1] * axis[2] * cosComplement + axis[0] * sinValue) +
             src_coords[2] * (cosValue + axis[2] * axis[2] * cosComplement));
    }
    return 1;
}

static PyObject *
vector3_rotate_rad(pgVector *self, PyObject *args)
{
    pgVector *ret;
    PyObject *axis;
    double axis_coords[3];
    double angle;

    if (!PyArg_ParseTuple(args, "dO:rotate", &angle, &axis)) {
        return NULL;
    }
    if (!pgVectorCompatible_Check(axis, self->dim)) {
        PyErr_SetString(PyExc_TypeError, "axis must be a 3D Vector");
        return NULL;
    }
    if (!PySequence_AsVectorCoords(axis, axis_coords, 3)) {
        return NULL;
    }

    ret = (pgVector *)pgVector_NEW(self->dim);
    if (ret == NULL ||
        !_vector3_rotate_helper(ret->coords, self->coords, axis_coords, angle,
                                self->epsilon)) {
        Py_XDECREF(ret);
        return NULL;
    }
    return (PyObject *)ret;
}

static PyObject *
vector3_rotate_rad_ip(pgVector *self, PyObject *args)
{
    PyObject *axis;
    double axis_coords[3];
    double angle;
    double tmp[3];

    if (!PyArg_ParseTuple(args, "dO:rotate", &angle, &axis)) {
        return NULL;
    }
    if (!pgVectorCompatible_Check(axis, self->dim)) {
        PyErr_SetString(PyExc_TypeError, "axis must be a 3D Vector");
        return NULL;
    }
    if (!PySequence_AsVectorCoords(axis, axis_coords, 3)) {
        return NULL;
    }

    memcpy(tmp, self->coords, 3 * sizeof(self->coords[0]));
    if (!_vector3_rotate_helper(self->coords, tmp, axis_coords, angle,
                                self->epsilon)) {
        return NULL;
    }
    Py_RETURN_NONE;
}

static PyObject *
vector3_rotate_ip_rad(pgVector *self, PyObject *angleObject)
{
    if (PyErr_WarnEx(PyExc_DeprecationWarning,
                     "vector3_rotate_rad_ip() now has all the functionality "
                     "of vector3_rotate_ip_rad(), so vector3_rotate_ip_rad() "
                     "will be deprecated in pygame 2.1.1",
                     1) == -1) {
        return NULL;
    }
    return vector3_rotate_rad_ip(self, angleObject);
}

static PyObject *
vector3_rotate(pgVector *self, PyObject *args)
{
    pgVector *ret;
    PyObject *axis;
    double axis_coords[3];
    double angle;

    if (!PyArg_ParseTuple(args, "dO:rotate", &angle, &axis)) {
        return NULL;
    }
    angle = DEG2RAD(angle);
    if (!pgVectorCompatible_Check(axis, self->dim)) {
        PyErr_SetString(PyExc_TypeError, "axis must be a 3D Vector");
        return NULL;
    }
    if (!PySequence_AsVectorCoords(axis, axis_coords, 3)) {
        return NULL;
    }

    ret = (pgVector *)pgVector_NEW(self->dim);
    if (ret == NULL ||
        !_vector3_rotate_helper(ret->coords, self->coords, axis_coords, angle,
                                self->epsilon)) {
        Py_XDECREF(ret);
        return NULL;
    }
    return (PyObject *)ret;
}

static PyObject *
vector3_rotate_ip(pgVector *self, PyObject *args)
{
    PyObject *axis;
    double axis_coords[3];
    double angle;
    double tmp[3];

    if (!PyArg_ParseTuple(args, "dO:rotate_ip", &angle, &axis)) {
        return NULL;
    }
    angle = DEG2RAD(angle);
    if (!pgVectorCompatible_Check(axis, self->dim)) {
        PyErr_SetString(PyExc_TypeError, "axis must be a 3D Vector");
        return NULL;
    }
    if (!PySequence_AsVectorCoords(axis, axis_coords, 3)) {
        return NULL;
    }

    memcpy(tmp, self->coords, 3 * sizeof(self->coords[0]));
    if (!_vector3_rotate_helper(self->coords, tmp, axis_coords, angle,
                                self->epsilon)) {
        return NULL;
    }
    Py_RETURN_NONE;
}

static PyObject *
vector3_rotate_x_rad(pgVector *self, PyObject *angleObject)
{
    pgVector *ret;
    double sinValue, cosValue;
    double angle;

    angle = PyFloat_AsDouble(angleObject);
    if (angle == -1.0 && PyErr_Occurred()) {
        return NULL;
    }
    sinValue = sin(angle);
    cosValue = cos(angle);

    ret = (pgVector *)pgVector_NEW(self->dim);
    if (ret == NULL) {
        return NULL;
    }
    ret->coords[0] = self->coords[0];
    ret->coords[1] = self->coords[1] * cosValue - self->coords[2] * sinValue;
    ret->coords[2] = self->coords[1] * sinValue + self->coords[2] * cosValue;
    return (PyObject *)ret;
}

static PyObject *
vector3_rotate_x_rad_ip(pgVector *self, PyObject *angleObject)
{
    double tmp_coords[3];
    double sinValue, cosValue;
    double angle;

    angle = PyFloat_AsDouble(angleObject);
    if (angle == -1.0 && PyErr_Occurred()) {
        return NULL;
    }
    sinValue = sin(angle);
    cosValue = cos(angle);
    memcpy(tmp_coords, self->coords, 3 * sizeof(tmp_coords[0]));

    self->coords[1] = tmp_coords[1] * cosValue - tmp_coords[2] * sinValue;
    self->coords[2] = tmp_coords[1] * sinValue + tmp_coords[2] * cosValue;
    Py_RETURN_NONE;
}

static PyObject *
vector3_rotate_x_ip_rad(pgVector *self, PyObject *angleObject)
{
    if (PyErr_WarnEx(
            PyExc_DeprecationWarning,
            "vector3_rotate_x_rad_ip() now has all the functionality of "
            "vector3_rotate_x_ip_rad(), so vector3_rotate_x_ip_rad() will "
            "be deprecated in pygame 2.1.1",
            1) == -1) {
        return NULL;
    }
    return vector3_rotate_x_rad_ip(self, angleObject);
}

static PyObject *
vector3_rotate_x(pgVector *self, PyObject *angleObject)
{
    pgVector *ret;
    double sinValue, cosValue;
    double angle;

    angle = PyFloat_AsDouble(angleObject);
    if (angle == -1.0 && PyErr_Occurred()) {
        return NULL;
    }
    angle = DEG2RAD(angle);
    sinValue = sin(angle);
    cosValue = cos(angle);

    ret = (pgVector *)pgVector_NEW(self->dim);
    if (ret == NULL) {
        return NULL;
    }
    ret->coords[0] = self->coords[0];
    ret->coords[1] = self->coords[1] * cosValue - self->coords[2] * sinValue;
    ret->coords[2] = self->coords[1] * sinValue + self->coords[2] * cosValue;
    return (PyObject *)ret;
}

static PyObject *
vector3_rotate_x_ip(pgVector *self, PyObject *angleObject)
{
    double tmp_coords[3];
    double sinValue, cosValue;
    double angle;

    angle = PyFloat_AsDouble(angleObject);
    if (angle == -1.0 && PyErr_Occurred()) {
        return NULL;
    }
    angle = DEG2RAD(angle);
    sinValue = sin(angle);
    cosValue = cos(angle);
    memcpy(tmp_coords, self->coords, 3 * sizeof(tmp_coords[0]));

    self->coords[1] = tmp_coords[1] * cosValue - tmp_coords[2] * sinValue;
    self->coords[2] = tmp_coords[1] * sinValue + tmp_coords[2] * cosValue;
    Py_RETURN_NONE;
}

static PyObject *
vector3_rotate_y_rad(pgVector *self, PyObject *angleObject)
{
    pgVector *ret;
    double sinValue, cosValue;
    double angle;

    angle = PyFloat_AsDouble(angleObject);
    if (angle == -1.0 && PyErr_Occurred()) {
        return NULL;
    }
    sinValue = sin(angle);
    cosValue = cos(angle);

    ret = (pgVector *)pgVector_NEW(self->dim);
    if (ret == NULL) {
        return NULL;
    }
    ret->coords[0] = self->coords[0] * cosValue + self->coords[2] * sinValue;
    ret->coords[1] = self->coords[1];
    ret->coords[2] = -self->coords[0] * sinValue + self->coords[2] * cosValue;

    return (PyObject *)ret;
}

static PyObject *
vector3_rotate_y_rad_ip(pgVector *self, PyObject *angleObject)
{
    double tmp_coords[3];
    double sinValue, cosValue;
    double angle;

    angle = PyFloat_AsDouble(angleObject);
    if (angle == -1.0 && PyErr_Occurred()) {
        return NULL;
    }
    sinValue = sin(angle);
    cosValue = cos(angle);
    memcpy(tmp_coords, self->coords, 3 * sizeof(tmp_coords[0]));

    self->coords[0] = tmp_coords[0] * cosValue + tmp_coords[2] * sinValue;
    self->coords[2] = -tmp_coords[0] * sinValue + tmp_coords[2] * cosValue;
    Py_RETURN_NONE;
}

static PyObject *
vector3_rotate_y_ip_rad(pgVector *self, PyObject *angleObject)
{
    if (PyErr_WarnEx(
            PyExc_DeprecationWarning,
            "vector3_rotate_y_rad_ip() now has all the functionality of "
            "vector3_rotate_y_ip_rad(), so vector3_rotate_y_ip_rad() will "
            "be deprecated in pygame 2.1.1",
            1) == -1) {
        return NULL;
    }
    return vector3_rotate_x_rad_ip(self, angleObject);
}

static PyObject *
vector3_rotate_y(pgVector *self, PyObject *angleObject)
{
    pgVector *ret;
    double sinValue, cosValue;
    double angle;

    angle = PyFloat_AsDouble(angleObject);
    if (angle == -1.0 && PyErr_Occurred()) {
        return NULL;
    }
    angle = DEG2RAD(angle);
    sinValue = sin(angle);
    cosValue = cos(angle);

    ret = (pgVector *)pgVector_NEW(self->dim);
    if (ret == NULL) {
        return NULL;
    }
    ret->coords[0] = self->coords[0] * cosValue + self->coords[2] * sinValue;
    ret->coords[1] = self->coords[1];
    ret->coords[2] = -self->coords[0] * sinValue + self->coords[2] * cosValue;

    return (PyObject *)ret;
}

static PyObject *
vector3_rotate_y_ip(pgVector *self, PyObject *angleObject)
{
    double tmp_coords[3];
    double sinValue, cosValue;
    double angle;

    angle = PyFloat_AsDouble(angleObject);
    if (angle == -1.0 && PyErr_Occurred()) {
        return NULL;
    }
    angle = DEG2RAD(angle);
    sinValue = sin(angle);
    cosValue = cos(angle);
    memcpy(tmp_coords, self->coords, 3 * sizeof(tmp_coords[0]));

    self->coords[0] = tmp_coords[0] * cosValue + tmp_coords[2] * sinValue;
    self->coords[2] = -tmp_coords[0] * sinValue + tmp_coords[2] * cosValue;
    Py_RETURN_NONE;
}

static PyObject *
vector3_rotate_z_rad(pgVector *self, PyObject *angleObject)
{
    pgVector *ret;
    double sinValue, cosValue;
    double angle;

    angle = PyFloat_AsDouble(angleObject);
    if (angle == -1.0 && PyErr_Occurred()) {
        return NULL;
    }
    sinValue = sin(angle);
    cosValue = cos(angle);

    ret = (pgVector *)pgVector_NEW(self->dim);
    if (ret == NULL) {
        return NULL;
    }
    ret->coords[0] = self->coords[0] * cosValue - self->coords[1] * sinValue;
    ret->coords[1] = self->coords[0] * sinValue + self->coords[1] * cosValue;
    ret->coords[2] = self->coords[2];

    return (PyObject *)ret;
}

static PyObject *
vector3_rotate_z_rad_ip(pgVector *self, PyObject *angleObject)
{
    double tmp_coords[3];
    double sinValue, cosValue;
    double angle;

    angle = PyFloat_AsDouble(angleObject);
    if (angle == -1.0 && PyErr_Occurred()) {
        return NULL;
    }
    sinValue = sin(angle);
    cosValue = cos(angle);
    memcpy(tmp_coords, self->coords, 3 * sizeof(tmp_coords[0]));

    self->coords[0] = tmp_coords[0] * cosValue - tmp_coords[1] * sinValue;
    self->coords[1] = tmp_coords[0] * sinValue + tmp_coords[1] * cosValue;
    Py_RETURN_NONE;
}

static PyObject *
vector3_rotate_z_ip_rad(pgVector *self, PyObject *angleObject)
{
    if (PyErr_WarnEx(
            PyExc_DeprecationWarning,
            "vector3_rotate_z_rad_ip() now has all the functionality of "
            "vector3_rotate_z_ip_rad(), so vector3_rotate_z_ip_rad() will "
            "be deprecated in pygame 2.1.1",
            1) == -1) {
        return NULL;
    }
    return vector3_rotate_x_rad_ip(self, angleObject);
}

static PyObject *
vector3_rotate_z(pgVector *self, PyObject *angleObject)
{
    pgVector *ret;
    double sinValue, cosValue;
    double angle;

    angle = PyFloat_AsDouble(angleObject);
    if (angle == -1.0 && PyErr_Occurred()) {
        return NULL;
    }
    angle = DEG2RAD(angle);
    sinValue = sin(angle);
    cosValue = cos(angle);

    ret = (pgVector *)pgVector_NEW(self->dim);
    if (ret == NULL) {
        return NULL;
    }
    ret->coords[0] = self->coords[0] * cosValue - self->coords[1] * sinValue;
    ret->coords[1] = self->coords[0] * sinValue + self->coords[1] * cosValue;
    ret->coords[2] = self->coords[2];

    return (PyObject *)ret;
}

static PyObject *
vector3_rotate_z_ip(pgVector *self, PyObject *angleObject)
{
    double tmp_coords[3];
    double sinValue, cosValue;
    double angle;

    angle = PyFloat_AsDouble(angleObject);
    if (angle == -1.0 && PyErr_Occurred()) {
        return NULL;
    }
    angle = DEG2RAD(angle);
    sinValue = sin(angle);
    cosValue = cos(angle);
    memcpy(tmp_coords, self->coords, 3 * sizeof(tmp_coords[0]));

    self->coords[0] = tmp_coords[0] * cosValue - tmp_coords[1] * sinValue;
    self->coords[1] = tmp_coords[0] * sinValue + tmp_coords[1] * cosValue;
    Py_RETURN_NONE;
}

static PyObject *
vector3_cross(pgVector *self, PyObject *other)
{
    pgVector *ret;
    double *ret_coords;
    double *self_coords;
    double *other_coords;

    if (!pgVectorCompatible_Check(other, self->dim)) {
        PyErr_SetString(PyExc_TypeError, "cannot calculate cross Product");
        return NULL;
    }

    self_coords = self->coords;
    if (pgVector_Check(other)) {
        other_coords = ((pgVector *)other)->coords;
    }
    else {
        other_coords = PyMem_New(double, self->dim);
        if (!other_coords) {
            return PyErr_NoMemory();
        }

        if (!PySequence_AsVectorCoords(other, other_coords, 3)) {
            PyMem_Free(other_coords);
            return NULL;
        }
    }

    ret = (pgVector *)pgVector_NEW(self->dim);
    if (ret == NULL) {
        if (!pgVector_Check(other))
            PyMem_Free(other_coords);
        return NULL;
    }
    ret_coords = ret->coords;
    ret_coords[0] = ((self_coords[1] * other_coords[2]) -
                     (self_coords[2] * other_coords[1]));
    ret_coords[1] = ((self_coords[2] * other_coords[0]) -
                     (self_coords[0] * other_coords[2]));
    ret_coords[2] = ((self_coords[0] * other_coords[1]) -
                     (self_coords[1] * other_coords[0]));

    if (!pgVector_Check(other))
        PyMem_Free(other_coords);

    return (PyObject *)ret;
}

static PyObject *
vector3_angle_to(pgVector *self, PyObject *other)
{
    double angle, tmp, squared_length1, squared_length2;
    double other_coords[VECTOR_MAX_SIZE];

    if (!pgVectorCompatible_Check(other, self->dim)) {
        PyErr_SetString(PyExc_TypeError, "expected an vector.");
        return NULL;
    }

    if (!PySequence_AsVectorCoords(other, other_coords, self->dim)) {
        return NULL;
    }
    squared_length1 = _scalar_product(self->coords, self->coords, self->dim);
    squared_length2 = _scalar_product(other_coords, other_coords, self->dim);
    tmp = sqrt(squared_length1 * squared_length2);
    if (tmp == 0) {
        PyErr_SetString(PyExc_ValueError,
                        "angle to zero vector is undefined.");
        return NULL;
    }
    angle = acos(_scalar_product(self->coords, other_coords, self->dim) / tmp);
    return PyFloat_FromDouble(RAD2DEG(angle));
}

static PyObject *
vector3_as_spherical(pgVector *self, PyObject *args)
{
    double r, theta, phi;
    r = sqrt(_scalar_product(self->coords, self->coords, self->dim));
    if (r == 0.) {
        return Py_BuildValue("(ddd)", 0., 0., 0.);
    }
    theta = RAD2DEG(acos(self->coords[2] / r));
    phi = RAD2DEG(atan2(self->coords[1], self->coords[0]));
    return Py_BuildValue("(ddd)", r, theta, phi);
}

static PyObject *
vector3_from_spherical(pgVector *self, PyObject *args)
{
    double r, theta, phi;

    if (!PyArg_ParseTuple(args, "(ddd):vector3_from_spherical", &r, &theta,
                          &phi)) {
        return NULL;
    }
    theta = DEG2RAD(theta);
    phi = DEG2RAD(phi);
    self->coords[0] = r * sin(theta) * cos(phi);
    self->coords[1] = r * sin(theta) * sin(phi);
    self->coords[2] = r * cos(theta);

    Py_RETURN_NONE;
}

static PyObject *
vector3_project(pgVector *self, PyObject *other)
{
    return (PyObject *)vector_project_onto(self, other);
}

/* For pickling. */
static PyObject *
vector3_reduce(PyObject *oself, PyObject *args)
{
    pgVector *self = (pgVector *)oself;
    return Py_BuildValue("(O(ddd))", Py_TYPE(oself), self->coords[0],
                         self->coords[1], self->coords[2]);
}

static PyMethodDef vector3_methods[] = {
    {"length", (PyCFunction)vector_length, METH_NOARGS, DOC_VECTOR3LENGTH},
    {"length_squared", (PyCFunction)vector_length_squared, METH_NOARGS,
     DOC_VECTOR3LENGTHSQUARED},
    {"magnitude", (PyCFunction)vector_length, METH_NOARGS,
     DOC_VECTOR3MAGNITUDE},
    {"magnitude_squared", (PyCFunction)vector_length_squared, METH_NOARGS,
     DOC_VECTOR3MAGNITUDESQUARED},
    {"rotate", (PyCFunction)vector3_rotate, METH_VARARGS, DOC_VECTOR3ROTATE},
    {"rotate_ip", (PyCFunction)vector3_rotate_ip, METH_VARARGS,
     DOC_VECTOR3ROTATEIP},
    {"rotate_rad", (PyCFunction)vector3_rotate_rad, METH_VARARGS,
     DOC_VECTOR3ROTATERAD},
    {"rotate_rad_ip", (PyCFunction)vector3_rotate_rad_ip, METH_VARARGS,
     DOC_VECTOR3ROTATERADIP},
    {"rotate_ip_rad", (PyCFunction)vector3_rotate_ip_rad, METH_VARARGS,
     DOC_VECTOR3ROTATEIPRAD},
    {"rotate_x", (PyCFunction)vector3_rotate_x, METH_O, DOC_VECTOR3ROTATEX},
    {"rotate_x_ip", (PyCFunction)vector3_rotate_x_ip, METH_O,
     DOC_VECTOR3ROTATEXIP},
    {"rotate_x_rad", (PyCFunction)vector3_rotate_x_rad, METH_O,
     DOC_VECTOR3ROTATEXRAD},
    {"rotate_x_rad_ip", (PyCFunction)vector3_rotate_x_rad_ip, METH_O,
     DOC_VECTOR3ROTATEXRADIP},
    {"rotate_x_ip_rad", (PyCFunction)vector3_rotate_x_ip_rad, METH_O,
     DOC_VECTOR3ROTATEXIPRAD},
    {"rotate_y", (PyCFunction)vector3_rotate_y, METH_O, DOC_VECTOR3ROTATEY},
    {"rotate_y_ip", (PyCFunction)vector3_rotate_y_ip, METH_O,
     DOC_VECTOR3ROTATEYIP},
    {"rotate_y_rad", (PyCFunction)vector3_rotate_y_rad, METH_O,
     DOC_VECTOR3ROTATEYRAD},
    {"rotate_y_rad_ip", (PyCFunction)vector3_rotate_y_rad_ip, METH_O,
     DOC_VECTOR3ROTATEYRADIP},
    {"rotate_y_ip_rad", (PyCFunction)vector3_rotate_y_ip_rad, METH_O,
     DOC_VECTOR3ROTATEYIPRAD},
    {"rotate_z", (PyCFunction)vector3_rotate_z, METH_O, DOC_VECTOR3ROTATEZ},
    {"rotate_z_ip", (PyCFunction)vector3_rotate_z_ip, METH_O,
     DOC_VECTOR3ROTATEZIP},
    {"rotate_z_rad", (PyCFunction)vector3_rotate_z_rad, METH_O,
     DOC_VECTOR3ROTATEZRAD},
    {"rotate_z_rad_ip", (PyCFunction)vector3_rotate_z_rad_ip, METH_O,
     DOC_VECTOR3ROTATEZRADIP},
    {"rotate_z_ip_rad", (PyCFunction)vector3_rotate_z_ip_rad, METH_O,
     DOC_VECTOR3ROTATEZIPRAD},
    {"move_towards", (PyCFunction)vector_move_towards, METH_VARARGS,
     DOC_VECTOR3MOVETOWARDS},
    {"move_towards_ip", (PyCFunction)vector_move_towards_ip, METH_VARARGS,
     DOC_VECTOR3MOVETOWARDSIP},
    {"slerp", (PyCFunction)vector_slerp, METH_VARARGS, DOC_VECTOR3SLERP},
    {"lerp", (PyCFunction)vector_lerp, METH_VARARGS, DOC_VECTOR3LERP},
    {"normalize", (PyCFunction)vector_normalize, METH_NOARGS,
     DOC_VECTOR3NORMALIZE},
    {"normalize_ip", (PyCFunction)vector_normalize_ip, METH_NOARGS,
     DOC_VECTOR3NORMALIZEIP},
    {"is_normalized", (PyCFunction)vector_is_normalized, METH_NOARGS,
     DOC_VECTOR3ISNORMALIZED},
    {"cross", (PyCFunction)vector3_cross, METH_O, DOC_VECTOR3CROSS},
    {"dot", (PyCFunction)vector_dot, METH_O, DOC_VECTOR3DOT},
    {"angle_to", (PyCFunction)vector3_angle_to, METH_O, DOC_VECTOR3ANGLETO},
    {"update", (PyCFunction)vector3_update, METH_VARARGS | METH_KEYWORDS,
     DOC_VECTOR3UPDATE},
    {"scale_to_length", (PyCFunction)vector_scale_to_length, METH_O,
     DOC_VECTOR3SCALETOLENGTH},
    {"reflect", (PyCFunction)vector_reflect, METH_O, DOC_VECTOR3REFLECT},
    {"reflect_ip", (PyCFunction)vector_reflect_ip, METH_O,
     DOC_VECTOR3REFLECTIP},
    {"distance_to", (PyCFunction)vector_distance_to, METH_O,
     DOC_VECTOR3DISTANCETO},
    {"distance_squared_to", (PyCFunction)vector_distance_squared_to, METH_O,
     DOC_VECTOR3DISTANCESQUAREDTO},
    {"elementwise", (PyCFunction)vector_elementwise, METH_NOARGS,
     DOC_VECTOR3ELEMENTWISE},
    {"as_spherical", (PyCFunction)vector3_as_spherical, METH_NOARGS,
     DOC_VECTOR3ASSPHERICAL},
    {"from_spherical", (PyCFunction)vector3_from_spherical, METH_VARARGS,
     DOC_VECTOR3FROMSPHERICAL},
    {"project", (PyCFunction)vector3_project, METH_O, DOC_VECTOR3PROJECT},
    {"copy", (PyCFunction)vector_copy, METH_NOARGS, DOC_VECTOR3COPY},
    {"__copy__", (PyCFunction)vector_copy, METH_NOARGS, NULL},
    {"clamp_magnitude", (PyCFunction)vector_clamp_magnitude,
     METH_VARARGS | METH_KEYWORDS, DOC_VECTOR3CLAMPMAGNITUDE},
    {"clamp_magnitude_ip", (PyCFunction)vector_clamp_magnitude_ip,
     METH_VARARGS | METH_KEYWORDS, DOC_VECTOR3CLAMPMAGNITUDEIP},
    {"__safe_for_unpickling__", (PyCFunction)vector_getsafepickle, METH_NOARGS,
     NULL},
    {"__reduce__", (PyCFunction)vector3_reduce, METH_NOARGS, NULL},

    {NULL} /* Sentinel */
};

static PyGetSetDef vector3_getsets[] = {
    {"x", (getter)vector_getx, (setter)vector_setx, NULL, NULL},
    {"y", (getter)vector_gety, (setter)vector_sety, NULL, NULL},
    {"z", (getter)vector_getz, (setter)vector_setz, NULL, NULL},
    {NULL, 0, NULL, NULL, NULL} /* Sentinel */
};

/********************************
 * pgVector3 type definition
 ********************************/

static PyTypeObject pgVector3_Type = {
    PyVarObject_HEAD_INIT(NULL, 0) "pygame.math.Vector3", /* tp_name */
    sizeof(pgVector),                                     /* tp_basicsize */
    0,                                                    /* tp_itemsize */
    /* Methods to implement standard operations */
    (destructor)vector_dealloc, /* tp_dealloc */
    0,                          /* tp_print */
    0,                          /* tp_getattr */
    0,                          /* tp_setattr */
    0,                          /* tp_compare */
    (reprfunc)vector_repr,      /* tp_repr */
    /* Method suites for standard classes */
    &vector_as_number,   /* tp_as_number */
    &vector_as_sequence, /* tp_as_sequence */
    &vector_as_mapping,  /* tp_as_mapping */
    /* More standard operations (here for binary compatibility) */
    0,                                    /* tp_hash */
    0,                                    /* tp_call */
    (reprfunc)vector_str,                 /* tp_str */
    (getattrofunc)vector_getAttr_swizzle, /* tp_getattro */
    (setattrofunc)vector_setAttr_swizzle, /* tp_setattro */
    /* Functions to access object as input/output buffer */
    0, /* tp_as_buffer */
       /* Flags to define presence of optional/expanded features */
    Py_TPFLAGS_DEFAULT | Py_TPFLAGS_BASETYPE,
    /* Documentation string */
    DOC_PYGAMEMATHVECTOR3, /* tp_doc */

    /* Assigned meaning in release 2.0 */
    /* call function for all accessible objects */
    0, /* tp_traverse */
    /* delete references to contained objects */
    0, /* tp_clear */

    /* Assigned meaning in release 2.1 */
    /* rich comparisons */
    (richcmpfunc)vector_richcompare, /* tp_richcompare */
    /* weak reference enabler */
    0, /* tp_weaklistoffset */

    /* Added in release 2.2 */
    /* Iterators */
    vector_iter, /* tp_iter */
    0,           /* tp_iternext */
    /* Attribute descriptor and subclassing stuff */
    vector3_methods,        /* tp_methods */
    vector_members,         /* tp_members */
    vector3_getsets,        /* tp_getset */
    0,                      /* tp_base */
    0,                      /* tp_dict */
    0,                      /* tp_descr_get */
    0,                      /* tp_descr_set */
    0,                      /* tp_dictoffset */
    (initproc)vector3_init, /* tp_init */
    0,                      /* tp_alloc */
    (newfunc)vector3_new,   /* tp_new */
    0,                      /* tp_free */
    0,                      /* tp_is_gc */
    0,                      /* tp_bases */
    0,                      /* tp_mro */
    0,                      /* tp_cache */
    0,                      /* tp_subclasses */
    0,                      /* tp_weaklist */
};

/********************************************
 * pgVectorIterator type definition
 ********************************************/

static void
vectoriter_dealloc(vectoriter *it)
{
    Py_XDECREF(it->vec);
    PyObject_Free(it);
}

static PyObject *
vectoriter_next(vectoriter *it)
{
    assert(it != NULL);
    if (it->vec == NULL)
        return NULL;
    assert(pgVector_Check(it->vec));

    if (it->it_index < it->vec->dim) {
        double item = it->vec->coords[it->it_index];
        ++(it->it_index);
        return PyFloat_FromDouble(item);
    }

    Py_DECREF(it->vec);
    it->vec = NULL;
    return NULL;
}

static PyObject *
vectoriter_len(vectoriter *it)
{
    Py_ssize_t len = 0;
    if (it && it->vec) {
        len = it->vec->dim - it->it_index;
    }
    return PyLong_FromSsize_t(len);
}

static PyMethodDef vectoriter_methods[] = {
    {
        "__length_hint__",
        (PyCFunction)vectoriter_len,
        METH_NOARGS,
    },
    {NULL, NULL} /* sentinel */
};

static PyTypeObject pgVectorIter_Type = {
    PyVarObject_HEAD_INIT(NULL, 0) "pygame.math.VectorIterator", /* tp_name */
    sizeof(vectoriter),             /* tp_basicsize */
    0,                              /* tp_itemsize */
    (destructor)vectoriter_dealloc, /* tp_dealloc */
    0,                              /* tp_print */
    0,                              /* tp_getattr */
    0,                              /* tp_setattr */
    0,                              /* tp_compare */
    0,                              /* tp_repr */
    0,                              /* tp_as_number */
    0,                              /* tp_as_sequence */
    0,                              /* tp_as_mapping */
    0,                              /* tp_hash */
    0,                              /* tp_call */
    0,                              /* tp_str */
    PyObject_GenericGetAttr,        /* tp_getattro */
    0,                              /* tp_setattro */
    0,                              /* tp_as_buffer */
    Py_TPFLAGS_DEFAULT,             /* tp_flags */
    0,                              /* tp_doc */
    0,                              /* tp_traverse */
    0,                              /* tp_clear */
    0,                              /* tp_richcompare */
    0,                              /* tp_weaklistoffset */
    PyObject_SelfIter,              /* tp_iter */
    (iternextfunc)vectoriter_next,  /* tp_iternext */
    vectoriter_methods,             /* tp_methods */
    0,                              /* tp_members */
};

static PyObject *
vector_iter(PyObject *vec)
{
    vectoriter *it;
    if (!pgVector_Check(vec)) {
        PyErr_BadInternalCall();
        return NULL;
    }

    it = PyObject_New(vectoriter, &pgVectorIter_Type);
    if (it == NULL)
        return NULL;
    it->it_index = 0;
    Py_INCREF(vec);
    it->vec = (pgVector *)vec;
    return (PyObject *)it;
}

/*****************************************
 * elementwiseproxy
 *****************************************/

static void
vector_elementwiseproxy_dealloc(vector_elementwiseproxy *it)
{
    Py_XDECREF(it->vec);
    PyObject_Free(it);
}

static PyObject *
vector_elementwiseproxy_richcompare(PyObject *o1, PyObject *o2, int op)
{
    Py_ssize_t i, dim;
    int ret = 1;
    double diff, value;
    pgVector *vec;
    PyObject *other;

    if (vector_elementwiseproxy_Check(o1)) {
        vec = ((vector_elementwiseproxy *)o1)->vec;
        other = o2;
    }
    else {
        vec = ((vector_elementwiseproxy *)o2)->vec;
        other = o1;
        /* flip op */
        if (op == Py_LT)
            op = Py_GE;
        else if (op == Py_LE)
            op = Py_GT;
        else if (op == Py_GT)
            op = Py_LE;
        else if (op == Py_GE)
            op = Py_LT;
    }
    if (vector_elementwiseproxy_Check(other))
        other = (PyObject *)((vector_elementwiseproxy *)other)->vec;
    dim = vec->dim;

    if (pgVectorCompatible_Check(other, dim)) {
        double *other_coords = PyMem_New(double, dim);

        if (other_coords == NULL) {
            return NULL;
        }
        if (!PySequence_AsVectorCoords(other, other_coords, dim)) {
            PyMem_Free(other_coords);
            return NULL;
        }
        /* use diff == diff to check for NaN */
        /* TODO: how should NaN be handled with LT/LE/GT/GE? */
        switch (op) {
            case Py_EQ:
                for (i = 0; i < dim; i++) {
                    diff = vec->coords[i] - other_coords[i];
                    if ((diff != diff) || (fabs(diff) >= vec->epsilon)) {
                        ret = 0;
                        break;
                    }
                }
                break;
            case Py_NE:
                for (i = 0; i < dim; i++) {
                    diff = vec->coords[i] - other_coords[i];
                    if ((diff == diff) && (fabs(diff) < vec->epsilon)) {
                        ret = 0;
                        break;
                    }
                }
                break;
            case Py_LT:
                for (i = 0; i < dim; i++) {
                    if (vec->coords[i] >= other_coords[i]) {
                        ret = 0;
                        break;
                    }
                }
                break;
            case Py_LE:
                for (i = 0; i < dim; i++) {
                    if (vec->coords[i] > other_coords[i]) {
                        ret = 0;
                        break;
                    }
                }
                break;
            case Py_GT:
                for (i = 0; i < dim; i++) {
                    if (vec->coords[i] <= other_coords[i]) {
                        ret = 0;
                        break;
                    }
                }
                break;
            case Py_GE:
                for (i = 0; i < dim; i++) {
                    if (vec->coords[i] < other_coords[i]) {
                        ret = 0;
                        break;
                    }
                }
                break;
            default:
                PyMem_Free(other_coords);
                PyErr_BadInternalCall();
                return NULL;
        }
        PyMem_Free(other_coords);
    }
    else if (RealNumber_Check(other)) {
        /* the following PyFloat_AsDouble call should never fail because
           then RealNumber_Check should have returned false */
        value = PyFloat_AsDouble(other);
        switch (op) {
            case Py_EQ:
                for (i = 0; i < dim; i++) {
                    diff = vec->coords[i] - value;
                    if (diff != diff || fabs(diff) >= vec->epsilon) {
                        ret = 0;
                        break;
                    }
                }
                break;
            case Py_NE:
                for (i = 0; i < dim; i++) {
                    diff = vec->coords[i] - value;
                    if (diff == diff && fabs(diff) < vec->epsilon) {
                        ret = 0;
                        break;
                    }
                }
                break;
            case Py_LT:
                for (i = 0; i < dim; i++) {
                    if (vec->coords[i] >= value) {
                        ret = 0;
                        break;
                    }
                }
                break;
            case Py_LE:
                for (i = 0; i < dim; i++) {
                    if (vec->coords[i] > value) {
                        ret = 0;
                        break;
                    }
                }
                break;
            case Py_GT:
                for (i = 0; i < dim; i++) {
                    if (vec->coords[i] <= value) {
                        ret = 0;
                        break;
                    }
                }
                break;
            case Py_GE:
                for (i = 0; i < dim; i++) {
                    if (vec->coords[i] < value) {
                        ret = 0;
                        break;
                    }
                }
                break;
            default:
                PyErr_BadInternalCall();
                return NULL;
        }
    }
    else {
        Py_INCREF(Py_NotImplemented);
        return Py_NotImplemented;
    }

    return PyBool_FromLong(ret);
}

/*******************************************************
 * vector_elementwiseproxy PyNumber emulation routines
 *******************************************************/

static PyObject *
vector_elementwiseproxy_generic_math(PyObject *o1, PyObject *o2, int op)
{
    Py_ssize_t i, dim;
    double mod, other_value = 0.0;
    double other_coords[VECTOR_MAX_SIZE] = {0};
    PyObject *other;
    pgVector *vec, *ret;
    if (vector_elementwiseproxy_Check(o1)) {
        vec = ((vector_elementwiseproxy *)o1)->vec;
        other = o2;
    }
    else {
        other = o1;
        vec = ((vector_elementwiseproxy *)o2)->vec;
        op |= OP_ARG_REVERSE;
    }

    dim = vec->dim;

    if (vector_elementwiseproxy_Check(other))
        other = (PyObject *)((vector_elementwiseproxy *)other)->vec;

    if (pgVectorCompatible_Check(other, dim)) {
        op |= OP_ARG_VECTOR;
        if (!PySequence_AsVectorCoords(other, other_coords, dim))
            return NULL;
    }
    else if (RealNumber_Check(other)) {
        op |= OP_ARG_NUMBER;
        other_value = PyFloat_AsDouble(other);
    }
    else
        op |= OP_ARG_UNKNOWN;

    ret = (pgVector *)pgVector_NEW(dim);
    if (ret == NULL) {
        return NULL;
    }

    /* only handle special elementwise cases.
     * all others cases will be handled by the default clause */
    switch (op) {
        case OP_ADD | OP_ARG_NUMBER:
        case OP_ADD | OP_ARG_NUMBER | OP_ARG_REVERSE:
            for (i = 0; i < dim; i++)
                ret->coords[i] = vec->coords[i] + other_value;
            break;
        case OP_SUB | OP_ARG_NUMBER:
            for (i = 0; i < dim; i++)
                ret->coords[i] = vec->coords[i] - other_value;
            break;
        case OP_SUB | OP_ARG_NUMBER | OP_ARG_REVERSE:
            for (i = 0; i < dim; i++)
                ret->coords[i] = other_value - vec->coords[i];
            break;
        case OP_MUL | OP_ARG_VECTOR:
        case OP_MUL | OP_ARG_VECTOR | OP_ARG_REVERSE:
            for (i = 0; i < vec->dim; i++)
                ret->coords[i] = vec->coords[i] * other_coords[i];
            break;
        case OP_DIV | OP_ARG_VECTOR:
            for (i = 0; i < vec->dim; i++) {
                if (other_coords[i] == 0) {
                    PyErr_SetString(PyExc_ZeroDivisionError,
                                    "division by zero");
                    Py_DECREF(ret);
                    return NULL;
                }
                ret->coords[i] = vec->coords[i] / other_coords[i];
            }
            break;
        case OP_DIV | OP_ARG_VECTOR | OP_ARG_REVERSE:
            for (i = 0; i < vec->dim; i++) {
                if (vec->coords[i] == 0) {
                    PyErr_SetString(PyExc_ZeroDivisionError,
                                    "division by zero");
                    Py_DECREF(ret);
                    return NULL;
                }
                ret->coords[i] = other_coords[i] / vec->coords[i];
            }
            break;
        case OP_DIV | OP_ARG_NUMBER | OP_ARG_REVERSE:
            for (i = 0; i < vec->dim; i++) {
                if (vec->coords[i] == 0) {
                    PyErr_SetString(PyExc_ZeroDivisionError,
                                    "division by zero");
                    Py_DECREF(ret);
                    return NULL;
                }
                ret->coords[i] = other_value / vec->coords[i];
            }
            break;
        case OP_FLOOR_DIV | OP_ARG_VECTOR:
            for (i = 0; i < vec->dim; i++) {
                if (other_coords[i] == 0) {
                    PyErr_SetString(PyExc_ZeroDivisionError,
                                    "division by zero");
                    Py_DECREF(ret);
                    return NULL;
                }
                ret->coords[i] = floor(vec->coords[i] / other_coords[i]);
            }
            break;
        case OP_FLOOR_DIV | OP_ARG_VECTOR | OP_ARG_REVERSE:
            for (i = 0; i < vec->dim; i++) {
                if (vec->coords[i] == 0) {
                    PyErr_SetString(PyExc_ZeroDivisionError,
                                    "division by zero");
                    Py_DECREF(ret);
                    return NULL;
                }
                ret->coords[i] = floor(other_coords[i] / vec->coords[i]);
            }
            break;
        case OP_FLOOR_DIV | OP_ARG_NUMBER | OP_ARG_REVERSE:
            for (i = 0; i < vec->dim; i++) {
                if (vec->coords[i] == 0) {
                    PyErr_SetString(PyExc_ZeroDivisionError,
                                    "division by zero");
                    Py_DECREF(ret);
                    return NULL;
                }
                ret->coords[i] = floor(other_value / vec->coords[i]);
            }
            break;
        case OP_MOD | OP_ARG_VECTOR:
            for (i = 0; i < vec->dim; i++) {
                if (other_coords[i] == 0) {
                    PyErr_SetString(PyExc_ZeroDivisionError,
                                    "division by zero");
                    Py_DECREF(ret);
                    return NULL;
                }
                mod = fmod(vec->coords[i], other_coords[i]);
                /* note: checking mod*value < 0 is incorrect -- underflows
                   to 0 if value < sqrt(smallest nonzero double) */
                if (mod && ((other_coords[i] < 0) != (mod < 0))) {
                    mod += other_coords[i];
                }
                ret->coords[i] = mod;
            }
            break;
        case OP_MOD | OP_ARG_VECTOR | OP_ARG_REVERSE:
            for (i = 0; i < vec->dim; i++) {
                if (vec->coords[i] == 0) {
                    PyErr_SetString(PyExc_ZeroDivisionError,
                                    "division by zero");
                    Py_DECREF(ret);
                    return NULL;
                }
                mod = fmod(other_coords[i], vec->coords[i]);
                /* note: see above */
                if (mod && ((vec->coords[i] < 0) != (mod < 0))) {
                    mod += vec->coords[i];
                }
                ret->coords[i] = mod;
            }
            break;
        case OP_MOD | OP_ARG_NUMBER:
            if (other_value == 0) {
                PyErr_SetString(PyExc_ZeroDivisionError, "division by zero");
                Py_DECREF(ret);
                return NULL;
            }
            for (i = 0; i < vec->dim; i++) {
                mod = fmod(vec->coords[i], other_value);
                /* note: see above */
                if (mod && ((other_value < 0) != (mod < 0))) {
                    mod += other_value;
                }
                ret->coords[i] = mod;
            }
            break;
        case OP_MOD | OP_ARG_NUMBER | OP_ARG_REVERSE:
            for (i = 0; i < vec->dim; i++) {
                if (vec->coords[i] == 0) {
                    PyErr_SetString(PyExc_ZeroDivisionError,
                                    "division by zero");
                    Py_DECREF(ret);
                    return NULL;
                }
                mod = fmod(other_value, vec->coords[i]);
                /* note: see above */
                if (mod && ((vec->coords[i] < 0) != (mod < 0))) {
                    mod += vec->coords[i];
                }
                ret->coords[i] = mod;
            }
            break;
        default:
            Py_DECREF(ret);
            return vector_generic_math((PyObject *)vec, other, op);
    }
    return (PyObject *)ret;
}

static PyObject *
vector_elementwiseproxy_add(PyObject *o1, PyObject *o2)
{
    return vector_elementwiseproxy_generic_math(o1, o2, OP_ADD);
}
static PyObject *
vector_elementwiseproxy_sub(PyObject *o1, PyObject *o2)
{
    return vector_elementwiseproxy_generic_math(o1, o2, OP_SUB);
}
static PyObject *
vector_elementwiseproxy_mul(PyObject *o1, PyObject *o2)
{
    return vector_elementwiseproxy_generic_math(o1, o2, OP_MUL);
}
static PyObject *
vector_elementwiseproxy_div(PyObject *o1, PyObject *o2)
{
    return vector_elementwiseproxy_generic_math(o1, o2, OP_DIV);
}
static PyObject *
vector_elementwiseproxy_floor_div(PyObject *o1, PyObject *o2)
{
    return vector_elementwiseproxy_generic_math(o1, o2, OP_FLOOR_DIV);
}
static PyObject *
vector_elementwiseproxy_mod(PyObject *o1, PyObject *o2)
{
    return vector_elementwiseproxy_generic_math(o1, o2, OP_MOD);
}

static PyObject *
vector_elementwiseproxy_pow(PyObject *baseObj, PyObject *expoObj,
                            PyObject *mod)
{
    Py_ssize_t i, dim;
    double *tmp;
    PyObject *bases[VECTOR_MAX_SIZE] = {NULL};
    PyObject *expos[VECTOR_MAX_SIZE] = {NULL};
    PyObject *ret, *result;
    if (mod != Py_None) {
        PyErr_SetString(PyExc_TypeError,
                        "pow() 3rd argument not "
                        "supported for vectors");
        return NULL;
    }

    if (vector_elementwiseproxy_Check(baseObj)) {
        dim = ((vector_elementwiseproxy *)baseObj)->vec->dim;
        tmp = ((vector_elementwiseproxy *)baseObj)->vec->coords;
        for (i = 0; i < dim; ++i)
            bases[i] = PyFloat_FromDouble(tmp[i]);
        if (vector_elementwiseproxy_Check(expoObj)) {
            tmp = ((vector_elementwiseproxy *)expoObj)->vec->coords;
            for (i = 0; i < dim; ++i)
                expos[i] = PyFloat_FromDouble(tmp[i]);
        }
        else if (pgVectorCompatible_Check(expoObj, dim)) {
            for (i = 0; i < dim; ++i)
                expos[i] = PySequence_ITEM(expoObj, i);
        }
        else if (RealNumber_Check(expoObj)) {
            /* INCREF so that we can unify the clean up code */
            for (i = 0; i < dim; i++) {
                expos[i] = expoObj;
                Py_INCREF(expoObj);
            }
        }
        else {
            Py_INCREF(Py_NotImplemented);
            ret = Py_NotImplemented;
            goto clean_up;
        }
    }
    else {
        dim = ((vector_elementwiseproxy *)expoObj)->vec->dim;
        tmp = ((vector_elementwiseproxy *)expoObj)->vec->coords;
        for (i = 0; i < dim; ++i)
            expos[i] = PyFloat_FromDouble(tmp[i]);
        if (pgVectorCompatible_Check(baseObj, dim)) {
            for (i = 0; i < dim; ++i)
                bases[i] = PySequence_ITEM(baseObj, i);
        }
        else if (RealNumber_Check(baseObj)) {
            /* INCREF so that we can unify the clean up code */
            for (i = 0; i < dim; i++) {
                bases[i] = baseObj;
                Py_INCREF(baseObj);
            }
        }
        else {
            Py_INCREF(Py_NotImplemented);
            ret = Py_NotImplemented;
            goto clean_up;
        }
    }
    if (PyErr_Occurred()) {
        ret = NULL;
        goto clean_up;
    }

    ret = pgVector_NEW(dim);
    if (ret == NULL)
        goto clean_up;
    /* there are many special cases so we let python do the work for us */
    for (i = 0; i < dim; i++) {
        result = PyNumber_Power(bases[i], expos[i], Py_None);
        if (result == NULL || !RealNumber_Check(result)) {
            /* raising a negative number to a fractional power returns a
             * complex in python-3.x. we do not allow this. */
            if (!PyErr_Occurred()) {
                PyErr_SetString(PyExc_ValueError,
                                "negative number "
                                "cannot be raised to a fractional power");
            }
            Py_XDECREF(result);
            Py_DECREF(ret);
            ret = NULL;
            goto clean_up;
        }
        ((pgVector *)ret)->coords[i] = PyFloat_AsDouble(result);
        Py_DECREF(result);
    }
clean_up:
    for (i = 0; i < dim; ++i) {
        Py_XDECREF(bases[i]);
        Py_XDECREF(expos[i]);
    }
    return ret;
}

static PyObject *
vector_elementwiseproxy_abs(vector_elementwiseproxy *self)
{
    pgVector *ret = (pgVector *)pgVector_NEW(self->vec->dim);
    if (ret != NULL) {
        Py_ssize_t i;

        for (i = 0; i < self->vec->dim; i++) {
            ret->coords[i] = fabs(self->vec->coords[i]);
        }
    }
    return (PyObject *)ret;
}

static PyObject *
vector_elementwiseproxy_neg(vector_elementwiseproxy *self)
{
    return vector_neg(self->vec);
}

static PyObject *
vector_elementwiseproxy_pos(vector_elementwiseproxy *self)
{
    return vector_pos(self->vec);
}

static int
vector_elementwiseproxy_nonzero(vector_elementwiseproxy *self)
{
    return vector_nonzero(self->vec);
}

static PyNumberMethods vector_elementwiseproxy_as_number = {
    (binaryfunc)vector_elementwiseproxy_add,  /* nb_add;       __add__ */
    (binaryfunc)vector_elementwiseproxy_sub,  /* nb_subtract;  __sub__ */
    (binaryfunc)vector_elementwiseproxy_mul,  /* nb_multiply;  __mul__ */
    (binaryfunc)vector_elementwiseproxy_mod,  /* nb_remainder; __mod__ */
    (binaryfunc)0,                            /* nb_divmod;    __divmod__ */
    (ternaryfunc)vector_elementwiseproxy_pow, /* nb_power;     __pow__ */
    (unaryfunc)vector_elementwiseproxy_neg,   /* nb_negative;  __neg__ */
    (unaryfunc)vector_elementwiseproxy_pos,   /* nb_positive;  __pos__ */
    (unaryfunc)vector_elementwiseproxy_abs,   /* nb_absolute;  __abs__ */
    (inquiry)vector_elementwiseproxy_nonzero, /* nb_nonzero;   __nonzero__ */
    (unaryfunc)0,                             /* nb_invert;    __invert__ */
    (binaryfunc)0,                            /* nb_lshift;    __lshift__ */
    (binaryfunc)0,                            /* nb_rshift;    __rshift__ */
    (binaryfunc)0,                            /* nb_and;       __and__ */
    (binaryfunc)0,                            /* nb_xor;       __xor__ */
    (binaryfunc)0,                            /* nb_or;        __or__ */
    (unaryfunc)0,                             /* nb_int;       __int__ */
    (unaryfunc)0,                             /* nb_long;      __long__ */
    (unaryfunc)0,                             /* nb_float;     __float__ */
    /* Added in release 2.0 */
    (binaryfunc)0,  /* nb_inplace_add;       __iadd__ */
    (binaryfunc)0,  /* nb_inplace_subtract;  __isub__ */
    (binaryfunc)0,  /* nb_inplace_multiply;  __imul__ */
    (binaryfunc)0,  /* nb_inplace_remainder; __imod__ */
    (ternaryfunc)0, /* nb_inplace_power;     __pow__ */
    (binaryfunc)0,  /* nb_inplace_lshift;    __ilshift__ */
    (binaryfunc)0,  /* nb_inplace_rshift;    __irshift__ */
    (binaryfunc)0,  /* nb_inplace_and;       __iand__ */
    (binaryfunc)0,  /* nb_inplace_xor;       __ixor__ */
    (binaryfunc)0,  /* nb_inplace_or;        __ior__ */

    /* Added in release 2.2 */
    (binaryfunc)
        vector_elementwiseproxy_floor_div,   /* nb_floor_divide; __floor__ */
    (binaryfunc)vector_elementwiseproxy_div, /* nb_true_divide; __truediv__ */
    (binaryfunc)0, /* nb_inplace_floor_divide; __ifloor__ */
    (binaryfunc)0, /* nb_inplace_true_divide;  __itruediv__ */
};

static PyTypeObject pgVectorElementwiseProxy_Type = {
    PyVarObject_HEAD_INIT(
        NULL, 0) "pygame.math.VectorElementwiseProxy", /* tp_name */
    sizeof(vector_elementwiseproxy),                   /* tp_basicsize */
    0,                                                 /* tp_itemsize */
    /* Methods to implement standard operations */
    (destructor)vector_elementwiseproxy_dealloc, /* tp_dealloc */
    0,                                           /* tp_print */
    0,                                           /* tp_getattr */
    0,                                           /* tp_setattr */
    0,                                           /* tp_compare */
    (reprfunc)0,                                 /* tp_repr */
    /* Method suites for standard classes */
    &vector_elementwiseproxy_as_number, /* tp_as_number */
    0,                                  /* tp_as_sequence */
    0,                                  /* tp_as_mapping */
    /* More standard operations (here for binary compatibility) */
    0,               /* tp_hash */
    0,               /* tp_call */
    (reprfunc)0,     /* tp_str */
    (getattrofunc)0, /* tp_getattro */
    (setattrofunc)0, /* tp_setattro */
    /* Functions to access object as input/output buffer */
    0, /* tp_as_buffer */
       /* Flags to define presence of optional/expanded features */
    Py_TPFLAGS_DEFAULT,
    /* Documentation string */
    0, /* tp_doc */

    /* Assigned meaning in release 2.0 */
    /* call function for all accessible objects */
    0, /* tp_traverse */
    /* delete references to contained objects */
    0, /* tp_clear */

    /* Assigned meaning in release 2.1 */
    /* rich comparisons */
    (richcmpfunc)vector_elementwiseproxy_richcompare, /* tp_richcompare */
    /* weak reference enabler */
    0, /* tp_weaklistoffset */

    /* Added in release 2.2 */
    /* Iterators */
    0, /* tp_iter */
    0, /* tp_iternext */
    /* Attribute descriptor and subclassing stuff */
    0,           /* tp_methods */
    0,           /* tp_members */
    0,           /* tp_getset */
    0,           /* tp_base */
    0,           /* tp_dict */
    0,           /* tp_descr_get */
    0,           /* tp_descr_set */
    0,           /* tp_dictoffset */
    (initproc)0, /* tp_init */
    0,           /* tp_alloc */
    (newfunc)0,  /* tp_new */
    0,           /* tp_free */
    0,           /* tp_is_gc */
    0,           /* tp_bases */
    0,           /* tp_mro */
    0,           /* tp_cache */
    0,           /* tp_subclasses */
    0,           /* tp_weaklist */
};

static PyObject *
vector_elementwise(pgVector *vec, PyObject *args)
{
    vector_elementwiseproxy *proxy;
    if (!pgVector_Check(vec)) {
        PyErr_BadInternalCall();
        return NULL;
    }

    proxy =
        PyObject_New(vector_elementwiseproxy, &pgVectorElementwiseProxy_Type);
    if (proxy == NULL)
        return NULL;
    Py_INCREF(vec);
    proxy->vec = (pgVector *)vec;
    return (PyObject *)proxy;
}

static PyObject *
math_enable_swizzling(pgVector *self)
{
    if (PyErr_WarnEx(PyExc_DeprecationWarning,
                     "pygame.math.enable_swizzling() is deprecated, "
                     "and its functionality is removed. This function will be "
                     "removed in a later version.",
                     1) == -1) {
        return NULL;
    }
    Py_RETURN_NONE;
}

static PyObject *
math_disable_swizzling(pgVector *self)
{
    if (PyErr_WarnEx(PyExc_DeprecationWarning,
                     "pygame.math.disable_swizzling() is deprecated, "
                     "and its functionality is removed. This function will be "
                     "removed in a later version.",
                     1) == -1) {
        return NULL;
    }
    Py_RETURN_NONE;
}

static PyMethodDef _math_methods[] = {
    {"enable_swizzling", (PyCFunction)math_enable_swizzling, METH_NOARGS,
     "Deprecated, will be removed in a future version"},
    {"disable_swizzling", (PyCFunction)math_disable_swizzling, METH_NOARGS,
     "Deprecated, will be removed in a future version."},
    {NULL, NULL, 0, NULL}};

/****************************
 * Module init function
 ****************************/

MODINIT_DEFINE(math)
{
    PyObject *module, *apiobj;
    static void *c_api[PYGAMEAPI_MATH_NUMSLOTS];

    static struct PyModuleDef _module = {PyModuleDef_HEAD_INIT,
                                         "math",
                                         DOC_PYGAMEMATH,
                                         -1,
                                         _math_methods,
                                         NULL,
                                         NULL,
                                         NULL,
                                         NULL};

    /* initialize the extension types */
    if ((PyType_Ready(&pgVector2_Type) < 0) ||
        (PyType_Ready(&pgVector3_Type) < 0) ||
        (PyType_Ready(&pgVectorIter_Type) < 0) ||
        (PyType_Ready(&pgVectorElementwiseProxy_Type) < 0) /*||
        (PyType_Ready(&pgVector4_Type) < 0)*/) {
        return NULL;
    }

    /* initialize the module */
    module = PyModule_Create(&_module);

    if (module == NULL) {
        return NULL;
    }

    /* add extension types to module */
    Py_INCREF(&pgVector2_Type);
    Py_INCREF(&pgVector3_Type);
    Py_INCREF(&pgVectorIter_Type);
    Py_INCREF(&pgVectorElementwiseProxy_Type);
    /*
    Py_INCREF(&pgVector4_Type);
    */
    if ((PyModule_AddObject(module, "Vector2", (PyObject *)&pgVector2_Type) !=
         0) ||
        (PyModule_AddObject(module, "Vector3", (PyObject *)&pgVector3_Type) !=
         0) ||
        (PyModule_AddObject(module, "VectorElementwiseProxy",
                            (PyObject *)&pgVectorElementwiseProxy_Type) !=
         0) ||
        (PyModule_AddObject(module, "VectorIterator",
                            (PyObject *)&pgVectorIter_Type) != 0) /*||
(PyModule_AddObject(module, "Vector4", (PyObject *)&pgVector4_Type) !=
0)*/) {
        if (!PyObject_HasAttrString(module, "Vector2"))
            Py_DECREF(&pgVector2_Type);
        if (!PyObject_HasAttrString(module, "Vector3"))
            Py_DECREF(&pgVector3_Type);
        if (!PyObject_HasAttrString(module, "VectorElementwiseProxy"))
            Py_DECREF(&pgVectorElementwiseProxy_Type);
        if (!PyObject_HasAttrString(module, "VectorIterator"))
            Py_DECREF(&pgVectorIter_Type);
        /*
        if (!PyObject_HasAttrString(module, "Vector4"))
            Py_DECREF(&pgVector4_Type);
        */
        Py_DECREF(module);
        return NULL;
    }

    /* export the C api */
    c_api[0] = &pgVector2_Type;
    c_api[1] = &pgVector3_Type;
    /*
    c_api[2] = &pgVector4_Type;
    c_api[3] = pgVector_NEW;
    c_api[4] = pgVectorCompatible_Check;
    */
    apiobj = encapsulate_api(c_api, "math");
    if (PyModule_AddObject(module, PYGAMEAPI_LOCAL_ENTRY, apiobj)) {
        Py_XDECREF(apiobj);
        Py_DECREF(module);
        return NULL;
    }

    return module;
}<|MERGE_RESOLUTION|>--- conflicted
+++ resolved
@@ -862,20 +862,12 @@
     if (length_greater) {
         /* Scale to length */
         fraction = max_length / sqrt(old_length_sq);
-<<<<<<< HEAD
-        Py_RETURN_NONE;
-=======
->>>>>>> b29960ed
     }
 
     length_less = old_length_sq < min_length * min_length;
     if (length_less) {
         /* Scale to length */
         fraction = min_length / sqrt(old_length_sq);
-<<<<<<< HEAD
-        Py_RETURN_NONE;
-=======
->>>>>>> b29960ed
     }
 
     for (i = 0; i < self->dim; ++i)
