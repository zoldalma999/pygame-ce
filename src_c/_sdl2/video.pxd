# cython: language_level=2
#

from sdl2 cimport *

cdef extern from "SDL.h" nogil:
    ctypedef struct SDL_Window
    ctypedef struct SDL_Texture
    ctypedef struct SDL_Renderer
    ctypedef struct SDL_Rect:
        int x, y
        int w, h
    ctypedef struct SDL_Surface:
        int w,h
        int pitch
        void* pixels
        SDL_Rect clip_rect

    ctypedef struct SDL_Point:
        int x, y
    ctypedef enum SDL_RendererFlip:
        SDL_FLIP_NONE,
        SDL_FLIP_HORIZONTAL,
        SDL_FLIP_VERTICAL

    # https://wiki.libsdl.org/SDL_MessageBoxData
    # https://wiki.libsdl.org/SDL_ShowMessageBox
    cdef Uint32 _SDL_MESSAGEBOX_ERROR "SDL_MESSAGEBOX_ERROR"
    cdef Uint32 _SDL_MESSAGEBOX_WARNING "SDL_MESSAGEBOX_WARNING"
    cdef Uint32 _SDL_MESSAGEBOX_INFORMATION "SDL_MESSAGEBOX_INFORMATION"

    cdef Uint32 _SDL_MESSAGEBOX_BUTTON_RETURNKEY_DEFAULT "SDL_MESSAGEBOX_BUTTON_RETURNKEY_DEFAULT"
    cdef Uint32 _SDL_MESSAGEBOX_BUTTON_ESCAPEKEY_DEFAULT "SDL_MESSAGEBOX_BUTTON_ESCAPEKEY_DEFAULT"

    ctypedef struct SDL_MessageBoxData:
        Uint32 flags
        SDL_Window* window
        const char* title
        const char* message
        int numbuttons
        const SDL_MessageBoxButtonData* buttons
        const SDL_MessageBoxColorScheme* colorScheme
    ctypedef struct SDL_MessageBoxButtonData:
        Uint32 flags
        int buttonid
        const char *text
    ctypedef struct SDL_MessageBoxColorScheme
    int SDL_ShowMessageBox(const SDL_MessageBoxData* messageboxdata,
                           int*                      buttonid)

    # RENDERER
    cdef Uint32 _SDL_RENDERER_SOFTWARE "SDL_RENDERER_SOFTWARE"
    cdef Uint32 _SDL_RENDERER_ACCELERATED "SDL_RENDERER_ACCELERATED"
    cdef Uint32 _SDL_RENDERER_PRESENTVSYNC "SDL_RENDERER_PRESENTVSYNC"
    cdef Uint32 _SDL_RENDERER_TARGETTEXTURE "SDL_RENDERER_TARGETTEXTURE"

    # https://wiki.libsdl.org/SDL_SetRenderDrawColor
    # https://wiki.libsdl.org/SDL_CreateRenderer
    # https://wiki.libsdl.org/SDL_DestroyRenderer
    # https://wiki.libsdl.org/SDL_RenderClear
    # https://wiki.libsdl.org/SDL_RenderCopy
    # https://wiki.libsdl.org/SDL_RenderCopyEx
    # https://wiki.libsdl.org/SDL_RenderPresent
    int SDL_SetRenderDrawColor(SDL_Renderer* renderer,
                               Uint8         r,
                               Uint8         g,
                               Uint8         b,
                               Uint8         a)
    SDL_Renderer* SDL_CreateRenderer(SDL_Window* window,
                                     int         index,
                                     Uint32      flags)
    void SDL_DestroyRenderer(SDL_Renderer* renderer)
    int SDL_RenderClear(SDL_Renderer* renderer)
    int SDL_RenderCopy(SDL_Renderer*   renderer,
                       SDL_Texture*    texture,
                       const SDL_Rect* srcrect,
                       const SDL_Rect* dstrect)
    int SDL_RenderCopyEx(SDL_Renderer*          renderer,
                         SDL_Texture*           texture,
                         const SDL_Rect*        srcrect,
                         const SDL_Rect*        dstrect,
                         const double           angle,
                         const SDL_Point*       center,
                         const SDL_RendererFlip flip)
    void SDL_RenderPresent(SDL_Renderer* renderer)
    # https://wiki.libsdl.org/SDL_RenderGetViewport
    # https://wiki.libsdl.org/SDL_RenderSetViewport
    void SDL_RenderGetViewport(SDL_Renderer* renderer,
                               SDL_Rect*     rect)
    int SDL_RenderSetViewport(SDL_Renderer*   renderer,
                              const SDL_Rect* rect)
    # https://wiki.libsdl.org/SDL_RenderReadPixels
    int SDL_RenderReadPixels(SDL_Renderer*   renderer,
                             const SDL_Rect* rect,
                             Uint32          format,
                             void*           pixels,
                             int             pitch)
    # https://wiki.libsdl.org/SDL_SetRenderTarget
    int SDL_SetRenderTarget(SDL_Renderer* renderer,
                            SDL_Texture*  texture)

    # https://wiki.libsdl.org/SDL_RendererInfo
    ctypedef struct SDL_RendererInfo:
        const char *name
        Uint32 flags
        Uint32 num_texture_formats
        Uint32[16] texture_formats
        int max_texture_width
        int max_texture_height
    # https://wiki.libsdl.org/SDL_GetNumRenderDrivers
    int SDL_GetNumRenderDrivers()
    # https://wiki.libsdl.org/SDL_GetRenderDriverInfo
    int SDL_GetRenderDriverInfo(int               index,
                                SDL_RendererInfo* info)

    # WINDOW
    # https://wiki.libsdl.org/SDL_CreateWindow
    # https://wiki.libsdl.org/SDL_DestroyWindow
    # https://wiki.libsdl.org/SDL_GetWindowTitle
    # https://wiki.libsdl.org/SDL_SetWindowTitle
    SDL_Window* SDL_CreateWindow(const char* title,
                                 int         x,
                                 int         y,
                                 int         w,
                                 int         h,
                                 Uint32      flags)
    void SDL_DestroyWindow(SDL_Window *window)
    const char* SDL_GetWindowTitle(SDL_Window* window)
    void SDL_SetWindowTitle(SDL_Window* window,
                            const char* title)
    # https://wiki.libsdl.org/SDL_GetWindowData
    # https://wiki.libsdl.org/SDL_SetWindowData
    void* SDL_GetWindowData(SDL_Window* window,
                            const char* name)
    void* SDL_SetWindowData(SDL_Window* window,
                            const char* name,
                            void*       userdata)
    # https://wiki.libsdl.org/SDL_MaximizeWindow
    # https://wiki.libsdl.org/SDL_MinimizeWindow
    # https://wiki.libsdl.org/SDL_RestoreWindow
    # https://wiki.libsdl.org/SDL_ShowWindow
    # https://wiki.libsdl.org/SDL_HideWindow
    # https://wiki.libsdl.org/SDL_RaiseWindow
    # https://wiki.libsdl.org/SDL_SetWindowInputFocus
    # https://wiki.libsdl.org/SDL_SetWindowResizable
    # https://wiki.libsdl.org/SDL_SetWindowBordered
    # https://wiki.libsdl.org/SDL_SetWindowIcon
    void SDL_MaximizeWindow(SDL_Window* window)
    void SDL_MinimizeWindow(SDL_Window* window)
    void SDL_RestoreWindow(SDL_Window* window)
    void SDL_ShowWindow(SDL_Window* window)
    void SDL_HideWindow(SDL_Window* window)
    void SDL_RaiseWindow(SDL_Window* window)
    int SDL_SetWindowInputFocus(SDL_Window* window)
    void SDL_SetWindowResizable(SDL_Window* window,
                                SDL_bool    resizable)
    void SDL_SetWindowBordered(SDL_Window* window,
                               SDL_bool    bordered)
    void SDL_SetWindowIcon(SDL_Window*  window,
                           SDL_Surface* icon)
    # https://wiki.libsdl.org/SDL_GetWindowFlags
    # https://wiki.libsdl.org/SDL_GetWindowID
    Uint32 SDL_GetWindowFlags(SDL_Window* window)
    Uint32 SDL_GetWindowID(SDL_Window* window)
    # https://wiki.libsdl.org/SDL_GetWindowSize
    # https://wiki.libsdl.org/SDL_SetWindowSize
    # https://wiki.libsdl.org/SDL_GetWindowPosition
    # https://wiki.libsdl.org/SDL_SetWindowPosition
    void SDL_GetWindowSize(SDL_Window* window,
                           int*        w,
                           int*        h)
    void SDL_SetWindowSize(SDL_Window* window,
                           int         w,
                           int         h)
    void SDL_GetWindowPosition(SDL_Window* window,
                               int*        x,
                               int*        y)
    void SDL_SetWindowPosition(SDL_Window* window,
                               int         x,
                               int         y)
    # https://wiki.libsdl.org/SDL_GetWindowOpacity
    # https://wiki.libsdl.org/SDL_SetWindowOpacity
    int SDL_GetWindowOpacity(SDL_Window* window,
                             float*      opacity)
    int SDL_SetWindowOpacity(SDL_Window* window,
                             float       opacity)
    # https://wiki.libsdl.org/SDL_GetWindowBrightness
    # https://wiki.libsdl.org/SDL_SetWindowBrightness
    float SDL_GetWindowBrightness(SDL_Window* window)
    int SDL_SetWindowBrightness(SDL_Window* window,
                                float       brightness)
    # https://wiki.libsdl.org/SDL_GetWindowDisplayIndex
    # https://wiki.libsdl.org/SDL_GetGrabbedWindow
    # https://wiki.libsdl.org/SDL_GetWindowGrab
    # https://wiki.libsdl.org/SDL_SetWindowGrab
    # https://wiki.libsdl.org/SDL_SetWindowFullscreen
    # https://wiki.libsdl.org/SDL_SetWindowModalFor
    int SDL_GetWindowDisplayIndex(SDL_Window* window)
    SDL_Window* SDL_GetGrabbedWindow()
    SDL_bool SDL_GetWindowGrab(SDL_Window* window)
    void SDL_SetWindowGrab(SDL_Window* window,
                           SDL_bool    grabbed)
    int SDL_SetWindowFullscreen(SDL_Window* window,
                                Uint32      flags)
    int SDL_SetWindowModalFor(SDL_Window* modal_window,
                              SDL_Window* parent_window)

    cdef int _SDL_WINDOWPOS_UNDEFINED "SDL_WINDOWPOS_UNDEFINED"
    cdef int _SDL_WINDOWPOS_CENTERED "SDL_WINDOWPOS_CENTERED"
    cdef Uint32 _SDL_WINDOW_FULLSCREEN "SDL_WINDOW_FULLSCREEN"
    cdef Uint32 _SDL_WINDOW_FULLSCREEN_DESKTOP "SDL_WINDOW_FULLSCREEN_DESKTOP"
    cdef Uint32 _SDL_WINDOW_OPENGL "SDL_WINDOW_OPENGL"
    cdef Uint32 _SDL_WINDOW_SHOWN "SDL_WINDOW_SHOWN"
    cdef Uint32 _SDL_WINDOW_HIDDEN "SDL_WINDOW_HIDDEN"
    cdef Uint32 _SDL_WINDOW_BORDERLESS "SDL_WINDOW_BORDERLESS"
    cdef Uint32 _SDL_WINDOW_RESIZABLE "SDL_WINDOW_RESIZABLE"
    cdef Uint32 _SDL_WINDOW_MINIMIZED "SDL_WINDOW_MINIMIZED"
    cdef Uint32 _SDL_WINDOW_MAXIMIZED "SDL_WINDOW_MAXIMIZED"
    cdef Uint32 _SDL_WINDOW_INPUT_GRABBED "SDL_WINDOW_INPUT_GRABBED"
    cdef Uint32 _SDL_WINDOW_INPUT_FOCUS "SDL_WINDOW_INPUT_FOCUS"
    cdef Uint32 _SDL_WINDOW_MOUSE_FOCUS "SDL_WINDOW_MOUSE_FOCUS"
    cdef Uint32 _SDL_WINDOW_FOREIGN "SDL_WINDOW_FOREIGN"
    cdef Uint32 _SDL_WINDOW_ALLOW_HIGHDPI "SDL_WINDOW_ALLOW_HIGHDPI"
    cdef Uint32 _SDL_WINDOW_MOUSE_CAPTURE "SDL_WINDOW_MOUSE_CAPTURE"
    cdef Uint32 _SDL_WINDOW_ALWAYS_ON_TOP "SDL_WINDOW_ALWAYS_ON_TOP"
    cdef Uint32 _SDL_WINDOW_SKIP_TASKBAR "SDL_WINDOW_SKIP_TASKBAR"
    cdef Uint32 _SDL_WINDOW_UTILITY "SDL_WINDOW_UTILITY"
    cdef Uint32 _SDL_WINDOW_TOOLTIP "SDL_WINDOW_TOOLTIP"
    cdef Uint32 _SDL_WINDOW_POPUP_MENU "SDL_WINDOW_POPUP_MENU"
    cdef Uint32 _SDL_WINDOW_VULKAN "SDL_WINDOW_VULKAN"

    # TEXTURE
    # https://wiki.libsdl.org/SDL_CreateTexture
    # https://wiki.libsdl.org/SDL_CreateTextureFromSurface
    # https://wiki.libsdl.org/SDL_DestroyTexture
    # https://wiki.libsdl.org/SDL_GetTextureAlphaMod
    # https://wiki.libsdl.org/SDL_SetTextureAlphaMod
    # https://wiki.libsdl.org/SDL_GetTextureBlendMode
    # https://wiki.libsdl.org/SDL_SetTextureBlendMode
    # https://wiki.libsdl.org/SDL_GetTextureColorMod
    # https://wiki.libsdl.org/SDL_SetTextureColorMod
    SDL_Texture* SDL_CreateTexture(SDL_Renderer* renderer,
                                   Uint32        format,
                                   int           access,
                                   int           w,
                                   int           h)
    SDL_Texture* SDL_CreateTextureFromSurface(SDL_Renderer* renderer,
                                              SDL_Surface*  surface)
    void SDL_DestroyTexture(SDL_Texture* texture)
    # https://wiki.libsdl.org/SDL_TextureAccess
    cdef Uint32 _SDL_TEXTUREACCESS_STATIC "SDL_TEXTUREACCESS_STATIC"
    cdef Uint32 _SDL_TEXTUREACCESS_STREAMING "SDL_TEXTUREACCESS_STREAMING"
    cdef Uint32 _SDL_TEXTUREACCESS_TARGET "SDL_TEXTUREACCESS_TARGET"

    Uint32 SDL_MasksToPixelFormatEnum(int    bpp,
                                      Uint32 Rmask,
                                      Uint32 Gmask,
                                      Uint32 Bmask,
                                      Uint32 Amask)


    int SDL_GetTextureAlphaMod(SDL_Texture* texture,
                               Uint8*       alpha)
    int SDL_SetTextureAlphaMod(SDL_Texture* texture,
                               Uint8        alpha)
    ctypedef enum SDL_BlendMode:
        SDL_BLENDMODE_NONE = 0x00000000,
        SDL_BLENDMODE_BLEND = 0x00000001,
        SDL_BLENDMODE_ADD = 0x00000002,
        SDL_BLENDMODE_MOD = 0x00000004,
        SDL_BLENDMODE_INVALID = 0x7FFFFFFF

    int SDL_GetTextureBlendMode(SDL_Texture*   texture,
                                SDL_BlendMode* blendMode)
    int SDL_SetTextureBlendMode(SDL_Texture*  texture,
                                SDL_BlendMode blendMode)
    int SDL_GetTextureColorMod(SDL_Texture* texture,
                               Uint8*       r,
                               Uint8*       g,
                               Uint8*       b)
    int SDL_SetTextureColorMod(SDL_Texture* texture,
                               Uint8        r,
                               Uint8        g,
                               Uint8        b)

<<<<<<< HEAD
cdef extern from "../pygame.h" nogil:
    ctypedef class pygame.Color [object pgColorObject]:
        cdef Uint8 data[4]
        cdef Uint8 len

    ctypedef class pygame.Rect [object pgRectObject]:
        cdef SDL_Rect r
        cdef object weakreflist

=======
    # https://wiki.libsdl.org/SDL_UpdateTexture
    int SDL_UpdateTexture(SDL_Texture*    texture,
                          const SDL_Rect* rect,
                          const void*     pixels,
                          int             pitch)
    # https://wiki.libsdl.org/SDL_RenderReadPixels
    int SDL_RenderReadPixels(SDL_Renderer*   renderer,
                             const SDL_Rect* rect,
                             Uint32          format,
                             void*           pixels,
                             int             pitch)
    # https://wiki.libsdl.org/SDL_QueryTexture
    int SDL_QueryTexture(SDL_Texture* texture,
                         Uint32*      format,
                         int*         access,
                         int*         w,
                         int*         h)
    # https://wiki.libsdl.org/SDL_GetRenderTarget
    SDL_Texture* SDL_GetRenderTarget(SDL_Renderer* renderer)
    # https://wiki.libsdl.org/SDL_CreateRGBSurfaceWithFormat
    SDL_Surface* SDL_CreateRGBSurfaceWithFormat(Uint32 flags,
                                            int    width,
                                            int    height,
                                            int    depth,
                                            Uint32 format)
    # https://wiki.libsdl.org/SDL_RenderDrawLine
    # https://wiki.libsdl.org/SDL_RenderDrawPoint
    # https://wiki.libsdl.org/SDL_RenderDrawRect
    # https://wiki.libsdl.org/SDL_RenderFillRect
    int SDL_RenderDrawLine(SDL_Renderer* renderer,
                           int x1,
                           int y1,
                           int x2,
                           int y2)
    int SDL_RenderDrawPoint(SDL_Renderer* renderer,
                           int x, 
                           int y)

    int SDL_RenderDrawRect(SDL_Renderer* renderer,
                           const SDL_Rect* rect)

    int SDL_RenderFillRect(SDL_Renderer*   renderer,
                           const SDL_Rect* rect)
                           
>>>>>>> 236ecd08
cdef class Window:
    cdef SDL_Window* _win

cdef class Renderer:
    cdef SDL_Renderer* _renderer
    cdef Color _draw_color
    cdef Texture _target
    cdef Window _win

cdef class Texture:
    cdef SDL_Texture* _tex
    cdef Color _color
    cdef readonly Renderer renderer
    cdef readonly int width
    cdef readonly int height

    cdef draw_internal(self, SDL_Rect *csrcrect, SDL_Rect *cdstrect, float angle=*, SDL_Point *originptr=*,
                       bint flipX=*, bint flipY=*)

cdef class Image:
    cdef public float angle
    cdef public float origin[2]
    cdef public bint flipX
    cdef public bint flipY
    cdef public Color color
    cdef public float alpha

    cdef public Texture texture
    cdef public Rect srcrect<|MERGE_RESOLUTION|>--- conflicted
+++ resolved
@@ -283,17 +283,6 @@
                                Uint8        g,
                                Uint8        b)
 
-<<<<<<< HEAD
-cdef extern from "../pygame.h" nogil:
-    ctypedef class pygame.Color [object pgColorObject]:
-        cdef Uint8 data[4]
-        cdef Uint8 len
-
-    ctypedef class pygame.Rect [object pgRectObject]:
-        cdef SDL_Rect r
-        cdef object weakreflist
-
-=======
     # https://wiki.libsdl.org/SDL_UpdateTexture
     int SDL_UpdateTexture(SDL_Texture*    texture,
                           const SDL_Rect* rect,
@@ -329,7 +318,7 @@
                            int x2,
                            int y2)
     int SDL_RenderDrawPoint(SDL_Renderer* renderer,
-                           int x, 
+                           int x,
                            int y)
 
     int SDL_RenderDrawRect(SDL_Renderer* renderer,
@@ -337,8 +326,18 @@
 
     int SDL_RenderFillRect(SDL_Renderer*   renderer,
                            const SDL_Rect* rect)
-                           
->>>>>>> 236ecd08
+
+
+cdef extern from "../pygame.h" nogil:
+    ctypedef class pygame.Color [object pgColorObject]:
+        cdef Uint8 data[4]
+        cdef Uint8 len
+
+    ctypedef class pygame.Rect [object pgRectObject]:
+        cdef SDL_Rect r
+        cdef object weakreflist
+
+
 cdef class Window:
     cdef SDL_Window* _win
 
