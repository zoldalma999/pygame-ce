/*
  pygame-ce - Python Game Library
  Copyright (C) 2000-2001  Pete Shinners
  Copyright (C) 2007 Marcus von Appen

  This library is free software; you can redistribute it and/or
  modify it under the terms of the GNU Library General Public
  License as published by the Free Software Foundation; either
  version 2 of the License, or (at your option) any later version.

  This library is distributed in the hope that it will be useful,
  but WITHOUT ANY WARRANTY; without even the implied warranty of
  MERCHANTABILITY or FITNESS FOR A PARTICULAR PURPOSE.  See the GNU
  Library General Public License for more details.

  You should have received a copy of the GNU Library General Public
  License along with this library; if not, write to the Free
  Foundation, Inc., 59 Temple Place, Suite 330, Boston, MA  02111-1307  USA

  Pete Shinners
  pete@shinners.org
*/

#define PYGAMEAPI_SURFACE_INTERNAL

#include "surface.h"

#include "palette.h"

#include "structmember.h"
#include "pgcompat.h"
#include "doc/surface_doc.h"

/* stdint.h is missing from some versions of MSVC. */
#ifdef _MSC_VER
#ifndef UINT32_MAX
#define UINT32_MAX 0xFFFFFFFF
#endif
#else
#include <stdint.h>
#endif /* _MSC_VER */

typedef enum {
    VIEWKIND_0D = 0,
    VIEWKIND_1D = 1,
    VIEWKIND_2D = 2,
    VIEWKIND_3D = 3,
    VIEWKIND_RED,
    VIEWKIND_GREEN,
    VIEWKIND_BLUE,
    VIEWKIND_ALPHA
} SurfViewKind;

/* To avoid problems with non-const Py_buffer format field */
#define FormatUint8 "B"
#define FormatUint16 "=H"
#define FormatUint24 "3x"
#define FormatUint32 "=I"

typedef struct pg_bufferinternal_s {
    PyObject *consumer_ref; /* A weak reference to a bufferproxy object   */
    Py_ssize_t mem[6];      /* Enough memory for dim 3 shape and strides  */
} pg_bufferinternal;

int
pgSurface_Blit(pgSurfaceObject *dstobj, pgSurfaceObject *srcobj,
               SDL_Rect *dstrect, SDL_Rect *srcrect, int blend_flags);

/* statics */
static pgSurfaceObject *
pgSurface_New2(SDL_Surface *info, int owner);
static PyObject *
surf_subtype_new(PyTypeObject *type, SDL_Surface *s, int owner);
static PyObject *
surface_new(PyTypeObject *type, PyObject *args, PyObject *kwds);
static intptr_t
surface_init(pgSurfaceObject *self, PyObject *args, PyObject *kwds);
static PyObject *
surface_str(PyObject *self);
static void
surface_dealloc(PyObject *self);
static void
surface_cleanup(pgSurfaceObject *self);

static PyObject *
surf_get_at(PyObject *self, PyObject *args);
static PyObject *
surf_set_at(PyObject *self, PyObject *const *args, Py_ssize_t nargs);
static PyObject *
surf_get_at_mapped(PyObject *self, PyObject *args);
static PyObject *
surf_map_rgb(PyObject *self, PyObject *args);
static PyObject *
surf_unmap_rgb(PyObject *self, PyObject *arg);
static PyObject *
surf_lock(PyObject *self, PyObject *args);
static PyObject *
surf_unlock(PyObject *self, PyObject *args);
static PyObject *
surf_mustlock(PyObject *self, PyObject *args);
static PyObject *
surf_get_locked(PyObject *self, PyObject *args);
static PyObject *
surf_get_locks(PyObject *self, PyObject *args);
static PyObject *
surf_get_palette(PyObject *self, PyObject *args);
static PyObject *
surf_get_palette_at(PyObject *self, PyObject *args);
static PyObject *
surf_set_palette(PyObject *self, PyObject *seq);
static PyObject *
surf_set_palette_at(PyObject *self, PyObject *args);
static PyObject *
surf_set_colorkey(pgSurfaceObject *self, PyObject *args);
static PyObject *
surf_get_colorkey(pgSurfaceObject *self, PyObject *args);
static PyObject *
surf_set_alpha(pgSurfaceObject *self, PyObject *args);
static PyObject *
surf_get_alpha(pgSurfaceObject *self, PyObject *args);
static PyObject *
surf_get_blendmode(PyObject *self, PyObject *args);
static PyObject *
surf_copy(pgSurfaceObject *self, PyObject *args);
static PyObject *
surf_convert(pgSurfaceObject *self, PyObject *args);
static PyObject *
surf_convert_alpha(pgSurfaceObject *self, PyObject *args);
static PyObject *
surf_set_clip(PyObject *self, PyObject *args);
static PyObject *
surf_get_clip(PyObject *self, PyObject *args);
static PyObject *
surf_blit(pgSurfaceObject *self, PyObject *args, PyObject *keywds);
static PyObject *
surf_blits(pgSurfaceObject *self, PyObject *args, PyObject *keywds);
static PyObject *
surf_fblits(pgSurfaceObject *self, PyObject *const *args, Py_ssize_t nargs);
static PyObject *
surf_fill(pgSurfaceObject *self, PyObject *args, PyObject *keywds);
static PyObject *
surf_scroll(PyObject *self, PyObject *args, PyObject *keywds);
static PyObject *
surf_get_abs_offset(PyObject *self, PyObject *args);
static PyObject *
surf_get_abs_parent(PyObject *self, PyObject *args);
static PyObject *
surf_get_bitsize(PyObject *self, PyObject *args);
static PyObject *
surf_get_bytesize(PyObject *self, PyObject *args);
static PyObject *
surf_get_flags(PyObject *self, PyObject *args);
static PyObject *
surf_get_height(PyObject *self, PyObject *args);
static PyObject *
surf_get_pitch(PyObject *self, PyObject *args);
static PyObject *
surf_get_rect(PyObject *self, PyObject *const *args, Py_ssize_t nargs,
              PyObject *kwnames);
static PyObject *
surf_get_frect(PyObject *self, PyObject *const *args, Py_ssize_t nargs,
               PyObject *kwnames);
static PyObject *
surf_get_width(PyObject *self, PyObject *args);
static PyObject *
surf_get_shifts(PyObject *self, PyObject *args);
static PyObject *
surf_set_shifts(PyObject *self, PyObject *args);
static PyObject *
surf_get_size(PyObject *self, PyObject *args);
static PyObject *
surf_get_losses(PyObject *self, PyObject *args);
static PyObject *
surf_get_masks(PyObject *self, PyObject *args);
static PyObject *
surf_set_masks(PyObject *self, PyObject *args);
static PyObject *
surf_get_offset(PyObject *self, PyObject *args);
static PyObject *
surf_get_parent(PyObject *self, PyObject *args);
static PyObject *
surf_subsurface(PyObject *self, PyObject *args);
static PyObject *
surf_get_view(PyObject *self, PyObject *args);
static PyObject *
surf_get_buffer(PyObject *self, PyObject *args);
static PyObject *
surf_get_bounding_rect(PyObject *self, PyObject *args, PyObject *kwargs);
static PyObject *
surf_get_pixels_address(PyObject *self, PyObject *closure);
static PyObject *
surf_premul_alpha(pgSurfaceObject *self, PyObject *args);
static PyObject *
surf_premul_alpha_ip(pgSurfaceObject *self, PyObject *args);
static int
_view_kind(PyObject *obj, void *view_kind_vptr);
static int
_get_buffer_0D(PyObject *obj, Py_buffer *view_p, int flags);
static int
_get_buffer_1D(PyObject *obj, Py_buffer *view_p, int flags);
static int
_get_buffer_2D(PyObject *obj, Py_buffer *view_p, int flags);
static int
_get_buffer_3D(PyObject *obj, Py_buffer *view_p, int flags);
static int
_get_buffer_red(PyObject *obj, Py_buffer *view_p, int flags);
static int
_get_buffer_green(PyObject *obj, Py_buffer *view_p, int flags);
static int
_get_buffer_blue(PyObject *obj, Py_buffer *view_p, int flags);
static int
_get_buffer_alpha(PyObject *obj, Py_buffer *view_p, int flags);
static int
_get_buffer_colorplane(PyObject *obj, Py_buffer *view_p, int flags, char *name,
                       Uint32 mask);
static int
_init_buffer(PyObject *surf, Py_buffer *view_p, int flags);
static void
_release_buffer(Py_buffer *view_p);
static PyObject *
_raise_get_view_ndim_error(int bitsize, SurfViewKind kind);
static SDL_Surface *
pg_DisplayFormatAlpha(SDL_Surface *surface);
static SDL_Surface *
pg_DisplayFormat(SDL_Surface *surface);
static int
_PgSurface_SrcAlpha(SDL_Surface *surf);

static PyGetSetDef surface_getsets[] = {
    {"_pixels_address", (getter)surf_get_pixels_address, NULL,
     "pixel buffer address (readonly)", NULL},
    {"width", (getter)surf_get_width, NULL, DOC_SURFACE_WIDTH, NULL},
    {"height", (getter)surf_get_height, NULL, DOC_SURFACE_HEIGHT, NULL},
    {"size", (getter)surf_get_size, NULL, DOC_SURFACE_SIZE, NULL},
    {NULL, NULL, NULL, NULL, NULL}};

static struct PyMethodDef surface_methods[] = {
    {"get_at", surf_get_at, METH_O, DOC_SURFACE_GETAT},
    {"set_at", (PyCFunction)surf_set_at, METH_FASTCALL, DOC_SURFACE_SETAT},
    {"get_at_mapped", surf_get_at_mapped, METH_O, DOC_SURFACE_GETATMAPPED},
    {"map_rgb", surf_map_rgb, METH_VARARGS, DOC_SURFACE_MAPRGB},
    {"unmap_rgb", surf_unmap_rgb, METH_O, DOC_SURFACE_UNMAPRGB},

    {"get_palette", surf_get_palette, METH_NOARGS, DOC_SURFACE_GETPALETTE},
    {"get_palette_at", surf_get_palette_at, METH_VARARGS,
     DOC_SURFACE_GETPALETTEAT},
    {"set_palette", surf_set_palette, METH_O, DOC_SURFACE_SETPALETTE},
    {"set_palette_at", surf_set_palette_at, METH_VARARGS,
     DOC_SURFACE_SETPALETTEAT},

    {"lock", surf_lock, METH_NOARGS, DOC_SURFACE_LOCK},
    {"unlock", surf_unlock, METH_NOARGS, DOC_SURFACE_UNLOCK},
    {"mustlock", surf_mustlock, METH_NOARGS, DOC_SURFACE_MUSTLOCK},
    {"get_locked", surf_get_locked, METH_NOARGS, DOC_SURFACE_GETLOCKED},
    {"get_locks", surf_get_locks, METH_NOARGS, DOC_SURFACE_GETLOCKS},

    {"set_colorkey", (PyCFunction)surf_set_colorkey, METH_VARARGS,
     DOC_SURFACE_SETCOLORKEY},
    {"get_colorkey", (PyCFunction)surf_get_colorkey, METH_NOARGS,
     DOC_SURFACE_GETCOLORKEY},
    {"set_alpha", (PyCFunction)surf_set_alpha, METH_VARARGS,
     DOC_SURFACE_SETALPHA},
    {"get_alpha", (PyCFunction)surf_get_alpha, METH_NOARGS,
     DOC_SURFACE_GETALPHA},
    {"get_blendmode", surf_get_blendmode, METH_NOARGS,
     "Return the surface's SDL 2 blend mode"},

    {"copy", (PyCFunction)surf_copy, METH_NOARGS, DOC_SURFACE_COPY},
    {"__copy__", (PyCFunction)surf_copy, METH_NOARGS, DOC_SURFACE_COPY},
    {"__deepcopy__", (PyCFunction)surf_copy, METH_O, DOC_SURFACE_COPY},
    {"convert", (PyCFunction)surf_convert, METH_VARARGS, DOC_SURFACE_CONVERT},
    {"convert_alpha", (PyCFunction)surf_convert_alpha, METH_VARARGS,
     DOC_SURFACE_CONVERTALPHA},

    {"set_clip", surf_set_clip, METH_VARARGS, DOC_SURFACE_SETCLIP},
    {"get_clip", surf_get_clip, METH_NOARGS, DOC_SURFACE_GETCLIP},

    {"fill", (PyCFunction)surf_fill, METH_VARARGS | METH_KEYWORDS,
     DOC_SURFACE_FILL},
    {"blit", (PyCFunction)surf_blit, METH_VARARGS | METH_KEYWORDS,
     DOC_SURFACE_BLIT},
    {"blits", (PyCFunction)surf_blits, METH_VARARGS | METH_KEYWORDS,
     DOC_SURFACE_BLITS},
    {"fblits", (PyCFunction)surf_fblits, METH_FASTCALL, DOC_SURFACE_FBLITS},
    {"scroll", (PyCFunction)surf_scroll, METH_VARARGS | METH_KEYWORDS,
     DOC_SURFACE_SCROLL},

    {"get_flags", surf_get_flags, METH_NOARGS, DOC_SURFACE_GETFLAGS},
    {"get_size", surf_get_size, METH_NOARGS, DOC_SURFACE_GETSIZE},
    {"get_width", surf_get_width, METH_NOARGS, DOC_SURFACE_GETWIDTH},
    {"get_height", surf_get_height, METH_NOARGS, DOC_SURFACE_GETHEIGHT},
    {"get_rect", (PyCFunction)surf_get_rect, METH_FASTCALL | METH_KEYWORDS,
     DOC_SURFACE_GETRECT},
    {"get_frect", (PyCFunction)surf_get_frect, METH_FASTCALL | METH_KEYWORDS,
     DOC_SURFACE_GETFRECT},
    {"get_pitch", surf_get_pitch, METH_NOARGS, DOC_SURFACE_GETPITCH},
    {"get_bitsize", surf_get_bitsize, METH_NOARGS, DOC_SURFACE_GETBITSIZE},
    {"get_bytesize", surf_get_bytesize, METH_NOARGS, DOC_SURFACE_GETBYTESIZE},
    {"get_masks", surf_get_masks, METH_NOARGS, DOC_SURFACE_GETMASKS},
    {"get_shifts", surf_get_shifts, METH_NOARGS, DOC_SURFACE_GETSHIFTS},
    {"set_masks", surf_set_masks, METH_VARARGS, DOC_SURFACE_SETMASKS},
    {"set_shifts", surf_set_shifts, METH_VARARGS, DOC_SURFACE_SETSHIFTS},

    {"get_losses", surf_get_losses, METH_NOARGS, DOC_SURFACE_GETLOSSES},

    {"subsurface", surf_subsurface, METH_VARARGS, DOC_SURFACE_SUBSURFACE},
    {"get_offset", surf_get_offset, METH_NOARGS, DOC_SURFACE_GETOFFSET},
    {"get_abs_offset", surf_get_abs_offset, METH_NOARGS,
     DOC_SURFACE_GETABSOFFSET},
    {"get_parent", surf_get_parent, METH_NOARGS, DOC_SURFACE_GETPARENT},
    {"get_abs_parent", surf_get_abs_parent, METH_NOARGS,
     DOC_SURFACE_GETABSPARENT},
    {"get_bounding_rect", (PyCFunction)surf_get_bounding_rect,
     METH_VARARGS | METH_KEYWORDS, DOC_SURFACE_GETBOUNDINGRECT},
    {"get_view", surf_get_view, METH_VARARGS, DOC_SURFACE_GETVIEW},
    {"get_buffer", surf_get_buffer, METH_NOARGS, DOC_SURFACE_GETBUFFER},
    {"premul_alpha", (PyCFunction)surf_premul_alpha, METH_NOARGS,
     DOC_SURFACE_PREMULALPHA},
    {"premul_alpha_ip", (PyCFunction)surf_premul_alpha_ip, METH_NOARGS,
     DOC_SURFACE_PREMULALPHAIP},

    {NULL, NULL, 0, NULL}};

static PyTypeObject pgSurface_Type = {
    PyVarObject_HEAD_INIT(NULL, 0).tp_name = "pygame.surface.Surface",
    .tp_basicsize = sizeof(pgSurfaceObject),
    .tp_dealloc = surface_dealloc,
    .tp_repr = surface_str,
    .tp_flags = Py_TPFLAGS_DEFAULT | Py_TPFLAGS_BASETYPE,
    .tp_doc = DOC_SURFACE,
    .tp_weaklistoffset = offsetof(pgSurfaceObject, weakreflist),
    .tp_methods = surface_methods,
    .tp_getset = surface_getsets,
    .tp_init = (initproc)surface_init,
    .tp_new = surface_new,
};

#define pgSurface_Check(x) \
    (PyObject_IsInstance((x), (PyObject *)&pgSurface_Type))

static pgSurfaceObject *
pgSurface_New2(SDL_Surface *s, int owner)
{
    return (pgSurfaceObject *)surf_subtype_new(&pgSurface_Type, s, owner);
}

static int
pgSurface_SetSurface(pgSurfaceObject *self, SDL_Surface *s, int owner)
{
    if (!s) {
        PyErr_SetString(pgExc_SDLError, SDL_GetError());
        return -1;
    }
    if (s == self->surf) {
        self->owner = owner;
        return 0;
    }

    surface_cleanup(self);
    self->surf = s;
    self->owner = owner;
    return 0;
}

static PyObject *
surf_subtype_new(PyTypeObject *type, SDL_Surface *s, int owner)
{
    pgSurfaceObject *self;

    if (!s) {
        return RAISE(pgExc_SDLError, SDL_GetError());
    }

    self = (pgSurfaceObject *)pgSurface_Type.tp_new(type, NULL, NULL);

    if (pgSurface_SetSurface(self, s, owner)) {
        return NULL;
    }

    return (PyObject *)self;
}

static PyObject *
surface_new(PyTypeObject *type, PyObject *args, PyObject *kwds)
{
    pgSurfaceObject *self;

    self = (pgSurfaceObject *)type->tp_alloc(type, 0);
    if (self) {
        self->surf = NULL;
        self->owner = 0;
        self->subsurface = NULL;
        self->weakreflist = NULL;
        self->dependency = NULL;
        self->locklist = NULL;
    }
    return (PyObject *)self;
}

/* surface object internals */
static void
surface_cleanup(pgSurfaceObject *self)
{
    if (self->surf && self->owner) {
        SDL_FreeSurface(self->surf);
        self->surf = NULL;
    }
    if (self->subsurface) {
        Py_XDECREF(self->subsurface->owner);
        PyMem_Free(self->subsurface);
        self->subsurface = NULL;
    }
    if (self->dependency) {
        Py_DECREF(self->dependency);
        self->dependency = NULL;
    }

    if (self->locklist) {
        Py_DECREF(self->locklist);
        self->locklist = NULL;
    }
    self->owner = 0;
}

static void
surface_dealloc(PyObject *self)
{
    if (((pgSurfaceObject *)self)->weakreflist) {
        PyObject_ClearWeakRefs(self);
    }
    surface_cleanup((pgSurfaceObject *)self);
    Py_TYPE(self)->tp_free(self);
}

static PyObject *
surface_str(PyObject *self)
{
    SDL_Surface *surf = pgSurface_AsSurface(self);

    if (!surf) {
        return PyUnicode_FromString("<Surface(Dead Display)>");
    }

    PyObject *colorkey = surf_get_colorkey((pgSurfaceObject *)self, NULL);
    if (colorkey == NULL) {
        return NULL;
    }
    PyObject *global_alpha = surf_get_alpha((pgSurfaceObject *)self, NULL);
    if (global_alpha == NULL) {
        Py_DECREF(colorkey);
        return NULL;
    }

    // 49 is max len of format str, plus null terminator
    char format[50] = "<Surface(%dx%dx%d";
    if (PyObject_IsTrue(colorkey)) {
        strcat(format, ", colorkey=%S");
    }
    if (PyObject_IsTrue(global_alpha)) {
        strcat(format, ", global_alpha=%S");
    }
    strcat(format, ")>");

    // Because PyUnicode_FromFormat ignores extra args, if we have no colorkey,
    // but alpha, we can "move up" the global alpha to this spot No need to do
    // this vice-versa, as it ignores extra args
    PyObject *formatted_str = PyUnicode_FromFormat(
        format, surf->w, surf->h, PG_SURF_BitsPerPixel(surf),
        PyObject_IsTrue(colorkey) ? colorkey : global_alpha, global_alpha);

    Py_DECREF(colorkey);
    Py_DECREF(global_alpha);

    return formatted_str;
}

static intptr_t
surface_init(pgSurfaceObject *self, PyObject *args, PyObject *kwds)
{
    Uint32 flags = 0;
    int width, height;
    PyObject *depth = NULL, *masks = NULL, *size = NULL;
    int bpp;
    Uint32 Rmask, Gmask, Bmask, Amask;
    SDL_Surface *surface;

#if SDL_VERSION_ATLEAST(3, 0, 0)
    PG_PixelFormatEnum format = SDL_PIXELFORMAT_UNKNOWN;
#else
    SDL_PixelFormat default_format;
    default_format.palette = NULL;
#endif

    char *kwids[] = {"size", "flags", "depth", "masks", NULL};
    if (!PyArg_ParseTupleAndKeywords(args, kwds, "O|iOO", kwids, &size, &flags,
                                     &depth, &masks)) {
        return -1;
    }

    if (PySequence_Check(size) && PySequence_Length(size) == 2) {
        if ((!pg_IntFromObjIndex(size, 0, &width)) ||
            (!pg_IntFromObjIndex(size, 1, &height))) {
            PyErr_SetString(PyExc_ValueError,
                            "size needs to be (number width, number height)");
            return -1;
        }
    }
    else {
        PyErr_SetString(PyExc_ValueError,
                        "size needs to be (number width, number height)");
        return -1;
    }

    if (width < 0 || height < 0) {
        PyErr_SetString(pgExc_SDLError, "Invalid resolution for Surface");
        return -1;
    }

    surface_cleanup(self);

#if SDL_VERSION_ATLEAST(3, 0, 0)
    if (depth && masks) { /* all info supplied, most errorchecking
                           * needed */
        if (pgSurface_Check(depth)) {
            PyErr_SetString(PyExc_ValueError,
                            "cannot pass surface for depth and color masks");
            return -1;
        }
        if (!pg_IntFromObj(depth, &bpp)) {
            PyErr_SetString(PyExc_ValueError,
                            "invalid bits per pixel depth argument");
            return -1;
        }
        if (!PySequence_Check(masks) || PySequence_Length(masks) != 4) {
            PyErr_SetString(PyExc_ValueError,
                            "masks argument must be sequence of four numbers");
            return -1;
        }
        if (!pg_UintFromObjIndex(masks, 0, &Rmask) ||
            !pg_UintFromObjIndex(masks, 1, &Gmask) ||
            !pg_UintFromObjIndex(masks, 2, &Bmask) ||
            !pg_UintFromObjIndex(masks, 3, &Amask)) {
            PyErr_SetString(PyExc_ValueError,
                            "invalid mask values in masks sequence");
            return -1;
        }

        format = SDL_MasksToPixelFormatEnum(bpp, Rmask, Gmask, Bmask, Amask);
    }
    else if (depth && PyNumber_Check(depth)) { /* use default masks */
        if (!pg_IntFromObj(depth, &bpp)) {
            PyErr_SetString(PyExc_ValueError,
                            "invalid bits per pixel depth argument");
            return -1;
        }
        if (flags & PGS_SRCALPHA) {
            switch (bpp) {
                case 16:
                    format = SDL_PIXELFORMAT_ARGB4444;
                    break;
                case 32:
                    format = SDL_PIXELFORMAT_ARGB8888;
                    break;
                default:
                    PyErr_SetString(
                        PyExc_ValueError,
                        "no standard masks exist for given bitdepth with "
                        "alpha");
                    return -1;
            }
        }
        else {
            switch (bpp) {
                case 8:
                    format = SDL_PIXELFORMAT_INDEX8;
                    break;
                case 12:
                    format = SDL_PIXELFORMAT_XRGB4444;
                    break;
                case 15:
                    format = SDL_PIXELFORMAT_XRGB1555;
                    break;
                case 16:
                    format = SDL_PIXELFORMAT_RGB565;
                    break;
                case 24:
#if SDL_BYTEORDER == SDL_BIG_ENDIAN
                    format = SDL_PIXELFORMAT_RGB24;
#else
                    format = SDL_PIXELFORMAT_BGR24;
#endif
                    break;
                case 32:
                    format = SDL_PIXELFORMAT_XRGB8888;
                    break;
                default:
                    PyErr_SetString(PyExc_ValueError,
                                    "nonstandard bit depth given");
                    return -1;
            }
        }
    }
    else { /* no depth or surface */
        if (depth && pgSurface_Check(depth)) {
            format = PG_SURF_FORMATENUM(((pgSurfaceObject *)depth)->surf);
        }
        else if (pg_GetDefaultWindowSurface()) {
            format = PG_SURF_FORMATENUM(
                pgSurface_AsSurface(pg_GetDefaultWindowSurface()));
        }
        else {
            format = SDL_PIXELFORMAT_XRGB8888;
        }

        if (flags & PGS_SRCALPHA) {
            switch (SDL_BITSPERPIXEL(format)) {
                case 16:
                    format = SDL_PIXELFORMAT_ARGB4444;
                    break;
                case 24:
                    // we automatically step up to 32 if video is 24, fall
                    // through to case below
                case 32:
                    format = SDL_PIXELFORMAT_ARGB8888;
                    break;
                default:
                    PyErr_SetString(
                        PyExc_ValueError,
                        "no standard masks exist for given bitdepth with "
                        "alpha");
                    return -1;
            }
        }
    }

    if (format == SDL_PIXELFORMAT_UNKNOWN) {
        PyErr_SetString(PyExc_ValueError, "Invalid mask values");
        return -1;
    }

    surface = PG_CreateSurface(width, height, format);
    if (!surface) {
        PyErr_SetString(pgExc_SDLError, SDL_GetError());
        return -1;
    }

    if (!(flags & PGS_SRCALPHA)) {
        /* We ignore the error if any. */
        SDL_SetSurfaceBlendMode(surface, SDL_BLENDMODE_NONE);

        /* When the display format has a full alpha channel (macOS right now),
         * Surfaces may be created with an unreqested alpha channel, which
         * could cause issues.
         * pygame Surfaces are supposed to be (0, 0, 0, 255) by default.
         * This is a simple fix to fill it with (0, 0, 0, 255) if necessary.
         * See Github issue:
         * https://github.com/pygame-community/pygame-ce/issues/796
         */
        PG_PixelFormat *surf_format;
        SDL_Palette *surf_palette;
        if (!PG_GetSurfaceDetails(surface, &surf_format, &surf_palette)) {
            PyErr_SetString(pgExc_SDLError, SDL_GetError());
            SDL_FreeSurface(surface);
            return -1;
        }

        if (surf_format->Amask != 0) {
            SDL_FillRect(surface, NULL,
                         PG_MapRGBA(surf_format, surf_palette, 0, 0, 0, 255));
        }
    }

    if (SDL_ISPIXELFORMAT_INDEXED(PG_SURF_FORMATENUM(surface))) {
        /* Give the surface something other than an all white palette.
         *          */
        SDL_Palette *surf_palette = SDL_CreateSurfacePalette(surface);
        if (SDL_SetPaletteColors(surf_palette, default_palette_colors, 0,
                                 default_palette_size - 1) != 0) {
            PyErr_SetString(pgExc_SDLError, SDL_GetError());
            SDL_FreeSurface(surface);
            return -1;
        }
    }
#else
    if (depth && masks) { /* all info supplied, most errorchecking
                           * needed */
        if (pgSurface_Check(depth)) {
            PyErr_SetString(PyExc_ValueError,
                            "cannot pass surface for depth and color masks");
            return -1;
        }
        if (!pg_IntFromObj(depth, &bpp)) {
            PyErr_SetString(PyExc_ValueError,
                            "invalid bits per pixel depth argument");
            return -1;
        }
        if (!PySequence_Check(masks) || PySequence_Length(masks) != 4) {
            PyErr_SetString(PyExc_ValueError,
                            "masks argument must be sequence of four numbers");
            return -1;
        }
        if (!pg_UintFromObjIndex(masks, 0, &Rmask) ||
            !pg_UintFromObjIndex(masks, 1, &Gmask) ||
            !pg_UintFromObjIndex(masks, 2, &Bmask) ||
            !pg_UintFromObjIndex(masks, 3, &Amask)) {
            PyErr_SetString(PyExc_ValueError,
                            "invalid mask values in masks sequence");
            return -1;
        }
    }
    else if (depth && PyNumber_Check(depth)) { /* use default masks */
        if (!pg_IntFromObj(depth, &bpp)) {
            PyErr_SetString(PyExc_ValueError,
                            "invalid bits per pixel depth argument");
            return -1;
        }
        if (flags & PGS_SRCALPHA) {
            switch (bpp) {
                case 16:
                    Rmask = 0xF << 8;
                    Gmask = 0xF << 4;
                    Bmask = 0xF;
                    Amask = 0xF << 12;
                    break;
                case 32:
                    Rmask = 0xFF << 16;
                    Gmask = 0xFF << 8;
                    Bmask = 0xFF;
                    Amask = 0xFF << 24;
                    break;
                default:
                    PyErr_SetString(
                        PyExc_ValueError,
                        "no standard masks exist for given bitdepth with "
                        "alpha");
                    return -1;
            }
        }
        else {
            Amask = 0;
            switch (bpp) {
                case 8:
                    Rmask = 0;
                    Gmask = 0;
                    Bmask = 0;
                    break;
                case 12:
                    Rmask = 0xFF >> 4 << 8;
                    Gmask = 0xFF >> 4 << 4;
                    Bmask = 0xFF >> 4;
                    break;
                case 15:
                    Rmask = 0xFF >> 3 << 10;
                    Gmask = 0xFF >> 3 << 5;
                    Bmask = 0xFF >> 3;
                    break;
                case 16:
                    Rmask = 0xFF >> 3 << 11;
                    Gmask = 0xFF >> 2 << 5;
                    Bmask = 0xFF >> 3;
                    break;
                case 24:
                case 32:
                    Rmask = 0xFF << 16;
                    Gmask = 0xFF << 8;
                    Bmask = 0xFF;
                    break;
                default:
                    PyErr_SetString(PyExc_ValueError,
                                    "nonstandard bit depth given");
                    return -1;
            }
        }
    }
    else { /* no depth or surface */
        SDL_PixelFormat *pix;
        if (depth && pgSurface_Check(depth)) {
            pix = ((pgSurfaceObject *)depth)->surf->format;
        }
        else if (pg_GetDefaultWindowSurface()) {
            pix = pgSurface_AsSurface(pg_GetDefaultWindowSurface())->format;
        }
        else {
            pix = &default_format;
            pix->BitsPerPixel = 32;
            pix->Amask = 0;
            pix->Rmask = 0xFF0000;
            pix->Gmask = 0xFF00;
            pix->Bmask = 0xFF;
        }
        bpp = PG_FORMAT_BitsPerPixel(pix);

        if (flags & PGS_SRCALPHA) {
            switch (bpp) {
                case 16:
                    Rmask = 0xF << 8;
                    Gmask = 0xF << 4;
                    Bmask = 0xF;
                    Amask = 0xF << 12;
                    break;
                case 24:
                    bpp = 32;
                    // we automatically step up to 32 if video is 24, fall
                    // through to case below
                case 32:
                    Rmask = 0xFF << 16;
                    Gmask = 0xFF << 8;
                    Bmask = 0xFF;
                    Amask = 0xFF << 24;
                    break;
                default:
                    PyErr_SetString(
                        PyExc_ValueError,
                        "no standard masks exist for given bitdepth with "
                        "alpha");
                    return -1;
            }
        }
        else {
            Rmask = pix->Rmask;
            Gmask = pix->Gmask;
            Bmask = pix->Bmask;
            Amask = pix->Amask;
        }
    }

    Uint32 pxformat =
        SDL_MasksToPixelFormatEnum(bpp, Rmask, Gmask, Bmask, Amask);
    if (pxformat == SDL_PIXELFORMAT_UNKNOWN) {
        PyErr_SetString(PyExc_ValueError, "Invalid mask values");
        return -1;
    }

    surface = PG_CreateSurface(width, height, pxformat);
    if (!surface) {
        PyErr_SetString(pgExc_SDLError, SDL_GetError());
        return -1;
    }

    if (!(flags & PGS_SRCALPHA)) {
        /* We ignore the error if any. */
        SDL_SetSurfaceBlendMode(surface, SDL_BLENDMODE_NONE);

        /* When the display format has a full alpha channel (macOS right now),
         * Surfaces may be created with an unreqested alpha channel, which
         * could cause issues.
         * pygame Surfaces are supposed to be (0, 0, 0, 255) by default.
         * This is a simple fix to fill it with (0, 0, 0, 255) if necessary.
         * See Github issue:
         * https://github.com/pygame-community/pygame-ce/issues/796
         */
        if (Amask != 0) {
            SDL_FillRect(surface, NULL,
                         SDL_MapRGBA(surface->format, 0, 0, 0, 255));
        }
    }

    if (SDL_ISPIXELFORMAT_INDEXED(PG_SURF_FORMATENUM(surface))) {
        /* Give the surface something other than an all white palette.
         *          */
        if (SDL_SetPaletteColors(surface->format->palette,
                                 default_palette_colors, 0,
                                 default_palette_size - 1) != 0) {
            PyErr_SetString(pgExc_SDLError, SDL_GetError());
            SDL_FreeSurface(surface);
            return -1;
        }
    }
#endif

    if (surface) {
        self->surf = surface;
        self->owner = 1;
        self->subsurface = NULL;
    }

    return 0;
}

/* surface object methods */
static PyObject *
surf_get_at(PyObject *self, PyObject *position)
{
    SDL_Surface *surf = pgSurface_AsSurface(self);
    Uint8 *pixels = NULL;
    int x, y;
    Uint32 color;
    Uint8 *pix;
    Uint8 rgba[4] = {0, 0, 0, 255};

    SURF_INIT_CHECK(surf)

    if (!pg_TwoIntsFromObj(position, &x, &y)) {
        return RAISE(PyExc_TypeError,
                     "position must be a sequence of two numbers");
    }

    if (x < 0 || x >= surf->w || y < 0 || y >= surf->h) {
        return RAISE(PyExc_IndexError, "pixel index out of range");
    }

    PG_PixelFormat *format;
    SDL_Palette *palette;
    if (!PG_GetSurfaceDetails(surf, &format, &palette)) {
        return RAISE(pgExc_SDLError, SDL_GetError());
    }
    int bpp = PG_FORMAT_BytesPerPixel(format);

    if (bpp < 1 || bpp > 4) {
        return RAISE(PyExc_RuntimeError, "invalid color depth for surface");
    }

    if (!pgSurface_Lock((pgSurfaceObject *)self)) {
        return NULL;
    }

    pixels = (Uint8 *)surf->pixels;

    switch (bpp) {
        case 1:
            color = (Uint32) * ((Uint8 *)pixels + y * surf->pitch + x);
            PG_GetRGB(color, format, palette, rgba, rgba + 1, rgba + 2);
            break;
        case 2:
            color = (Uint32) * ((Uint16 *)(pixels + y * surf->pitch) + x);
            PG_GetRGBA(color, format, palette, rgba, rgba + 1, rgba + 2,
                       rgba + 3);
            break;
        case 3:
            pix = ((Uint8 *)(pixels + y * surf->pitch) + x * 3);
#if SDL_BYTEORDER == SDL_LIL_ENDIAN
            color = (pix[0]) + (pix[1] << 8) + (pix[2] << 16);
#else
            color = (pix[2]) + (pix[1] << 8) + (pix[0] << 16);
#endif
            PG_GetRGB(color, format, palette, rgba, rgba + 1, rgba + 2);
            break;
        default: /* case 4: */
            assert(PG_FORMAT_BytesPerPixel(format) == 4);
            color = *((Uint32 *)(pixels + y * surf->pitch) + x);
            PG_GetRGBA(color, format, palette, rgba, rgba + 1, rgba + 2,
                       rgba + 3);
            break;
    }
    if (!pgSurface_Unlock((pgSurfaceObject *)self)) {
        return NULL;
    }

    return pgColor_New(rgba);
}

static PyObject *
surf_set_at(PyObject *self, PyObject *const *args, Py_ssize_t nargs)
{
    SDL_Surface *surf = pgSurface_AsSurface(self);
    SURF_INIT_CHECK(surf)
    Uint8 *pixels;
    int x, y;
    Uint32 color;
    PyObject *rgba_obj;
    Uint8 *byte_buf;

    if (nargs != 2) {
        return PyErr_Format(PyExc_TypeError,
                            "set_at takes exactly 2 arguments (%zd given)",
                            nargs);
    }

    if (!pg_TwoIntsFromObj(args[0], &x, &y)) {
        return RAISE(PyExc_TypeError,
                     "position must be a sequence of two numbers");
    }

    rgba_obj = args[1];

    PG_PixelFormat *format = PG_GetSurfaceFormat(surf);
    if (format == NULL) {
        return RAISE(pgExc_SDLError, SDL_GetError());
    }
    int bpp = PG_FORMAT_BytesPerPixel(format);

    if (bpp < 1 || bpp > 4) {
        return RAISE(PyExc_RuntimeError, "invalid color depth for surface");
    }

    SDL_Rect clip_rect;
    if (!PG_GetSurfaceClipRect(surf, &clip_rect)) {
        return RAISE(pgExc_SDLError, SDL_GetError());
    }

    if (x < clip_rect.x || x >= clip_rect.x + clip_rect.w || y < clip_rect.y ||
        y >= clip_rect.y + clip_rect.h) {
        /* out of clip area */
        Py_RETURN_NONE;
    }

    if (!pg_MappedColorFromObj(rgba_obj, surf, &color, PG_COLOR_HANDLE_ALL)) {
        return NULL;
    }

    if (!pgSurface_Lock((pgSurfaceObject *)self)) {
        return NULL;
    }
    pixels = (Uint8 *)surf->pixels;

    switch (bpp) {
        case 1:
            *((Uint8 *)pixels + y * surf->pitch + x) = (Uint8)color;
            break;
        case 2:
            *((Uint16 *)(pixels + y * surf->pitch) + x) = (Uint16)color;
            break;
        case 3:
            byte_buf = (Uint8 *)(pixels + y * surf->pitch) + x * 3;
            // Shouldn't this be able to happen without awareness of shifts?
            // mapped color -> pixel and all.
#if (SDL_BYTEORDER == SDL_LIL_ENDIAN)
            *(byte_buf + (format->Rshift >> 3)) =
                (Uint8)(color >> format->Rshift);
            *(byte_buf + (format->Gshift >> 3)) =
                (Uint8)(color >> format->Gshift);
            *(byte_buf + (format->Bshift >> 3)) =
                (Uint8)(color >> format->Bshift);
#else
            *(byte_buf + 2 - (format->Rshift >> 3)) =
                (Uint8)(color >> format->Rshift);
            *(byte_buf + 2 - (format->Gshift >> 3)) =
                (Uint8)(color >> format->Gshift);
            *(byte_buf + 2 - (format->Bshift >> 3)) =
                (Uint8)(color >> format->Bshift);
#endif
            break;
        default: /* case 4: */
            *((Uint32 *)(pixels + y * surf->pitch) + x) = color;
            break;
    }

    if (!pgSurface_Unlock((pgSurfaceObject *)self)) {
        return NULL;
    }

    Py_RETURN_NONE;
}

static PyObject *
surf_get_at_mapped(PyObject *self, PyObject *position)
{
    SDL_Surface *surf = pgSurface_AsSurface(self);
    Uint8 *pixels = NULL;
    int x, y;
    Sint32 color;
    Uint8 *pix;

    SURF_INIT_CHECK(surf)

    if (!pg_TwoIntsFromObj(position, &x, &y)) {
        return RAISE(PyExc_TypeError,
                     "position must be a sequence of two numbers");
    }

    if (x < 0 || x >= surf->w || y < 0 || y >= surf->h) {
        return RAISE(PyExc_IndexError, "pixel index out of range");
    }

    int bpp = PG_SURF_BytesPerPixel(surf);

    if (bpp < 1 || bpp > 4) {
        return RAISE(PyExc_RuntimeError, "invalid color depth for surface");
    }

    if (!pgSurface_Lock((pgSurfaceObject *)self)) {
        return NULL;
    }

    pixels = (Uint8 *)surf->pixels;

    switch (bpp) {
        case 1:
            color = (Uint32) * ((Uint8 *)pixels + y * surf->pitch + x);
            break;
        case 2:
            color = (Uint32) * ((Uint16 *)(pixels + y * surf->pitch) + x);
            break;
        case 3:
            pix = ((Uint8 *)(pixels + y * surf->pitch) + x * 3);
#if SDL_BYTEORDER == SDL_LIL_ENDIAN
            color = (pix[0]) + (pix[1] << 8) + (pix[2] << 16);
#else
            color = (pix[2]) + (pix[1] << 8) + (pix[0] << 16);
#endif
            break;
        default: /* case 4: */
            color = *((Uint32 *)(pixels + y * surf->pitch) + x);
            break;
    }
    if (!pgSurface_Unlock((pgSurfaceObject *)self)) {
        return NULL;
    }

    return PyLong_FromLong((long)color);
}

static PyObject *
surf_map_rgb(PyObject *self, PyObject *args)
{
    SDL_Surface *surf = pgSurface_AsSurface(self);
    Uint8 rgba[4];
    int color;

    if (!pg_RGBAFromObjEx(args, rgba, PG_COLOR_HANDLE_ALL)) {
        return NULL; /* Exception already set for us */
    }

    SURF_INIT_CHECK(surf)

    PG_PixelFormat *format;
    SDL_Palette *palette;
    if (!PG_GetSurfaceDetails(surf, &format, &palette)) {
        return RAISE(pgExc_SDLError, SDL_GetError());
    }

    color = PG_MapRGBA(format, palette, rgba[0], rgba[1], rgba[2], rgba[3]);
    return PyLong_FromLong(color);
}

static PyObject *
surf_unmap_rgb(PyObject *self, PyObject *arg)
{
    SDL_Surface *surf = pgSurface_AsSurface(self);
    Uint32 col;
    Uint8 rgba[4];

    col = (Uint32)PyLong_AsLong(arg);
    if (col == (Uint32)-1 && PyErr_Occurred()) {
        PyErr_Clear();
        return RAISE(PyExc_TypeError, "unmap_rgb expects 1 number argument");
    }
    SURF_INIT_CHECK(surf)

    PG_PixelFormat *format;
    SDL_Palette *palette;
    if (!PG_GetSurfaceDetails(surf, &format, &palette)) {
        return RAISE(pgExc_SDLError, SDL_GetError());
    }

    if (SDL_ISPIXELFORMAT_ALPHA(format->format)) {
        PG_GetRGBA(col, format, palette, rgba, rgba + 1, rgba + 2, rgba + 3);
    }
    else {
        PG_GetRGB(col, format, palette, rgba, rgba + 1, rgba + 2);
        rgba[3] = 255;
    }

    return pgColor_New(rgba);
}

static PyObject *
surf_lock(PyObject *self, PyObject *_null)
{
    SURF_INIT_CHECK(pgSurface_AsSurface(self))
    if (!pgSurface_Lock((pgSurfaceObject *)self)) {
        return NULL;
    }
    Py_RETURN_NONE;
}

static PyObject *
surf_unlock(PyObject *self, PyObject *_null)
{
    SURF_INIT_CHECK(pgSurface_AsSurface(self))
    pgSurface_Unlock((pgSurfaceObject *)self);
    Py_RETURN_NONE;
}

static PyObject *
surf_mustlock(PyObject *self, PyObject *_null)
{
    SDL_Surface *surf = pgSurface_AsSurface(self);
    SURF_INIT_CHECK(surf)
    return PyBool_FromLong(SDL_MUSTLOCK(surf) ||
                           ((pgSurfaceObject *)self)->subsurface);
}

static PyObject *
surf_get_locked(PyObject *self, PyObject *_null)
{
    pgSurfaceObject *surf = (pgSurfaceObject *)self;

    SURF_INIT_CHECK(surf)

    if (surf->locklist && PyList_Size(surf->locklist) > 0) {
        Py_RETURN_TRUE;
    }
    Py_RETURN_FALSE;
}

static PyObject *
surf_get_locks(PyObject *self, PyObject *_null)
{
    pgSurfaceObject *surf = (pgSurfaceObject *)self;
    Py_ssize_t len, i = 0;
    int weakref_getref_result;
    PyObject *tuple, *tmp;
    SURF_INIT_CHECK(pgSurface_AsSurface(self))
    if (!surf->locklist) {
        return PyTuple_New(0);
    }

    len = PyList_Size(surf->locklist);
    tuple = PyTuple_New(len);
    if (!tuple) {
        return NULL;
    }

    for (i = 0; i < len; i++) {
        weakref_getref_result =
            PyWeakref_GetRef(PyList_GetItem(surf->locklist, i), &tmp);
        if (weakref_getref_result == -1) {  // exception already set
            Py_DECREF(tuple);
            return NULL;
        }
        if (weakref_getref_result == 0) {
            tmp = Py_None;
            Py_INCREF(tmp);
        }
        PyTuple_SetItem(tuple, i, tmp);
    }
    return tuple;
}

static PyObject *
surf_get_palette(PyObject *self, PyObject *_null)
{
    SDL_Surface *surf = pgSurface_AsSurface(self);
    SDL_Palette *pal = NULL;
    PyObject *list;
    int i;
    PyObject *color;
    SDL_Color *c;
    Uint8 rgba[4] = {0, 0, 0, 255};

    SURF_INIT_CHECK(surf)

    pal = PG_GetSurfacePalette(surf);

    if (!pal) {
        return RAISE(pgExc_SDLError, "Surface has no palette to get\n");
    }

    list = PyTuple_New(pal->ncolors);
    if (!list) {
        return NULL;
    }

    for (i = 0; i < pal->ncolors; i++) {
        c = &pal->colors[i];
        rgba[0] = c->r;
        rgba[1] = c->g;
        rgba[2] = c->b;
        color = pgColor_NewLength(rgba, 3);

        if (!color) {
            Py_DECREF(list);
            return NULL;
        }
        PyTuple_SET_ITEM(list, i, color);
    }

    return list;
}

static PyObject *
surf_get_palette_at(PyObject *self, PyObject *args)
{
    SDL_Surface *surf = pgSurface_AsSurface(self);
    SDL_Palette *pal = NULL;
    SDL_Color *c;
    int _index;
    Uint8 rgba[4];

    if (!PyArg_ParseTuple(args, "i", &_index)) {
        return NULL;
    }
    SURF_INIT_CHECK(surf)

    pal = PG_GetSurfacePalette(surf);

    if (!pal) {
        return RAISE(pgExc_SDLError, "Surface has no palette to set\n");
    }
    if (_index >= pal->ncolors || _index < 0) {
        return RAISE(PyExc_IndexError, "index out of bounds");
    }

    c = &pal->colors[_index];
    rgba[0] = c->r;
    rgba[1] = c->g;
    rgba[2] = c->b;
    rgba[3] = 255;

    return pgColor_NewLength(rgba, 3);
}

static PyObject *
surf_set_palette(PyObject *self, PyObject *seq)
{
    /* This method works differently from the SDL 1.2 equivalent.
     * It replaces colors in the surface's existing palette. So, if the
     * color list is shorter than the existing palette, only the first
     * part of the palette is replaced. For the SDL 1.2 Pygame version,
     * the actual colors array is replaced, making it shorter.
     */
    const SDL_Color *old_colors;
    SDL_Color colors[256];
    SDL_Surface *surf = pgSurface_AsSurface(self);
    SDL_Palette *pal = NULL;
    PyObject *item;
    int i, len;
    Uint8 rgba[4];
    int ecode;

    SURF_INIT_CHECK(surf)

    if (!PySequence_Check(seq)) {
        return RAISE(PyExc_ValueError, "Argument must be a sequence type");
    }

    pal = PG_GetSurfacePalette(surf);

    if (!SDL_ISPIXELFORMAT_INDEXED(PG_SURF_FORMATENUM(surf))) {
        return RAISE(pgExc_SDLError, "Surface colors are not indexed\n");
    }

    if (!pal) {
        return RAISE(pgExc_SDLError, "Surface is not palettitized\n");
    }
    old_colors = pal->colors;

    len = (int)MIN(pal->ncolors, PySequence_Length(seq));

    for (i = 0; i < len; i++) {
        item = PySequence_GetItem(seq, i);

        ecode = pg_RGBAFromObjEx(item, rgba, PG_COLOR_HANDLE_SIMPLE);
        Py_DECREF(item);
        if (!ecode) {
            return RAISE(PyExc_ValueError,
                         "takes a sequence of integers of RGB");
        }
        if (rgba[3] != 255) {
            return RAISE(PyExc_ValueError, "takes an alpha value of 255");
        }
        colors[i].r = (unsigned char)rgba[0];
        colors[i].g = (unsigned char)rgba[1];
        colors[i].b = (unsigned char)rgba[2];
        /* Preserve palette alphas. Normally, a palette entry has alpha 255.
         * If, however, colorkey is set, the corresponding palette entry has
         * 0 alpha.
         */
        colors[i].a = (unsigned char)old_colors[i].a;
    }

    ecode = SDL_SetPaletteColors(pal, colors, 0, len);
    if (ecode != 0) {
        return RAISE(pgExc_SDLError, SDL_GetError());
    }
    Py_RETURN_NONE;
}

static PyObject *
surf_set_palette_at(PyObject *self, PyObject *args)
{
    SDL_Surface *surf = pgSurface_AsSurface(self);
    SDL_Palette *pal = NULL;
    SDL_Color color;
    int _index;
    PyObject *color_obj;
    Uint8 rgba[4];

    if (!PyArg_ParseTuple(args, "iO", &_index, &color_obj)) {
        return NULL;
    }
    SURF_INIT_CHECK(surf)

    if (!pg_RGBAFromObjEx(color_obj, rgba, PG_COLOR_HANDLE_SIMPLE)) {
        return NULL;
    }

    if (!SDL_ISPIXELFORMAT_INDEXED(PG_SURF_FORMATENUM(surf))) {
        return RAISE(pgExc_SDLError, "Surface colors are not indexed\n");
    }

    pal = PG_GetSurfacePalette(surf);

    if (!pal) {
        return RAISE(pgExc_SDLError, "Surface is not palettized\n");
    }

    if (_index >= pal->ncolors || _index < 0) {
        return RAISE(PyExc_IndexError, "index out of bounds");
    }

    color.r = rgba[0];
    color.g = rgba[1];
    color.b = rgba[2];
    color.a = pal->colors[_index].a; /* May be a colorkey color. */

    if (SDL_SetPaletteColors(pal, &color, _index, 1) != 0) {
        return RAISE(pgExc_SDLError, SDL_GetError());
    }

    Py_RETURN_NONE;
}

static PyObject *
surf_set_colorkey(pgSurfaceObject *self, PyObject *args)
{
    SDL_Surface *surf = pgSurface_AsSurface(self);
    Uint32 flags = 0, color = 0;
    PyObject *rgba_obj = NULL;
    int result;
    int hascolor = SDL_FALSE;

    if (!PyArg_ParseTuple(args, "|Oi", &rgba_obj, &flags)) {
        return NULL;
    }

    SURF_INIT_CHECK(surf)

    if (rgba_obj && rgba_obj != Py_None) {
        if (!pg_MappedColorFromObj(rgba_obj, surf, &color,
                                   PG_COLOR_HANDLE_ALL)) {
            return NULL;
        }

        hascolor = SDL_TRUE;
    }

    pgSurface_Prep(self);
    result = 0;
    if (hascolor && PG_SURF_BytesPerPixel(surf) == 1) {
        /* For an indexed surface, remove the previous colorkey first.
         */
        result = SDL_SetColorKey(surf, SDL_FALSE, color);
    }
    if (result == 0 && hascolor) {
        result = SDL_SetSurfaceRLE(
            surf, (flags & PGS_RLEACCEL) ? SDL_TRUE : SDL_FALSE);
    }
    if (result == 0) {
        result = SDL_SetColorKey(surf, hascolor, color);
    }
    pgSurface_Unprep(self);

    if (result == -1) {
        return RAISE(pgExc_SDLError, SDL_GetError());
    }

    Py_RETURN_NONE;
}

static PyObject *
surf_get_colorkey(pgSurfaceObject *self, PyObject *_null)
{
    SDL_Surface *surf = pgSurface_AsSurface(self);
    Uint32 mapped_color;
    Uint8 r, g, b, a = 255;

    SURF_INIT_CHECK(surf)

    if (!SDL_HasColorKey(surf)) {
        Py_RETURN_NONE;
    }

    SDL_GetColorKey(surf, &mapped_color);

    PG_PixelFormat *format;
    SDL_Palette *palette;
    if (!PG_GetSurfaceDetails(surf, &format, &palette)) {
        return RAISE(pgExc_SDLError, SDL_GetError());
    }

    if (SDL_ISPIXELFORMAT_ALPHA(format->format)) {
        PG_GetRGBA(mapped_color, format, palette, &r, &g, &b, &a);
    }
    else {
        PG_GetRGB(mapped_color, format, palette, &r, &g, &b);
    }

    return Py_BuildValue("(bbbb)", r, g, b, a);
}

static PyObject *
surf_set_alpha(pgSurfaceObject *self, PyObject *args)
{
    SDL_Surface *surf = pgSurface_AsSurface(self);
    Uint32 flags = 0;
    PyObject *alpha_obj = NULL, *intobj = NULL;
    Uint8 alpha;
    int result, alphaval = 255;
    SDL_Rect sdlrect;
    SDL_Surface *surface;

    if (!PyArg_ParseTuple(args, "|Oi", &alpha_obj, &flags)) {
        return NULL;
    }
    SURF_INIT_CHECK(surf)

    if (alpha_obj && alpha_obj != Py_None) {
        if (PyNumber_Check(alpha_obj) && (intobj = PyNumber_Long(alpha_obj))) {
            alphaval = (int)PyLong_AsLong(intobj);
            Py_DECREF(intobj);
            if (alphaval == -1 && PyErr_Occurred()) {
                return RAISE(PyExc_TypeError, "invalid alpha argument");
            }
        }
        else {
            return RAISE(PyExc_TypeError, "invalid alpha argument");
        }

        if (SDL_SetSurfaceBlendMode(surf, SDL_BLENDMODE_BLEND) != 0) {
            return RAISE(pgExc_SDLError, SDL_GetError());
        }
    }
    else {
        if (SDL_SetSurfaceBlendMode(surf, SDL_BLENDMODE_NONE) != 0) {
            return RAISE(pgExc_SDLError, SDL_GetError());
        }
    }

    if (alphaval > 255) {
        alpha = 255;
    }
    else if (alphaval < 0) {
        alpha = 0;
    }
    else {
        alpha = (Uint8)alphaval;
    }

    if (alpha == 255 && (PG_SURF_BytesPerPixel(surf) == 1)) {
        /* Can't blend with a surface alpha of 255 and 8bit surfaces */
        if (SDL_SetSurfaceBlendMode(surf, SDL_BLENDMODE_NONE) != 0) {
            return RAISE(pgExc_SDLError, SDL_GetError());
        }
    }
    pgSurface_Prep(self);
    result =
        SDL_SetSurfaceRLE(surf, (flags & PGS_RLEACCEL) ? SDL_TRUE : SDL_FALSE);
    /* HACK HACK HACK */
    if ((surf->flags & SDL_RLEACCEL) && (!(flags & PGS_RLEACCEL))) {
        /* hack to strip SDL_RLEACCEL flag off surface immediately when
           it is not requested */
        sdlrect.x = 0;
        sdlrect.y = 0;
        sdlrect.h = 0;
        sdlrect.w = 0;

        surface = PG_CreateSurface(1, 1, PG_SURF_FORMATENUM(surf));

        SDL_LowerBlit(surf, &sdlrect, surface, &sdlrect);
        SDL_FreeSurface(surface);
    }
    /* HACK HACK HACK */
    if (result == 0) {
        result = SDL_SetSurfaceAlphaMod(surf, alpha);
    }
    pgSurface_Unprep(self);

    if (result == -1) {
        return RAISE(pgExc_SDLError, SDL_GetError());
    }

    Py_RETURN_NONE;
}

static PyObject *
surf_get_alpha(pgSurfaceObject *self, PyObject *_null)
{
    SDL_Surface *surf = pgSurface_AsSurface(self);
    SDL_BlendMode mode;
    Uint8 alpha;

    SURF_INIT_CHECK(surf)

    if (SDL_GetSurfaceBlendMode(surf, &mode) != 0) {
        return RAISE(pgExc_SDLError, SDL_GetError());
    }

    if (mode != SDL_BLENDMODE_BLEND) {
        Py_RETURN_NONE;
    }

    if (SDL_GetSurfaceAlphaMod(surf, &alpha) != 0) {
        return RAISE(pgExc_SDLError, SDL_GetError());
    }

    return PyLong_FromLong(alpha);
}

static PyObject *
surf_get_blendmode(PyObject *self, PyObject *_null)
{
    SDL_Surface *surf = pgSurface_AsSurface(self);
    SDL_BlendMode mode;

    SURF_INIT_CHECK(surf)

    if (SDL_GetSurfaceBlendMode(surf, &mode) != 0) {
        return RAISE(pgExc_SDLError, SDL_GetError());
    }
    return PyLong_FromLong((long)mode);
}

static PyObject *
surf_copy(pgSurfaceObject *self, PyObject *_null)
{
    SDL_Surface *surf = pgSurface_AsSurface(self);
    PyObject *final;
    SDL_Surface *newsurf;

    SURF_INIT_CHECK(surf)

    pgSurface_Prep(self);
    newsurf = PG_ConvertSurface(surf, surf->format);
    pgSurface_Unprep(self);

    final = surf_subtype_new(Py_TYPE(self), newsurf, 1);
    if (!final) {
        SDL_FreeSurface(newsurf);
    }
    return final;
}

static PyObject *
surf_convert(pgSurfaceObject *self, PyObject *args)
{
    SDL_Surface *surf = pgSurface_AsSurface(self);
    PyObject *final;
    PyObject *argobject = NULL;
    SDL_Surface *src;
    SDL_Surface *newsurf;
    Uint32 flags = UINT32_MAX;

    Uint32 colorkey;
    Uint8 key_r, key_g, key_b, key_a = 255;
    int has_colorkey = SDL_FALSE;

    if (!PyArg_ParseTuple(args, "|Oi", &argobject, &flags)) {
        return NULL;
    }

    if (!argobject && !SDL_WasInit(SDL_INIT_VIDEO)) {
        return RAISE(pgExc_SDLError,
                     "cannot convert without format "
                     "when pygame.display is not initialized");
    }

    SURF_INIT_CHECK(surf)

    pgSurface_Prep(self);

#if SDL_VERSION_ATLEAST(3, 0, 0)
    if ((has_colorkey = SDL_HasColorKey(surf))) {
        PG_PixelFormat *surf_format;
        SDL_Palette *surf_palette;
        if (!PG_GetSurfaceDetails(surf, &surf_format, &surf_palette)) {
            return RAISE(pgExc_SDLError, SDL_GetError());
        }

        SDL_GetColorKey(surf, &colorkey);
        if (SDL_ISPIXELFORMAT_ALPHA(PG_SURF_FORMATENUM(surf))) {
            PG_GetRGBA(colorkey, surf_format, surf_palette, &key_r, &key_g,
                       &key_b, &key_a);
        }
        else {
            PG_GetRGB(colorkey, surf_format, surf_palette, &key_r, &key_g,
                      &key_b);
        }
    }

    if (argobject) {
        if (pgSurface_Check(argobject)) {
            src = pgSurface_AsSurface(argobject);
            newsurf = PG_ConvertSurface(surf, src->format);
        }
        else {
            /* will be updated later, initialize to make static analyzer happy
             */
            int bpp = 0;
            SDL_Palette *palette = NULL;
            PG_PixelFormatEnum format_enum = SDL_PIXELFORMAT_UNKNOWN;

            // PATH 1 = from bpp
            if (pg_IntFromObj(argobject, &bpp)) {
                if (flags != UINT32_MAX && flags & PGS_SRCALPHA) {
                    switch (bpp) {
                        case 16:
                            format_enum = SDL_PIXELFORMAT_ARGB4444;
                            break;
                        case 32:
                            format_enum = SDL_PIXELFORMAT_ARGB8888;
                            break;
                        default:
                            return RAISE(PyExc_ValueError,
                                         "no standard masks exist for given "
                                         "bitdepth with alpha");
                    }
                }
                else {
                    switch (bpp) {
                        case 8:
                            format_enum = SDL_PIXELFORMAT_INDEX8;
                            break;
                        case 12:
                            format_enum = SDL_PIXELFORMAT_XRGB4444;
                            break;
                        case 15:
                            format_enum = SDL_PIXELFORMAT_XRGB1555;
                            break;
                        case 16:
                            format_enum = SDL_PIXELFORMAT_RGB565;
                            break;
                        case 24:
#if SDL_BYTEORDER == SDL_BIG_ENDIAN
                            format_enum = SDL_PIXELFORMAT_RGB24;
#else
                            format_enum = SDL_PIXELFORMAT_BGR24;
#endif
                            break;
                        case 32:
                            format_enum = SDL_PIXELFORMAT_XRGB8888;
                            break;
                        default:
                            return RAISE(PyExc_ValueError,
                                         "nonstandard bit depth given");
                    }
                }
            }
            // PATH 2 = from masks only
            else if (PySequence_Check(argobject) &&
                     PySequence_Size(argobject) == 4) {
                Uint32 Rmask, Gmask, Bmask, Amask;

                if (!pg_UintFromObjIndex(argobject, 0, &Rmask) ||
                    !pg_UintFromObjIndex(argobject, 1, &Gmask) ||
                    !pg_UintFromObjIndex(argobject, 2, &Bmask) ||
                    !pg_UintFromObjIndex(argobject, 3, &Amask)) {
                    pgSurface_Unprep(self);
                    return RAISE(PyExc_ValueError,
                                 "invalid color masks given");
                }
                Uint32 mask = Rmask | Gmask | Bmask | Amask;

                // This code shocked me. -Starbuck, Mar. 2025
                // Like what if you have a hole in the mask?
                // Like a blank alpha mask first-- it would just terminate
                // the whole loop right?
                // I think this whole code path should be deprecated.
                for (bpp = 0; bpp < 32; ++bpp) {
                    if (!(mask >> bpp)) {
                        break;
                    }
                }

                format_enum = SDL_MasksToPixelFormatEnum(bpp, Rmask, Gmask,
                                                         Bmask, Amask);
            }
            else {
                pgSurface_Unprep(self);
                return RAISE(
                    PyExc_ValueError,
                    "invalid argument specifying new format to convert to");
            }

            // If the destination format is indexed, provide a new palette or
            // copy over existing palette.
            if (SDL_ISPIXELFORMAT_INDEXED(format_enum)) {
                if (SDL_ISPIXELFORMAT_INDEXED(PG_SURF_FORMATENUM(surf))) {
                    palette = PG_GetSurfacePalette(surf);
                }
                else {
                    /* Give the surface something other than an all white
                     * palette.
                     */
                    palette = SDL_AllocPalette(default_palette_size);
                    SDL_SetPaletteColors(palette, default_palette_colors, 0,
                                         default_palette_size);
                }
            }

            newsurf = SDL_ConvertSurfaceAndColorspace(
                surf, format_enum, palette, SDL_GetSurfaceColorspace(surf), 0);

            // In this scenario, we allocated the palette, so we also need
            // to remove our reference to it.
            if (SDL_ISPIXELFORMAT_INDEXED(format_enum) &&
                !SDL_ISPIXELFORMAT_INDEXED(PG_SURF_FORMATENUM(surf))) {
                SDL_FreePalette(palette);
            }

            SDL_SetSurfaceBlendMode(newsurf, SDL_BLENDMODE_NONE);
        }
    }
    else {
        newsurf = pg_DisplayFormat(surf);
        if (newsurf) {
            SDL_SetSurfaceBlendMode(newsurf, SDL_BLENDMODE_NONE);
        }
    }

    if (newsurf == NULL) {
        return RAISE(pgExc_SDLError, SDL_GetError());
    }

    if (has_colorkey) {
        colorkey = SDL_MapSurfaceRGBA(newsurf, key_r, key_g, key_b, key_a);
        if (SDL_SetColorKey(newsurf, SDL_TRUE, colorkey) != 0) {
            PyErr_SetString(pgExc_SDLError, SDL_GetError());
            SDL_FreeSurface(newsurf);
            return NULL;
        }
    }
#else
    if ((has_colorkey = SDL_HasColorKey(surf))) {
        SDL_GetColorKey(surf, &colorkey);
        if (SDL_ISPIXELFORMAT_ALPHA(PG_SURF_FORMATENUM(surf))) {
            SDL_GetRGBA(colorkey, surf->format, &key_r, &key_g, &key_b,
                        &key_a);
        }
        else {
            SDL_GetRGB(colorkey, surf->format, &key_r, &key_g, &key_b);
        }
    }

    if (argobject) {
        if (pgSurface_Check(argobject)) {
            src = pgSurface_AsSurface(argobject);
            newsurf = PG_ConvertSurface(surf, src->format);
        }
        else {
            /* will be updated later, initialize to make static analyzer happy
             */
            int bpp = 0;
            SDL_Palette *palette = SDL_AllocPalette(default_palette_size);
            SDL_PixelFormat format;

            memcpy(&format, surf->format, sizeof(format));
            if (pg_IntFromObj(argobject, &bpp)) {
                Uint32 Rmask, Gmask, Bmask, Amask;

                if (flags != UINT32_MAX && flags & PGS_SRCALPHA) {
                    switch (bpp) {
                        case 16:
                            Rmask = 0xF << 8;
                            Gmask = 0xF << 4;
                            Bmask = 0xF;
                            Amask = 0xF << 12;
                            break;
                        case 32:
                            Rmask = 0xFF << 16;
                            Gmask = 0xFF << 8;
                            Bmask = 0xFF;
                            Amask = 0xFF << 24;
                            break;
                        default:
                            return RAISE(PyExc_ValueError,
                                         "no standard masks exist for given "
                                         "bitdepth with alpha");
                    }
                }
                else {
                    Amask = 0;
                    switch (bpp) {
                        case 8:
                            Rmask = 0;
                            Gmask = 0;
                            Bmask = 0;
                            break;
                        case 12:
                            Rmask = 0xFF >> 4 << 8;
                            Gmask = 0xFF >> 4 << 4;
                            Bmask = 0xFF >> 4;
                            break;
                        case 15:
                            Rmask = 0xFF >> 3 << 10;
                            Gmask = 0xFF >> 3 << 5;
                            Bmask = 0xFF >> 3;
                            break;
                        case 16:
                            Rmask = 0xFF >> 3 << 11;
                            Gmask = 0xFF >> 2 << 5;
                            Bmask = 0xFF >> 3;
                            break;
                        case 24:
                        case 32:
                            Rmask = 0xFF << 16;
                            Gmask = 0xFF << 8;
                            Bmask = 0xFF;
                            break;
                        default:
                            return RAISE(PyExc_ValueError,
                                         "nonstandard bit depth given");
                    }
                }
                format.Rmask = Rmask;
                format.Gmask = Gmask;
                format.Bmask = Bmask;
                format.Amask = Amask;
            }
            else if (PySequence_Check(argobject) &&
                     PySequence_Size(argobject) == 4) {
                Uint32 mask;

                if (!pg_UintFromObjIndex(argobject, 0, &format.Rmask) ||
                    !pg_UintFromObjIndex(argobject, 1, &format.Gmask) ||
                    !pg_UintFromObjIndex(argobject, 2, &format.Bmask) ||
                    !pg_UintFromObjIndex(argobject, 3, &format.Amask)) {
                    pgSurface_Unprep(self);
                    return RAISE(PyExc_ValueError,
                                 "invalid color masks given");
                }
                mask =
                    format.Rmask | format.Gmask | format.Bmask | format.Amask;
                for (bpp = 0; bpp < 32; ++bpp) {
                    if (!(mask >> bpp)) {
                        break;
                    }
                }
            }
            else {
                pgSurface_Unprep(self);
                return RAISE(
                    PyExc_ValueError,
                    "invalid argument specifying new format to convert to");
            }
            format.BitsPerPixel = (Uint8)bpp;
            format.BytesPerPixel = (bpp + 7) / 8;
            if (PG_FORMAT_BitsPerPixel((&format)) > 8) {
                /* Allow a 8 bit source surface with an empty palette to be
                 * converted to a format without a palette (pygame-ce issue
                 * #146). If the target format has a non-NULL palette pointer
                 * then SDL_ConvertSurface checks that the palette is not
                 * empty-- that at least one entry is not black.
                 */
                format.palette = NULL;
            }
            if (SDL_ISPIXELFORMAT_INDEXED(SDL_MasksToPixelFormatEnum(
                    PG_FORMAT_BitsPerPixel((&format)), format.Rmask,
                    format.Gmask, format.Bmask, format.Amask))) {
                if (SDL_ISPIXELFORMAT_INDEXED(PG_SURF_FORMATENUM(surf))) {
                    SDL_SetPixelFormatPalette(&format, surf->format->palette);
                }
                else {
                    /* Give the surface something other than an all white
                     * palette.
                     */
                    SDL_SetPaletteColors(palette, default_palette_colors, 0,
                                         default_palette_size);
                    SDL_SetPixelFormatPalette(&format, palette);
                }
            }
            newsurf = PG_ConvertSurface(surf, &format);
            SDL_SetSurfaceBlendMode(newsurf, SDL_BLENDMODE_NONE);
            SDL_FreePalette(palette);
        }
    }
    else {
        newsurf = pg_DisplayFormat(surf);
        if (newsurf) {
            SDL_SetSurfaceBlendMode(newsurf, SDL_BLENDMODE_NONE);
        }
    }

    if (newsurf == NULL) {
        return RAISE(pgExc_SDLError, SDL_GetError());
    }

    if (has_colorkey) {
        colorkey = SDL_MapRGBA(newsurf->format, key_r, key_g, key_b, key_a);
        if (SDL_SetColorKey(newsurf, SDL_TRUE, colorkey) != 0) {
            PyErr_SetString(pgExc_SDLError, SDL_GetError());
            SDL_FreeSurface(newsurf);
            return NULL;
        }
    }
#endif

    pgSurface_Unprep(self);

    final = surf_subtype_new(Py_TYPE(self), newsurf, 1);
    if (!final) {
        SDL_FreeSurface(newsurf);
    }
    return final;
}

static SDL_Surface *
pg_DisplayFormat(SDL_Surface *surface)
{
    PG_PixelFormatEnum default_format = pg_GetDefaultConvertFormat();
    if (!default_format) {
        SDL_SetError(
            "No convert format has been set, try display.set_mode()"
            " or Window.get_surface().");
        return NULL;
    }
    return PG_ConvertSurfaceFormat(surface, default_format);
}

static SDL_Surface *
pg_DisplayFormatAlpha(SDL_Surface *surface)
{
    PG_PixelFormatEnum pfe = SDL_PIXELFORMAT_ARGB8888;
    PG_PixelFormatEnum dformat = pg_GetDefaultConvertFormat();
    if (!dformat) {
        SDL_SetError(
            "No convert format has been set, try display.set_mode()"
            " or Window.get_surface().");
        return NULL;
    }

    switch (dformat) {
#if SDL_VERSION_ATLEAST(3, 0, 0)
        case SDL_PIXELFORMAT_XBGR1555:
#else
        case SDL_PIXELFORMAT_BGR555:
#endif
        case SDL_PIXELFORMAT_ABGR1555:
        case SDL_PIXELFORMAT_BGR565:
        case SDL_PIXELFORMAT_XBGR8888:
        case SDL_PIXELFORMAT_ABGR8888:
            pfe = SDL_PIXELFORMAT_ABGR8888;
            break;

        case SDL_PIXELFORMAT_BGRX8888:
        case SDL_PIXELFORMAT_BGRA8888:
#if SDL_BYTEORDER == SDL_BIG_ENDIAN
        case SDL_PIXELFORMAT_BGR24:
#else
        case SDL_PIXELFORMAT_RGB24:
#endif
            pfe = SDL_PIXELFORMAT_BGRA8888;
            break;

        default:
            break;
    }
    return PG_ConvertSurfaceFormat(surface, pfe);
}

static PyObject *
surf_convert_alpha(pgSurfaceObject *self, PyObject *args)
{
    SDL_Surface *surf = pgSurface_AsSurface(self);
    PyObject *final;
    pgSurfaceObject *srcsurf = NULL;
    SDL_Surface *newsurf;

    SURF_INIT_CHECK(surf)

    if (!SDL_WasInit(SDL_INIT_VIDEO)) {
        return RAISE(pgExc_SDLError,
                     "cannot convert without pygame.display initialized");
    }

    if (!PyArg_ParseTuple(args, "|O!", &pgSurface_Type, &srcsurf)) {
        return NULL;
    }

    if (srcsurf != NULL) {
        if (PyErr_WarnEx(PyExc_DeprecationWarning,
                         "depth argument deprecated since version 2.4.0",
                         1) == -1) {
            return NULL;
        }
    }

    newsurf = pg_DisplayFormatAlpha(surf);
    if (newsurf) {
        SDL_SetSurfaceBlendMode(newsurf, SDL_BLENDMODE_BLEND);
    }
    final = surf_subtype_new(Py_TYPE(self), newsurf, 1);

    if (!final) {
        SDL_FreeSurface(newsurf);
    }
    return final;
}

static PyObject *
surf_set_clip(PyObject *self, PyObject *args)
{
    SDL_Surface *surf = pgSurface_AsSurface(self);
    PyObject *item;
    SDL_Rect *rect = NULL, temp;
    SDL_Rect sdlrect;
    int result;

    SURF_INIT_CHECK(surf)
    if (PyTuple_Size(args)) {
        item = PyTuple_GET_ITEM(args, 0);
        if (item == Py_None && PyTuple_Size(args) == 1) {
            result = SDL_SetClipRect(surf, NULL);
        }
        else {
            rect = pgRect_FromObject(args, &temp);
            if (!rect) {
                return RAISE(PyExc_ValueError, "invalid rectstyle object");
            }
            sdlrect.x = rect->x;
            sdlrect.y = rect->y;
            sdlrect.h = rect->h;
            sdlrect.w = rect->w;
            result = SDL_SetClipRect(surf, &sdlrect);
        }
    }
    else {
        result = SDL_SetClipRect(surf, NULL);
    }

    if (result == -1) {
        return RAISE(pgExc_SDLError, SDL_GetError());
    }

    Py_RETURN_NONE;
}

static PyObject *
surf_get_clip(PyObject *self, PyObject *_null)
{
    SDL_Surface *surf = pgSurface_AsSurface(self);

    SURF_INIT_CHECK(surf)

    SDL_Rect clip_rect;
    if (!PG_GetSurfaceClipRect(surf, &clip_rect)) {
        return RAISE(pgExc_SDLError, SDL_GetError());
    }

    return pgRect_New(&clip_rect);
}

static PyObject *
surf_fill(pgSurfaceObject *self, PyObject *args, PyObject *keywds)
{
    SDL_Surface *surf = pgSurface_AsSurface(self);
    SDL_Rect *rect, temp;
    PyObject *r = NULL;
    Uint32 color;
    int result;
    PyObject *rgba_obj;
    SDL_Rect sdlrect;
    int blendargs = 0;

    static char *kwids[] = {"color", "rect", "special_flags", NULL};
    if (!PyArg_ParseTupleAndKeywords(args, keywds, "O|Oi", kwids, &rgba_obj,
                                     &r, &blendargs)) {
        return NULL;
    }
    SURF_INIT_CHECK(surf)

    if (!pg_MappedColorFromObj(rgba_obj, surf, &color, PG_COLOR_HANDLE_ALL)) {
        return NULL;
    }

    if (!r || r == Py_None) {
        rect = &temp;
        temp.x = temp.y = 0;
        temp.w = surf->w;
        temp.h = surf->h;
    }
    else if (!(rect = pgRect_FromObject(r, &temp))) {
        return RAISE(PyExc_ValueError, "invalid rectstyle object");
    }

    /* we need a fresh copy so our Rect values don't get munged */
    if (rect != &temp) {
        memcpy(&temp, rect, sizeof(temp));
        rect = &temp;
    }

    // In SDL3, SDL_IntersectRect is renamed to SDL_GetRectIntersection
    SDL_Rect surfrect = {0, 0, surf->w, surf->h};
    if (!SDL_IntersectRect(rect, &surfrect, &sdlrect)) {
        sdlrect.x = 0;
        sdlrect.y = 0;
        sdlrect.w = 0;
        sdlrect.h = 0;
    }

    if (sdlrect.w <= 0 || sdlrect.h <= 0) {
        return pgRect_New(&sdlrect);
    }

    if (blendargs != 0) {
        result = surface_fill_blend(surf, &sdlrect, color, blendargs);
    }
    else {
        pgSurface_Prep(self);
        pgSurface_Lock((pgSurfaceObject *)self);
        result = SDL_FillRect(surf, &sdlrect, color);
        pgSurface_Unlock((pgSurfaceObject *)self);
        pgSurface_Unprep(self);
    }
    if (result == -1) {
        return RAISE(pgExc_SDLError, SDL_GetError());
    }

    return pgRect_New(&sdlrect);
}

static PyObject *
surf_blit(pgSurfaceObject *self, PyObject *args, PyObject *keywds)
{
    SDL_Surface *src, *dest = pgSurface_AsSurface(self);
    SDL_Rect *src_rect, temp;
    PyObject *argpos = NULL, *argrect = NULL;
    pgSurfaceObject *srcobject;
    int dx, dy, result;
    SDL_Rect dest_rect;
    int sx, sy;
    int blend_flags = 0;

    static char *kwids[] = {"source", "dest", "area", "special_flags", NULL};
    if (!PyArg_ParseTupleAndKeywords(args, keywds, "O!|OOi", kwids,
                                     &pgSurface_Type, &srcobject, &argpos,
                                     &argrect, &blend_flags)) {
        return NULL;
    }

    src = pgSurface_AsSurface(srcobject);
    SURF_INIT_CHECK(src)
    SURF_INIT_CHECK(dest)

    if (argpos == NULL) { /* dest argument is absent  */
        dx = 0;
        dy = 0;
    }
    else if ((src_rect = pgRect_FromObject(argpos, &temp))) {
        dx = src_rect->x;
        dy = src_rect->y;
    }
    else if (pg_TwoIntsFromObj(argpos, &sx, &sy)) {
        dx = sx;
        dy = sy;
    }
    else {
        return RAISE(PyExc_TypeError, "invalid destination position for blit");
    }

    if (argrect && argrect != Py_None) {
        if (!(src_rect = pgRect_FromObject(argrect, &temp))) {
            return RAISE(PyExc_TypeError, "Invalid rectstyle argument");
        }
    }
    else {
        temp.x = temp.y = 0;
        temp.w = src->w;
        temp.h = src->h;
        src_rect = &temp;
    }

    dest_rect.x = dx;
    dest_rect.y = dy;
    dest_rect.w = src_rect->w;
    dest_rect.h = src_rect->h;

    if (!blend_flags) {
        blend_flags = 0;
    }

    result =
        pgSurface_Blit(self, srcobject, &dest_rect, src_rect, blend_flags);

    if (result != 0) {
        return NULL;
    }

    return pgRect_New(&dest_rect);
}

#define BLITS_ERR_SEQUENCE_REQUIRED 1
#define BLITS_ERR_DISPLAY_SURF_QUIT 2
#define BLITS_ERR_SEQUENCE_SURF 3
#define BLITS_ERR_NO_OPENGL_SURF 4
#define BLITS_ERR_INVALID_DESTINATION 5
#define BLITS_ERR_INVALID_RECT_STYLE 6
#define BLITS_ERR_MUST_ASSIGN_NUMERIC 7
#define BLITS_ERR_BLIT_FAIL 8
#define BLITS_ERR_PY_EXCEPTION_RAISED 9
#define BLITS_ERR_SOURCE_NOT_SURFACE 10

static PyObject *
surf_blits(pgSurfaceObject *self, PyObject *args, PyObject *keywds)
{
    SDL_Surface *src, *dest = pgSurface_AsSurface(self);
    SDL_Rect *src_rect, temp;
    PyObject *srcobject = NULL, *argpos = NULL, *argrect = NULL;
    int dx, dy, result;
    SDL_Rect dest_rect;
    int sx, sy;
    int blend_flags = 0;

    PyObject *blitsequence;
    PyObject *iterator = NULL;
    PyObject *item = NULL;
    PyObject *special_flags = NULL;
    PyObject *ret = NULL;
    PyObject *retrect = NULL;
    Py_ssize_t itemlength, sequencelength, curriter = 0;
    int doreturn = 1;
    int bliterrornum = 0;
    int issequence = 0;

    static char *kwids[] = {"blit_sequence", "doreturn", NULL};

    SURF_INIT_CHECK(dest)
    if (!PyArg_ParseTupleAndKeywords(args, keywds, "O|i", kwids, &blitsequence,
                                     &doreturn)) {
        return NULL;
    }

    if (!PyIter_Check(blitsequence) &&
        !(issequence = PySequence_Check(blitsequence))) {
        bliterrornum = BLITS_ERR_SEQUENCE_REQUIRED;
        goto bliterror;
    }

    if (doreturn) {
        /* If the sequence is countable, meaning not a generator, we can get
         * faster rect appending to the list by pre allocating it
         * to later call the more efficient SET_ITEM*/
        if (issequence) {
            sequencelength = PySequence_Size(blitsequence);
            if (sequencelength == -1) {
                bliterrornum = BLITS_ERR_PY_EXCEPTION_RAISED;
                goto bliterror;
            }

            ret = PyList_New(sequencelength);
        }
        else {
            ret = PyList_New(0);
        }
        if (!ret) {
            return NULL;
        }
    }

    iterator = PyObject_GetIter(blitsequence);
    if (!iterator) {
        Py_XDECREF(ret);
        return NULL;
    }

    while ((item = PyIter_Next(iterator))) {
        if (PySequence_Check(item)) {
            itemlength = PySequence_Length(item);
            if (itemlength > 4 || itemlength < 2) {
                bliterrornum = BLITS_ERR_SEQUENCE_REQUIRED;
                goto bliterror;
            }
        }
        else {
            bliterrornum = BLITS_ERR_SEQUENCE_REQUIRED;
            goto bliterror;
        }
        argrect = NULL;
        special_flags = NULL;
        blend_flags = 0;

        /* We know that there will be at least two items due to the
           conditional at the start of the loop */
        assert(itemlength >= 2);

        /* (Surface, dest) */
        srcobject = PySequence_ITEM(item, 0);
        argpos = PySequence_ITEM(item, 1);

        if (itemlength >= 3) {
            /* (Surface, dest, area) */
            argrect = PySequence_ITEM(item, 2);
        }
        if (itemlength == 4) {
            /* (Surface, dest, area, special_flags) */
            special_flags = PySequence_ITEM(item, 3);
        }
        Py_DECREF(item);
        /* Clear item to avoid double deref on errors */
        item = NULL;

        if (!pgSurface_Check(srcobject)) {
            bliterrornum = BLITS_ERR_SOURCE_NOT_SURFACE;
            goto bliterror;
        }

        src = pgSurface_AsSurface(srcobject);
        if (!dest) {
            bliterrornum = BLITS_ERR_DISPLAY_SURF_QUIT;
            goto bliterror;
        }
        if (!src) {
            bliterrornum = BLITS_ERR_SEQUENCE_SURF;
            goto bliterror;
        }

        if ((src_rect = pgRect_FromObject(argpos, &temp))) {
            dx = src_rect->x;
            dy = src_rect->y;
        }
        else if (pg_TwoIntsFromObj(argpos, &sx, &sy)) {
            dx = sx;
            dy = sy;
        }
        else {
            bliterrornum = BLITS_ERR_INVALID_DESTINATION;
            goto bliterror;
        }
        if (argrect && argrect != Py_None) {
            if (!(src_rect = pgRect_FromObject(argrect, &temp))) {
                bliterrornum = BLITS_ERR_INVALID_RECT_STYLE;
                goto bliterror;
            }
        }
        else {
            temp.x = temp.y = 0;
            temp.w = src->w;
            temp.h = src->h;
            src_rect = &temp;
        }

        dest_rect.x = dx;
        dest_rect.y = dy;
        dest_rect.w = src_rect->w;
        dest_rect.h = src_rect->h;

        if (special_flags) {
            if (!pg_IntFromObj(special_flags, &blend_flags)) {
                bliterrornum = BLITS_ERR_MUST_ASSIGN_NUMERIC;
                goto bliterror;
            }
        }

        result = pgSurface_Blit(self, (pgSurfaceObject *)srcobject, &dest_rect,
                                src_rect, blend_flags);

        if (result != 0) {
            bliterrornum = BLITS_ERR_BLIT_FAIL;
            goto bliterror;
        }

        if (doreturn) {
            retrect = NULL;
            retrect = pgRect_New(&dest_rect);

            /* If the sequence is countable, we already pre allocated a list
             * of matching size. Now we can use the efficient PyList_SET_ITEM
             * to add elements to the list */
            if (issequence) {
                PyList_SET_ITEM(ret, curriter++, retrect);
            }
            else if (PyList_Append(ret, retrect) != -1) {
                Py_DECREF(retrect);
            }
            else {
                Py_DECREF(retrect);
                retrect = NULL;
                bliterrornum = BLITS_ERR_PY_EXCEPTION_RAISED;
                goto bliterror;
            }
            retrect = NULL; /* Clear to avoid double deref on errors */
        }
        Py_DECREF(srcobject);
        Py_DECREF(argpos);
        Py_XDECREF(argrect);
        Py_XDECREF(special_flags);
        /* Clear to avoid double deref on errors */
        srcobject = NULL;
        argpos = NULL;
        argrect = NULL;
        special_flags = NULL;
    }

    Py_DECREF(iterator);
    if (PyErr_Occurred()) {
        Py_XDECREF(ret);
        return NULL;
    }

    if (doreturn) {
        return ret;
    }
    else {
        Py_RETURN_NONE;
    }

bliterror:
    Py_XDECREF(srcobject);
    Py_XDECREF(argpos);
    Py_XDECREF(argrect);
    Py_XDECREF(retrect);
    Py_XDECREF(special_flags);
    Py_XDECREF(iterator);
    Py_XDECREF(item);
    Py_XDECREF(ret);

    switch (bliterrornum) {
        case BLITS_ERR_SEQUENCE_REQUIRED:
            return RAISE(
                PyExc_ValueError,
                "blit_sequence should be iterator of (Surface, dest)");
        case BLITS_ERR_DISPLAY_SURF_QUIT:
            return RAISE(pgExc_SDLError, "display Surface quit");
        case BLITS_ERR_SEQUENCE_SURF:
            return RAISE(PyExc_TypeError,
                         "First element of blit_list needs to be Surface.");
        case BLITS_ERR_INVALID_DESTINATION:
            return RAISE(PyExc_TypeError,
                         "invalid destination position for blit");
        case BLITS_ERR_INVALID_RECT_STYLE:
            return RAISE(PyExc_TypeError, "Invalid rectstyle argument");
        case BLITS_ERR_MUST_ASSIGN_NUMERIC:
            return RAISE(PyExc_TypeError, "Must assign numeric values");
        case BLITS_ERR_BLIT_FAIL:
            return RAISE(PyExc_TypeError, "Blit failed");
        case BLITS_ERR_PY_EXCEPTION_RAISED:
            return NULL; /* Raising a previously set exception */
        case BLITS_ERR_SOURCE_NOT_SURFACE:
            return RAISE(PyExc_TypeError, "Source objects must be a surface");
    }
    return RAISE(PyExc_TypeError, "Unknown error");
}

#define FBLITS_ERR_TUPLE_REQUIRED 11
#define FBLITS_ERR_INCORRECT_ARGS_NUM 12
#define FBLITS_ERR_FLAG_NOT_NUMERIC 13

static int PG_FORCEINLINE
_surf_fblits_item_check_and_blit(pgSurfaceObject *self, PyObject *item,
                                 int blend_flags)
{
    PyObject *src_surf, *blit_pos;
    SDL_Surface *src;
    SDL_Rect *src_rect, temp, dest_rect;

    /* Check that the item is a tuple of length 2 */
    if (!PyTuple_Check(item) || PyTuple_GET_SIZE(item) != 2) {
        return FBLITS_ERR_TUPLE_REQUIRED;
    }

    /* Extract the Surface and destination objects from the
     * (Surface, dest) tuple */
    src_surf = PyTuple_GET_ITEM(item, 0);
    blit_pos = PyTuple_GET_ITEM(item, 1);

    /* Check that the source is a Surface */
    if (!pgSurface_Check(src_surf)) {
        return BLITS_ERR_SOURCE_NOT_SURFACE;
    }
    if (!(src = pgSurface_AsSurface(src_surf))) {
        return BLITS_ERR_SEQUENCE_SURF;
    }

    /* Try to extract a valid blit position */
    if (pg_TwoIntsFromObj(blit_pos, &dest_rect.x, &dest_rect.y)) {
    }
    else if ((src_rect = pgRect_FromObject(blit_pos, &temp))) {
        dest_rect.x = src_rect->x;
        dest_rect.y = src_rect->y;
    }
    else {
        return BLITS_ERR_INVALID_DESTINATION;
    }

    dest_rect.w = src->w;
    dest_rect.h = src->h;

    /* Perform the blit */
    if (pgSurface_Blit(self, (pgSurfaceObject *)src_surf, &dest_rect, NULL,
                       blend_flags)) {
        return BLITS_ERR_BLIT_FAIL;
    }

    return 0;
}

static PyObject *
surf_fblits(pgSurfaceObject *self, PyObject *const *args, Py_ssize_t nargs)
{
    SDL_Surface *dest = pgSurface_AsSurface(self);
    SURF_INIT_CHECK(dest)

    PyObject *blit_sequence, *item;
    int blend_flags = 0; /* Default flag is 0, opaque */
    int error = 0;
    int is_generator = 0;

    if (nargs == 0 || nargs > 2) {
        error = FBLITS_ERR_INCORRECT_ARGS_NUM;
        goto on_error;
    }
    /* Get the blend flags if they are passed */
    else if (nargs == 2) {
        if (!PyLong_Check(args[1])) {
            error = FBLITS_ERR_FLAG_NOT_NUMERIC;
            goto on_error;
        }
        blend_flags = PyLong_AsLong(args[1]);
        if (PyErr_Occurred()) {
            return NULL;
        }
    }

    blit_sequence = args[0];

    /* Fast path for Lists or Tuples */
    if (pgSequenceFast_Check(blit_sequence)) {
        Py_ssize_t i;
        PyObject **sequence_items = PySequence_Fast_ITEMS(blit_sequence);
        for (i = 0; i < PySequence_Fast_GET_SIZE(blit_sequence); i++) {
            item = sequence_items[i];
            error = _surf_fblits_item_check_and_blit(self, item, blend_flags);
            if (error) {
                goto on_error;
            }
        }
    }
    /* Generator path */
    else if (PyIter_Check(blit_sequence)) {
        is_generator = 1;
        while ((item = PyIter_Next(blit_sequence))) {
            error = _surf_fblits_item_check_and_blit(self, item, blend_flags);
            if (error) {
                goto on_error;
            }
            Py_DECREF(item);
        }

        /* If the generator raises an exception */
        if (PyErr_Occurred()) {
            return NULL;
        }
    }
    else {
        error = BLITS_ERR_SEQUENCE_REQUIRED;
        goto on_error;
    }

    Py_RETURN_NONE;

on_error:
    if (is_generator) {
        Py_XDECREF(item);
    }
    switch (error) {
        case BLITS_ERR_SEQUENCE_REQUIRED:
            return RAISE(
                PyExc_ValueError,
                "blit_sequence should be iterator of (Surface, dest)");
        case BLITS_ERR_SEQUENCE_SURF:
            return RAISE(
                PyExc_TypeError,
                "First element of pairs (Surface, dest) in blit_sequence "
                "must be a Surface.");
        case BLITS_ERR_INVALID_DESTINATION:
            return RAISE(PyExc_TypeError,
                         "invalid destination position for blit");
        case BLITS_ERR_INVALID_RECT_STYLE:
            return RAISE(PyExc_TypeError, "Invalid rectstyle argument");
        case BLITS_ERR_MUST_ASSIGN_NUMERIC:
            return RAISE(PyExc_TypeError, "Must assign numeric values");
        case BLITS_ERR_BLIT_FAIL:
            return RAISE(
                PyExc_TypeError,
                "Blit failed (probably the flag used does not exist)");
        case BLITS_ERR_PY_EXCEPTION_RAISED:
            return NULL; /* Raising a previously set exception */
        case BLITS_ERR_SOURCE_NOT_SURFACE:
            return RAISE(PyExc_TypeError, "Source objects must be a Surface");
        case FBLITS_ERR_TUPLE_REQUIRED:
            return RAISE(
                PyExc_ValueError,
                "Blit_sequence item should be a tuple of (Surface, dest)");
        case FBLITS_ERR_INCORRECT_ARGS_NUM:
            return RAISE(PyExc_ValueError,
                         "Incorrect number of parameters passed: need at "
                         "least one, 2 at max");
        case FBLITS_ERR_FLAG_NOT_NUMERIC:
            return RAISE(PyExc_TypeError,
                         "The special_flags parameter must be an int");
    }
    return RAISE(PyExc_TypeError, "Unknown error");
}

static int
scroll_repeat(int h, int dx, int dy, int pitch, int span, int xoffset,
              Uint8 *startsrc, Uint8 *endsrc, Uint8 *linesrc)
{
    if (dy != 0) {
        int yincrease = dy > 0 ? -pitch : pitch;
        int spanincrease = dy > 0 ? -span : span;
        int templen = (dy > 0 ? dy * span : -dy * span);
        int tempheight = (dy > 0 ? dy : -dy);
        /* Create a temporary buffer to store the pixels that
           are disappearing from the surface */
        Uint8 *tempbuf = (Uint8 *)malloc(templen);
        if (tempbuf == NULL) {
            PyErr_NoMemory();
            return -1;
        }
        memset(tempbuf, 0, templen);
        Uint8 *templine = tempbuf;
        Uint8 *tempend =
            templine + (dy > 0 ? (dy - 1) * span : -(dy + 1) * span);
        if (dy > 0) {
            templine = tempend;
        }
        int looph = h;
        while (looph--) {
            // If the current line should disappear copy it to the
            // temporary buffer
            if ((templine <= tempend && dy < 0) ||
                (templine >= tempbuf && dy > 0)) {
                if (dx > 0) {
                    memcpy(templine, linesrc + span - xoffset, xoffset);
                    memcpy(templine + xoffset, linesrc, span - xoffset);
                }
                else if (dx < 0) {
                    memcpy(templine + span + xoffset, linesrc, -xoffset);
                    memcpy(templine, linesrc - xoffset, span + xoffset);
                }
                else {
                    memcpy(templine, linesrc, span);
                }
                memset(linesrc, 0, span);
                templine += spanincrease;
            }
            else {
                Uint8 *pastesrc = linesrc + pitch * dy;
                if ((dy < 0 && pastesrc >= startsrc) ||
                    (dy > 0 && pastesrc <= endsrc)) {
                    if (dx > 0) {
                        memcpy(pastesrc, linesrc + span - xoffset, xoffset);
                        memcpy(pastesrc + xoffset, linesrc, span - xoffset);
                    }
                    else if (dx < 0) {
                        memcpy(pastesrc + span + xoffset, linesrc, -xoffset);
                        memcpy(pastesrc, linesrc - xoffset, span + xoffset);
                    }
                    else {
                        memcpy(pastesrc, linesrc, span);
                    }
                }
            }
            linesrc += yincrease;
        }
        // Copy the data of the buffer back to the original pixels to
        // repeat
        templine = tempbuf;
        if (dy < 0) {
            linesrc = startsrc + pitch * (h - tempheight);
        }
        else {
            linesrc = startsrc;
        }
        while (tempheight--) {
            memcpy(linesrc, templine, span);
            linesrc += pitch;
            templine += span;
        }
        free(tempbuf);
    }
    else {
        // No y-shifting, the temporary buffer should only store the x loss
        Uint8 *tempbuf = (Uint8 *)malloc((dx > 0 ? xoffset : -xoffset));
        if (tempbuf == NULL) {
            PyErr_NoMemory();
            return -1;
        }
        while (h--) {
            if (dx > 0) {
                memcpy(tempbuf, linesrc + span - xoffset, xoffset);
                memcpy(linesrc + xoffset, linesrc, span - xoffset);
                memcpy(linesrc, tempbuf, xoffset);
            }
            else if (dx < 0) {
                memcpy(tempbuf, linesrc, -xoffset);
                memcpy(linesrc, linesrc - xoffset, span + xoffset);
                memcpy(linesrc + span + xoffset, tempbuf, -xoffset);
            }
            linesrc += pitch;
        }
        free(tempbuf);
    }
    return 0;
}

static int
scroll_default(int h, int dx, int dy, int pitch, int span, int xoffset,
               Uint8 *startsrc, Uint8 *endsrc, Uint8 *linesrc, int erase)
{
    if (dy != 0) {
        /* Copy the current line to a before or after position if it's
           valid with consideration of x offset and memset to avoid
           artifacts */
        int yincrease = dy > 0 ? -pitch : pitch;
        while (h--) {
            Uint8 *pastesrc = linesrc + pitch * dy;
            if ((dy < 0 && pastesrc >= startsrc) ||
                (dy > 0 && pastesrc <= endsrc)) {
                if (dx > 0) {
                    memcpy(pastesrc + xoffset, linesrc, span - xoffset);
                }
                else if (dx < 0) {
                    memcpy(pastesrc, linesrc - xoffset, span + xoffset);
                }
                else {
                    memcpy(pastesrc, linesrc, span);
                }
                if (erase) {
                    memset(linesrc, 0, span);
                    // Fix the missing pixel bug
                    if (dx < 0) {
                        memset(pastesrc + span + xoffset, 0, -xoffset);
                    }
                    else if (dx > 0) {
                        memset(pastesrc, 0, xoffset);
                    }
                }
            }
            linesrc += yincrease;
        }
    }
    else {
        // No y-shifting, we only need to move pixels on the same line
        while (h--) {
            if (dx > 0) {
                memcpy(linesrc + xoffset, linesrc, span - xoffset);
                if (erase) {
                    memset(linesrc, 0, xoffset);
                }
            }
            else if (dx < 0) {
                memcpy(linesrc, linesrc - xoffset, span + xoffset);
                if (erase) {
                    memset(linesrc + span + xoffset, 0, -xoffset);
                }
            }
            linesrc += pitch;
        }
    }
    return 0;
}

static int
scroll(SDL_Surface *surf, int dx, int dy, int x, int y, int w, int h,
       int repeat, int erase)
{
    int bpp = PG_SURF_BytesPerPixel(surf);
    int pitch = surf->pitch;
    int span = w * bpp;
    Uint8 *linesrc = (Uint8 *)surf->pixels + pitch * y + bpp * x;
    Uint8 *startsrc = linesrc;
    int xoffset = dx * bpp;
    Uint8 *endsrc = linesrc;
    if (dy > 0) {
        endsrc = linesrc + pitch * (h - 1);
        linesrc = endsrc;
    }

    if (repeat) {
        return scroll_repeat(h, dx, dy, pitch, span, xoffset, startsrc, endsrc,
                             linesrc);
    }
    else {
        return scroll_default(h, dx, dy, pitch, span, xoffset, startsrc,
                              endsrc, linesrc, erase);
    }
}

static PyObject *
surf_scroll(PyObject *self, PyObject *args, PyObject *keywds)
{
    int dx = 0, dy = 0, scroll_flag = PGS_SCROLL_DEFAULT;
    int erase = 0, repeat = 0;
    SDL_Surface *surf;
    SDL_Rect work_rect;
    int w = 0, h = 0, x = 0, y = 0;

    static char *kwids[] = {"dx", "dy", "scroll_flag", NULL};
    if (!PyArg_ParseTupleAndKeywords(args, keywds, "|iii", kwids, &dx, &dy,
                                     &scroll_flag)) {
        return NULL;
    }

    surf = pgSurface_AsSurface(self);
    SURF_INIT_CHECK(surf)

    if (dx == 0 && dy == 0) {
        Py_RETURN_NONE;
    }

    switch (scroll_flag) {
        case PGS_SCROLL_REPEAT: {
            repeat = 1;
            break;
        }
        case PGS_SCROLL_ERASE: {
            erase = 1;
            break;
        }
        default: {
            if (scroll_flag != PGS_SCROLL_DEFAULT) {
                return RAISE(PyExc_ValueError, "Invalid scroll flag");
            }
        }
    }

    SDL_Rect clip_rect;
    if (!PG_GetSurfaceClipRect(surf, &clip_rect)) {
        return RAISE(pgExc_SDLError, SDL_GetError());
    }

    SDL_Rect surf_rect = {0, 0, surf->w, surf->h};

    // In SDL3, SDL_IntersectRect is renamed to SDL_GetRectIntersection
    if (!SDL_IntersectRect(&clip_rect, &surf_rect, &work_rect)) {
        Py_RETURN_NONE;
    }

    w = work_rect.w;
    h = work_rect.h;
    x = work_rect.x;
    y = work_rect.y;

    /* If the clip rect is outside the surface fill and return
      for scrolls without repeat. Only fill when erase is true */
    if (!repeat) {
        if (dx >= w || dx <= -w || dy >= h || dy <= -h) {
            if (erase) {
                if (SDL_FillRect(surf, NULL, 0) == -1) {
                    PyErr_SetString(pgExc_SDLError, SDL_GetError());
                    return NULL;
                }
            }
            Py_RETURN_NONE;
        }
    }
    // Repeated scrolls are periodic so we can delete the exceeding value
    dx = dx % w;
    dy = dy % h;

    if (!pgSurface_Lock((pgSurfaceObject *)self)) {
        return NULL;
    }

    if (scroll(surf, dx, dy, x, y, w, h, repeat, erase) < 0) {
        pgSurface_Unlock((pgSurfaceObject *)self);
        return NULL;
    }

    if (!pgSurface_Unlock((pgSurfaceObject *)self)) {
        return NULL;
    }

    Py_RETURN_NONE;
}

static int
_PgSurface_SrcAlpha(SDL_Surface *surf)
{
    SDL_BlendMode mode;
    if (SDL_GetSurfaceBlendMode(surf, &mode) < 0) {
        PyErr_SetString(pgExc_SDLError, SDL_GetError());
        return -1;
    }
    return (mode != SDL_BLENDMODE_NONE);
}

static PyObject *
surf_get_flags(PyObject *self, PyObject *_null)
{
    Uint32 sdl_flags = 0;
#if SDL_VERSION_ATLEAST(3, 0, 0)
    SDL_WindowFlags window_flags = 0;
#else
    Uint32 window_flags = 0;
#endif
    Uint32 flags = 0;
    int is_alpha;
    int is_window_surf = 0;
    SDL_Window *win = pg_GetDefaultWindow();

    SDL_Surface *surf = pgSurface_AsSurface(self);

    SURF_INIT_CHECK(surf)

    if (win && pg_GetDefaultWindowSurface()) {
        if (surf == pgSurface_AsSurface(pg_GetDefaultWindowSurface())) {
            is_window_surf = 1;
            window_flags = SDL_GetWindowFlags(win);
        }
    }
    sdl_flags = surf->flags;
    if ((is_alpha = _PgSurface_SrcAlpha(surf)) == -1) {
        return NULL;
    }
    if (is_alpha) {
        flags |= PGS_SRCALPHA;
    }
    if (SDL_HasColorKey(surf)) {
        flags |= PGS_SRCCOLORKEY;
    }
    if (sdl_flags & SDL_PREALLOC) {
        flags |= PGS_PREALLOC;
    }
    if (PG_SurfaceHasRLE(surf)) {
        flags |= PGS_RLEACCELOK;
    }
    if ((sdl_flags & SDL_RLEACCEL)) {
        flags |= PGS_RLEACCEL;
    }
    if (is_window_surf) {
        if (window_flags & PG_WINDOW_FULLSCREEN_INCLUSIVE) {
            flags |= PGS_FULLSCREEN;
        }
        if (window_flags & SDL_WINDOW_OPENGL) {
            flags |= PGS_OPENGL;
        }
        if (window_flags & SDL_WINDOW_RESIZABLE) {
            flags |= PGS_RESIZABLE;
        }
        if (window_flags & SDL_WINDOW_BORDERLESS) {
            flags |= PGS_NOFRAME;
        }
    }

    return PyLong_FromLong((long)flags);
}

static PyObject *
surf_get_pitch(PyObject *self, PyObject *_null)
{
    SDL_Surface *surf = pgSurface_AsSurface(self);

    SURF_INIT_CHECK(surf)
    return PyLong_FromLong(surf->pitch);
}

static PyObject *
surf_get_size(PyObject *self, PyObject *_null)
{
    SDL_Surface *surf = pgSurface_AsSurface(self);

    SURF_INIT_CHECK(surf)
    return pg_tuple_couple_from_values_int(surf->w, surf->h);
}

static PyObject *
surf_get_width(PyObject *self, PyObject *_null)
{
    SDL_Surface *surf = pgSurface_AsSurface(self);

    SURF_INIT_CHECK(surf)
    return PyLong_FromLong(surf->w);
}

static PyObject *
surf_get_height(PyObject *self, PyObject *_null)
{
    SDL_Surface *surf = pgSurface_AsSurface(self);

    SURF_INIT_CHECK(surf)
    return PyLong_FromLong(surf->h);
}

static PyObject *
surf_get_rect(PyObject *self, PyObject *const *args, Py_ssize_t nargs,
              PyObject *kwnames)
{
    SDL_Surface *surf = pgSurface_AsSurface(self);
    SURF_INIT_CHECK(surf)

    PyObject *rect = pgRect_New4(0, 0, surf->w, surf->h);

    return pgObject_getRectHelper(rect, args, nargs, kwnames, "rect");
}

static PyObject *
surf_get_frect(PyObject *self, PyObject *const *args, Py_ssize_t nargs,
               PyObject *kwnames)
{
    SDL_Surface *surf = pgSurface_AsSurface(self);
    SURF_INIT_CHECK(surf)

    PyObject *rect = pgFRect_New4(0.f, 0.f, (float)surf->w, (float)surf->h);

    return pgObject_getRectHelper(rect, args, nargs, kwnames, "frect");
}

static PyObject *
surf_get_bitsize(PyObject *self, PyObject *_null)
{
    SDL_Surface *surf = pgSurface_AsSurface(self);
    SURF_INIT_CHECK(surf)

    return PyLong_FromLong(PG_SURF_BitsPerPixel(surf));
}

static PyObject *
surf_get_bytesize(PyObject *self, PyObject *_null)
{
    SDL_Surface *surf = pgSurface_AsSurface(self);
    SURF_INIT_CHECK(surf)

    return PyLong_FromLong(PG_SURF_BytesPerPixel(surf));
}

static PyObject *
surf_get_masks(PyObject *self, PyObject *_null)
{
    SDL_Surface *surf = pgSurface_AsSurface(self);

    SURF_INIT_CHECK(surf)

    PG_PixelFormat *format = PG_GetSurfaceFormat(surf);
    if (format == NULL) {
        return RAISE(pgExc_SDLError, SDL_GetError());
    }

    return Py_BuildValue("(IIII)", format->Rmask, format->Gmask, format->Bmask,
                         format->Amask);
}

static PyObject *
surf_set_masks(PyObject *self, PyObject *args)
{
    return RAISE(PyExc_TypeError, "The surface masks are read-only in SDL2");
}

static PyObject *
surf_get_shifts(PyObject *self, PyObject *_null)
{
    SDL_Surface *surf = pgSurface_AsSurface(self);

    SURF_INIT_CHECK(surf)

    PG_PixelFormat *format = PG_GetSurfaceFormat(surf);
    if (format == NULL) {
        return RAISE(pgExc_SDLError, SDL_GetError());
    }

    return Py_BuildValue("(iiii)", format->Rshift, format->Gshift,
                         format->Bshift, format->Ashift);
}

static PyObject *
surf_set_shifts(PyObject *self, PyObject *args)
{
    return RAISE(PyExc_TypeError, "The surface shifts are read-only in SDL2");
}

static PyObject *
surf_get_losses(PyObject *self, PyObject *_null)
{
    SDL_Surface *surf = pgSurface_AsSurface(self);

    SURF_INIT_CHECK(surf)

    PG_PixelFormat *format = PG_GetSurfaceFormat(surf);
    if (format == NULL) {
        return RAISE(pgExc_SDLError, SDL_GetError());
    }

    return Py_BuildValue("(iiii)", PG_FORMAT_R_LOSS(format),
                         PG_FORMAT_G_LOSS(format), PG_FORMAT_B_LOSS(format),
                         PG_FORMAT_A_LOSS(format));
}

static PyObject *
surf_subsurface(PyObject *self, PyObject *args)
{
    SDL_Surface *surf = pgSurface_AsSurface(self);
    SDL_Rect *rect, temp;
    SDL_Surface *sub;
    PyObject *subobj;
    struct pgSubSurface_Data *data;
    Uint8 alpha;
    Uint32 colorkey;

    SURF_INIT_CHECK(surf)

    PG_PixelFormat *format;
    SDL_Palette *palette;
    if (!PG_GetSurfaceDetails(surf, &format, &palette)) {
        return RAISE(pgExc_SDLError, SDL_GetError());
    }

    if (!(rect = pgRect_FromObject(args, &temp))) {
        return RAISE(PyExc_ValueError, "invalid rectstyle argument");
    }
    if (rect->x < 0 || rect->y < 0 || rect->x + rect->w > surf->w ||
        rect->y + rect->h > surf->h) {
        return RAISE(PyExc_ValueError,
                     "subsurface rectangle outside surface area");
    }

    pgSurface_Lock((pgSurfaceObject *)self);

    char *startpixel = ((char *)surf->pixels) +
                       rect->x * PG_FORMAT_BytesPerPixel(format) +
                       rect->y * surf->pitch;

    sub = PG_CreateSurfaceFrom(rect->w, rect->h, format->format, startpixel,
                               surf->pitch);

    pgSurface_Unlock((pgSurfaceObject *)self);

    if (!sub) {
        return RAISE(pgExc_SDLError, SDL_GetError());
    }

    /* copy the colormap if we need it */
    if (SDL_ISPIXELFORMAT_INDEXED(format->format) && palette) {
        SDL_Color *colors = palette->colors;
        int ncolors = palette->ncolors;
        SDL_Palette *pal = SDL_AllocPalette(ncolors);

        if (!pal) {
            PyErr_SetString(pgExc_SDLError, SDL_GetError());
            SDL_FreeSurface(sub);
            return NULL;
        }
        if (SDL_SetPaletteColors(pal, colors, 0, ncolors) != 0) {
            PyErr_SetString(pgExc_SDLError, SDL_GetError());
            SDL_FreePalette(pal);
            SDL_FreeSurface(sub);
            return NULL;
        }
        if (SDL_SetSurfacePalette(sub, pal) != 0) {
            PyErr_SetString(pgExc_SDLError, SDL_GetError());
            SDL_FreePalette(pal);
            SDL_FreeSurface(sub);
            return NULL;
        }
        SDL_FreePalette(pal);
    }
    if (SDL_GetSurfaceAlphaMod(surf, &alpha) != 0) {
        PyErr_SetString(pgExc_SDLError, SDL_GetError());
        SDL_FreeSurface(sub);
        return NULL;
    }
    if (alpha != 255) {
        if (SDL_SetSurfaceAlphaMod(sub, alpha) != 0) {
            PyErr_SetString(pgExc_SDLError, SDL_GetError());
            SDL_FreeSurface(sub);
            return NULL;
        }
    }
    if (SDL_HasColorKey(surf)) {
        SDL_GetColorKey(surf, &colorkey);
        if (SDL_SetColorKey(sub, SDL_TRUE, colorkey) != 0) {
            PyErr_SetString(pgExc_SDLError, SDL_GetError());
            SDL_FreeSurface(sub);
            return NULL;
        }
    }

    data = PyMem_New(struct pgSubSurface_Data, 1);
    if (!data) {
        return NULL;
    }

    subobj = surf_subtype_new(Py_TYPE(self), sub, 1);
    if (!subobj) {
        PyMem_Free(data);
        return NULL;
    }
    Py_INCREF(self);
    data->owner = self;
    data->offsetx = rect->x;
    data->offsety = rect->y;
    ((pgSurfaceObject *)subobj)->subsurface = data;

    return subobj;
}

static PyObject *
surf_get_offset(PyObject *self, PyObject *_null)
{
    SDL_Surface *surf = pgSurface_AsSurface(self);
    struct pgSubSurface_Data *subdata;

    SURF_INIT_CHECK(surf)

    subdata = ((pgSurfaceObject *)self)->subsurface;
    if (!subdata) {
        return pg_tuple_couple_from_values_int(0, 0);
    }
    return pg_tuple_couple_from_values_int(subdata->offsetx, subdata->offsety);
}

static PyObject *
surf_get_abs_offset(PyObject *self, PyObject *_null)
{
    SDL_Surface *surf = pgSurface_AsSurface(self);
    struct pgSubSurface_Data *subdata;
    PyObject *owner;
    int offsetx, offsety;

    SURF_INIT_CHECK(surf)

    subdata = ((pgSurfaceObject *)self)->subsurface;
    if (!subdata) {
        return pg_tuple_couple_from_values_int(0, 0);
    }

    subdata = ((pgSurfaceObject *)self)->subsurface;
    owner = subdata->owner;
    offsetx = subdata->offsetx;
    offsety = subdata->offsety;

    while (((pgSurfaceObject *)owner)->subsurface) {
        subdata = ((pgSurfaceObject *)owner)->subsurface;
        owner = subdata->owner;
        offsetx += subdata->offsetx;
        offsety += subdata->offsety;
    }
    return pg_tuple_couple_from_values_int(offsetx, offsety);
}

static PyObject *
surf_get_parent(PyObject *self, PyObject *_null)
{
    SDL_Surface *surf = pgSurface_AsSurface(self);
    struct pgSubSurface_Data *subdata;

    SURF_INIT_CHECK(surf)

    subdata = ((pgSurfaceObject *)self)->subsurface;
    if (!subdata) {
        Py_RETURN_NONE;
    }

    Py_INCREF(subdata->owner);
    return subdata->owner;
}

static PyObject *
surf_get_abs_parent(PyObject *self, PyObject *_null)
{
    SDL_Surface *surf = pgSurface_AsSurface(self);
    struct pgSubSurface_Data *subdata;
    PyObject *owner;

    SURF_INIT_CHECK(surf)

    subdata = ((pgSurfaceObject *)self)->subsurface;
    if (!subdata) {
        Py_INCREF(self);
        return self;
    }

    subdata = ((pgSurfaceObject *)self)->subsurface;
    owner = subdata->owner;

    while (((pgSurfaceObject *)owner)->subsurface) {
        subdata = ((pgSurfaceObject *)owner)->subsurface;
        owner = subdata->owner;
    }

    Py_INCREF(owner);
    return owner;
}

static PyObject *
surf_get_bounding_rect(PyObject *self, PyObject *args, PyObject *kwargs)
{
#if SDL_BYTEORDER == SDL_LIL_ENDIAN
    const int BYTE0 = 0;
    const int BYTE1 = 1;
    const int BYTE2 = 2;
#else
    const int BYTE0 = 2;
    const int BYTE1 = 1;
    const int BYTE2 = 0;
#endif
    PyObject *rect;
    SDL_Surface *surf = pgSurface_AsSurface(self);
    Uint8 *pixels = NULL;
    Uint8 *pixel;
    int x, y;
    int min_x, min_y, max_x, max_y;
    int min_alpha = 1;
    int found_alpha = 0;
    Uint32 value;
    Uint8 r, g, b, a;
    int has_colorkey = 0;
    Uint32 colorkey;
    Uint8 keyr, keyg, keyb;

    char *kwids[] = {"min_alpha", NULL};
    if (!PyArg_ParseTupleAndKeywords(args, kwargs, "|i", kwids, &min_alpha)) {
        return RAISE(PyExc_ValueError,
                     "get_bounding_rect only accepts a single optional "
                     "min_alpha argument");
    }

    SURF_INIT_CHECK(surf)

    if (!pgSurface_Lock((pgSurfaceObject *)self)) {
        return RAISE(pgExc_SDLError, "could not lock surface");
    }

    PG_PixelFormat *format;
    SDL_Palette *palette;
    if (!PG_GetSurfaceDetails(surf, &format, &palette)) {
        return RAISE(pgExc_SDLError, SDL_GetError());
    }
    int bpp = PG_FORMAT_BytesPerPixel(format);

    if ((has_colorkey = SDL_HasColorKey(surf))) {
        SDL_GetColorKey(surf, &colorkey);
        PG_GetRGBA(colorkey, format, palette, &keyr, &keyg, &keyb, &a);
    }

    pixels = (Uint8 *)surf->pixels;
    min_y = 0;
    min_x = 0;
    max_x = surf->w;
    max_y = surf->h;

    found_alpha = 0;
    for (y = max_y - 1; y >= min_y; --y) {
        for (x = min_x; x < max_x; ++x) {
            pixel = (pixels + y * surf->pitch) + x * bpp;
            switch (bpp) {
                case 1:
                    value = *pixel;
                    break;
                case 2:
                    value = *(Uint16 *)pixel;
                    break;
                case 3:
                    value = pixel[BYTE0];
                    value |= pixel[BYTE1] << 8;
                    value |= pixel[BYTE2] << 16;
                    break;
                default:
                    assert(bpp == 4);
                    value = *(Uint32 *)pixel;
            }
            PG_GetRGBA(value, format, palette, &r, &g, &b, &a);
            if ((a >= min_alpha && has_colorkey == 0) ||
                (has_colorkey != 0 && (r != keyr || g != keyg || b != keyb))) {
                found_alpha = 1;
                break;
            }
        }
        if (found_alpha == 1) {
            break;
        }
        max_y = y;
    }
    found_alpha = 0;
    for (x = max_x - 1; x >= min_x; --x) {
        for (y = min_y; y < max_y; ++y) {
            pixel = (pixels + y * surf->pitch) + x * bpp;
            switch (bpp) {
                case 1:
                    value = *pixel;
                    break;
                case 2:
                    value = *(Uint16 *)pixel;
                    break;
                case 3:
                    value = pixel[BYTE0];
                    value |= pixel[BYTE1] << 8;
                    value |= pixel[BYTE2] << 16;
                    break;
                default:
                    assert(bpp == 4);
                    value = *(Uint32 *)pixel;
            }
            PG_GetRGBA(value, format, palette, &r, &g, &b, &a);
            if ((a >= min_alpha && has_colorkey == 0) ||
                (has_colorkey != 0 && (r != keyr || g != keyg || b != keyb))) {
                found_alpha = 1;
                break;
            }
        }
        if (found_alpha == 1) {
            break;
        }
        max_x = x;
    }
    found_alpha = 0;
    for (y = min_y; y < max_y; ++y) {
        min_y = y;
        for (x = min_x; x < max_x; ++x) {
            pixel = (pixels + y * surf->pitch) + x * bpp;
            switch (bpp) {
                case 1:
                    value = *pixel;
                    break;
                case 2:
                    value = *(Uint16 *)pixel;
                    break;
                case 3:
                    value = pixel[BYTE0];
                    value |= pixel[BYTE1] << 8;
                    value |= pixel[BYTE2] << 16;
                    break;
                default:
                    assert(bpp == 4);
                    value = *(Uint32 *)pixel;
            }
            PG_GetRGBA(value, format, palette, &r, &g, &b, &a);
            if ((a >= min_alpha && has_colorkey == 0) ||
                (has_colorkey != 0 && (r != keyr || g != keyg || b != keyb))) {
                found_alpha = 1;
                break;
            }
        }
        if (found_alpha == 1) {
            break;
        }
    }
    found_alpha = 0;
    for (x = min_x; x < max_x; ++x) {
        min_x = x;
        for (y = min_y; y < max_y; ++y) {
            pixel = (pixels + y * surf->pitch) + x * bpp;
            switch (bpp) {
                case 1:
                    value = *pixel;
                    break;
                case 2:
                    value = *(Uint16 *)pixel;
                    break;
                case 3:
                    value = pixel[BYTE0];
                    value |= pixel[BYTE1] << 8;
                    value |= pixel[BYTE2] << 16;
                    break;
                default:
                    assert(bpp == 4);
                    value = *(Uint32 *)pixel;
            }
            PG_GetRGBA(value, format, palette, &r, &g, &b, &a);
            if ((a >= min_alpha && has_colorkey == 0) ||
                (has_colorkey != 0 && (r != keyr || g != keyg || b != keyb))) {
                found_alpha = 1;
                break;
            }
        }
        if (found_alpha == 1) {
            break;
        }
    }
    if (!pgSurface_Unlock((pgSurfaceObject *)self)) {
        return RAISE(pgExc_SDLError, "could not unlock surface");
    }

    rect = pgRect_New4(min_x, min_y, max_x - min_x, max_y - min_y);
    return rect;
}

static PyObject *
_raise_get_view_ndim_error(int bitsize, SurfViewKind kind)
{
    const char *name = "<unknown>"; /* guard against a segfault */

    /* Put a human readable name to a surface view kind */
    switch (kind) {
            /* This switch statement is exhaustive over the SurfViewKind enum
             */

        case VIEWKIND_0D:
            name = "contiguous bytes";
            break;
        case VIEWKIND_1D:
            name = "contiguous pixels";
            break;
        case VIEWKIND_2D:
            name = "2D";
            break;
        case VIEWKIND_3D:
            name = "3D";
            break;
        case VIEWKIND_RED:
            name = "red";
            break;
        case VIEWKIND_GREEN:
            name = "green";
            break;
        case VIEWKIND_BLUE:
            name = "blue";
            break;
        case VIEWKIND_ALPHA:
            name = "alpha";
            break;

#ifndef NDEBUG
            /* Assert this switch statement is exhaustive */
        default:
            /* Should not be here */
            PyErr_Format(PyExc_SystemError,
                         "pygame bug in _raise_get_view_ndim_error:"
                         " unknown view kind %d",
                         (int)kind);
            return 0;
#endif
    }
    PyErr_Format(PyExc_ValueError,
                 "unsupported bit depth %d for %s reference array", bitsize,
                 name);
    return 0;
}

static PyObject *
surf_get_view(PyObject *self, PyObject *args)
{
    SDL_Surface *surface = pgSurface_AsSurface(self);
    Uint32 mask = 0;
    SurfViewKind view_kind = VIEWKIND_2D;
    getbufferproc get_buffer = 0;

    if (!PyArg_ParseTuple(args, "|O&", _view_kind, &view_kind)) {
        return 0;
    }

    SURF_INIT_CHECK(surface)

    PG_PixelFormat *format;
    SDL_Palette *palette;
    if (!PG_GetSurfaceDetails(surface, &format, &palette)) {
        return RAISE(pgExc_SDLError, SDL_GetError());
    }
    int bpp = PG_FORMAT_BytesPerPixel(format);

    switch (view_kind) {
            /* This switch statement is exhaustive over the SurfViewKind enum
             */

        case VIEWKIND_0D:
            if (surface->pitch != bpp * surface->w) {
                PyErr_SetString(PyExc_ValueError,
                                "Surface data is not contiguous");
                return 0;
            }
            get_buffer = _get_buffer_0D;
            break;
        case VIEWKIND_1D:
            if (surface->pitch != bpp * surface->w) {
                PyErr_SetString(PyExc_ValueError,
                                "Surface data is not contiguous");
                return 0;
            }
            get_buffer = _get_buffer_1D;
            break;
        case VIEWKIND_2D:
            get_buffer = _get_buffer_2D;
            break;
        case VIEWKIND_3D:
            if (bpp < 3) {
                return _raise_get_view_ndim_error(bpp * 8, view_kind);
            }
            if (format->Gmask != 0x00ff00 &&
                (bpp != 4 || format->Gmask != 0xff0000)) {
                return RAISE(PyExc_ValueError,
                             "unsupported colormasks for 3D reference array");
            }
            get_buffer = _get_buffer_3D;
            break;
        case VIEWKIND_RED:
            mask = format->Rmask;
            if (mask != 0x000000ffU && mask != 0x0000ff00U &&
                mask != 0x00ff0000U && mask != 0xff000000U) {
                return RAISE(PyExc_ValueError,
                             "unsupported colormasks for red reference array");
            }
            get_buffer = _get_buffer_red;
            break;
        case VIEWKIND_GREEN:
            mask = format->Gmask;
            if (mask != 0x000000ffU && mask != 0x0000ff00U &&
                mask != 0x00ff0000U && mask != 0xff000000U) {
                return RAISE(
                    PyExc_ValueError,
                    "unsupported colormasks for green reference array");
            }
            get_buffer = _get_buffer_green;
            break;
        case VIEWKIND_BLUE:
            mask = format->Bmask;
            if (mask != 0x000000ffU && mask != 0x0000ff00U &&
                mask != 0x00ff0000U && mask != 0xff000000U) {
                return RAISE(
                    PyExc_ValueError,
                    "unsupported colormasks for blue reference array");
            }
            get_buffer = _get_buffer_blue;
            break;
        case VIEWKIND_ALPHA:
            mask = format->Amask;
            if (mask != 0x000000ffU && mask != 0x0000ff00U &&
                mask != 0x00ff0000U && mask != 0xff000000U) {
                return RAISE(
                    PyExc_ValueError,
                    "unsupported colormasks for alpha reference array");
            }
            get_buffer = _get_buffer_alpha;
            break;

#ifndef NDEBUG
            /* Assert this switch statement is exhaustive */
        default:
            /* Should not be here */
            PyErr_Format(PyExc_SystemError,
                         "pygame bug in surf_get_view:"
                         " unrecognized view kind %d",
                         (int)view_kind);
            return 0;
#endif
    }
    assert(get_buffer);
    return pgBufferProxy_New(self, get_buffer);
}

static PyObject *
surf_get_buffer(PyObject *self, PyObject *_null)
{
    SDL_Surface *surface = pgSurface_AsSurface(self);
    PyObject *proxy_obj;

    SURF_INIT_CHECK(surface)

    proxy_obj = pgBufferProxy_New(self, _get_buffer_0D);
    if (proxy_obj) {
        if (pgBufferProxy_Trip(proxy_obj)) {
            Py_DECREF(proxy_obj);
            proxy_obj = 0;
        }
    }
    return proxy_obj;
}

static PyObject *
surf_premul_alpha(pgSurfaceObject *self, PyObject *_null)
{
    SDL_Surface *surf = pgSurface_AsSurface(self);
    PyObject *final;
    SDL_Surface *newsurf;

    SURF_INIT_CHECK(surf)

    pgSurface_Prep(self);
    // Make a copy of the surface first
    newsurf = PG_ConvertSurface(surf, surf->format);

    if ((surf->w > 0 && surf->h > 0)) {
        // If the surface has no pixels we don't need to premul
        // just return the copy.
        int result = premul_surf_color_by_alpha(surf, newsurf);
        if (result == -1) {
            return RAISE(PyExc_ValueError,
                         "source surface to be alpha pre-multiplied must have "
                         "alpha channel");
        }
        else if (result == -2) {
            return RAISE(pgExc_SDLError, SDL_GetError());
        }
    }
    pgSurface_Unprep(self);

    final = surf_subtype_new(Py_TYPE(self), newsurf, 1);
    if (!final) {
        SDL_FreeSurface(newsurf);
    }
    return final;
}

static PyObject *
surf_premul_alpha_ip(pgSurfaceObject *self, PyObject *_null)
{
    SDL_Surface *surf = pgSurface_AsSurface(self);
    SURF_INIT_CHECK(surf)

    if (!surf->w || !surf->h) {
        Py_INCREF(self);
        return (PyObject *)self;
    }

    pgSurface_Prep(self);

    int result = premul_surf_color_by_alpha(surf, surf);
    if (result == -1) {
        return RAISE(PyExc_ValueError,
                     "source surface to be alpha pre-multiplied must have "
                     "alpha channel");
    }
    else if (result == -2) {
        return RAISE(pgExc_SDLError, SDL_GetError());
    }

    pgSurface_Unprep(self);

    Py_INCREF(self);
    return (PyObject *)self;
}

static int
_get_buffer_0D(PyObject *obj, Py_buffer *view_p, int flags)
{
    SDL_Surface *surface = pgSurface_AsSurface(obj);

    view_p->obj = 0;
    if (_init_buffer(obj, view_p, flags)) {
        return -1;
    }
    view_p->buf = surface->pixels;
    view_p->itemsize = 1;
    view_p->len = (Py_ssize_t)surface->pitch * surface->h;
    view_p->readonly = 0;
    if (PyBUF_HAS_FLAG(flags, PyBUF_FORMAT)) {
        view_p->format = FormatUint8;
    }
    if (PyBUF_HAS_FLAG(flags, PyBUF_ND)) {
        view_p->ndim = 1;
        view_p->shape[0] = view_p->len;
        if (PyBUF_HAS_FLAG(flags, PyBUF_STRIDES)) {
            view_p->strides[0] = view_p->itemsize;
        }
    }
    Py_INCREF(obj);
    view_p->obj = obj;
    return 0;
}

static int
_get_buffer_1D(PyObject *obj, Py_buffer *view_p, int flags)
{
    SDL_Surface *surface = pgSurface_AsSurface(obj);
    Py_ssize_t itemsize = PG_SURF_BytesPerPixel(surface);

    view_p->obj = 0;
    if (itemsize == 1) {
        return _get_buffer_0D(obj, view_p, flags);
    }
    if (_init_buffer(obj, view_p, flags)) {
        return -1;
    }
    if (PyBUF_HAS_FLAG(flags, PyBUF_FORMAT)) {
        switch (itemsize) {
                /* This switch statement is exhaustive over all remaining
                   possible itemsize values, the valid pixel byte sizes of non
                   color-mapped images */

            case 2:
                view_p->format = FormatUint16;
                break;
            case 3:
                view_p->format = FormatUint24;
                break;
            case 4:
                view_p->format = FormatUint32;
                break;

#ifndef NDEBUG
                /* Assert this switch statement is exhaustive */
            default:
                /* Should not be here */
                PyErr_Format(PyExc_SystemError,
                             "Pygame bug caught at line %i in file %s: "
                             "unknown pixel size %zd. Please report",
                             (int)__LINE__, __FILE__, itemsize);
                return -1;
#endif
        }
    }
    view_p->buf = surface->pixels;
    view_p->itemsize = itemsize;
    view_p->readonly = 0;
    view_p->len = (Py_ssize_t)surface->pitch * surface->h;
    if (PyBUF_HAS_FLAG(flags, PyBUF_ND)) {
        view_p->ndim = 1;
        view_p->shape[0] = (Py_ssize_t)surface->w * surface->h;
        if (PyBUF_HAS_FLAG(flags, PyBUF_STRIDES)) {
            view_p->strides[0] = itemsize;
        }
    }
    view_p->suboffsets = 0;
    Py_INCREF(obj);
    view_p->obj = obj;
    return 0;
}

static int
_get_buffer_2D(PyObject *obj, Py_buffer *view_p, int flags)
{
    SDL_Surface *surface = pgSurface_AsSurface(obj);
    int itemsize = PG_SURF_BytesPerPixel(surface);

    view_p->obj = 0;
    if (!PyBUF_HAS_FLAG(flags, PyBUF_ND)) {
        if (surface->pitch != surface->w * itemsize) {
            PyErr_SetString(pgExc_BufferError,
                            "A 2D surface view is not C contiguous");
            return -1;
        }
        return _get_buffer_1D(obj, view_p, flags);
    }
    if (!PyBUF_HAS_FLAG(flags, PyBUF_STRIDES)) {
        PyErr_SetString(pgExc_BufferError,
                        "A 2D surface view is not C contiguous: "
                        "need strides");
        return -1;
    }
    if (PyBUF_HAS_FLAG(flags, PyBUF_C_CONTIGUOUS)) {
        PyErr_SetString(pgExc_BufferError,
                        "A 2D surface view is not C contiguous");
        return -1;
    }
    if (PyBUF_HAS_FLAG(flags, PyBUF_F_CONTIGUOUS) &&
        surface->pitch != surface->w * itemsize) {
        PyErr_SetString(pgExc_BufferError,
                        "This 2D surface view is not F contiguous");
        return -1;
    }
    if (PyBUF_HAS_FLAG(flags, PyBUF_ANY_CONTIGUOUS) &&
        surface->pitch != surface->w * itemsize) {
        PyErr_SetString(pgExc_BufferError,
                        "This 2D surface view is not contiguous");
        return -1;
    }
    if (_init_buffer(obj, view_p, flags)) {
        return -1;
    }
    if (PyBUF_HAS_FLAG(flags, PyBUF_FORMAT)) {
        switch (itemsize) {
                /* This switch statement is exhaustive over all possible
                   itemsize values, valid pixel byte sizes */

            case 1:
                view_p->format = FormatUint8;
                break;
            case 2:
                view_p->format = FormatUint16;
                break;
            case 3:
                view_p->format = FormatUint24;
                break;
            case 4:
                view_p->format = FormatUint32;
                break;

#ifndef NDEBUG
                /* Assert this switch statement is exhaustive */
            default:
                /* Should not be here */
                PyErr_Format(PyExc_SystemError,
                             "Pygame bug caught at line %i in file %s: "
                             "unknown pixel size %i. Please report",
                             (int)__LINE__, __FILE__, itemsize);
                return -1;
#endif
        }
    }
    view_p->buf = surface->pixels;
    view_p->itemsize = itemsize;
    view_p->ndim = 2;
    view_p->readonly = 0;
    view_p->len = (Py_ssize_t)surface->w * surface->h * itemsize;
    view_p->shape[0] = surface->w;
    view_p->shape[1] = surface->h;
    view_p->strides[0] = itemsize;
    view_p->strides[1] = surface->pitch;
    view_p->suboffsets = 0;
    Py_INCREF(obj);
    view_p->obj = obj;
    return 0;
}

static int
_get_buffer_3D(PyObject *obj, Py_buffer *view_p, int flags)
{
    SDL_Surface *surface = pgSurface_AsSurface(obj);
    int pixelsize = PG_SURF_BytesPerPixel(surface);
    char *startpixel = (char *)surface->pixels;

    view_p->obj = 0;
    if (!PyBUF_HAS_FLAG(flags, PyBUF_STRIDES)) {
        PyErr_SetString(pgExc_BufferError,
                        "A 3D surface view is not contiguous: needs strides");
        return -1;
    }
    if (PyBUF_HAS_FLAG(flags, PyBUF_C_CONTIGUOUS) ||
        PyBUF_HAS_FLAG(flags, PyBUF_F_CONTIGUOUS) ||
        PyBUF_HAS_FLAG(flags, PyBUF_ANY_CONTIGUOUS)) {
        PyErr_SetString(pgExc_BufferError,
                        "A 3D surface view is not contiguous");
        return -1;
    }
    PG_PixelFormat *surface_format = PG_GetSurfaceFormat(surface);
    if (surface_format == NULL) {
        PyErr_SetString(pgExc_SDLError, SDL_GetError());
        return -1;
    }

    if (_init_buffer(obj, view_p, flags)) {
        return -1;
    }
    if (PyBUF_HAS_FLAG(flags, PyBUF_FORMAT)) {
        view_p->format = FormatUint8;
    }
    view_p->itemsize = 1;
    view_p->ndim = 3;
    view_p->readonly = 0;
    view_p->len = (Py_ssize_t)surface->w * surface->h * 3;
    view_p->shape[0] = surface->w;
    view_p->shape[1] = surface->h;
    view_p->shape[2] = 3;
    view_p->strides[0] = pixelsize;
    view_p->strides[1] = surface->pitch;
    switch (surface_format->Rmask) {
#if SDL_BYTEORDER == SDL_LIL_ENDIAN
        case 0xffU:
            view_p->strides[2] = 1;
            break;
        case 0xff00U:
            assert(pixelsize == 4);
            view_p->strides[2] = 1;
            startpixel += 1;
            break;
        case 0xff0000U:
            view_p->strides[2] = -1;
            startpixel += 2;
            break;
        default: /* 0xff000000U */
            assert(pixelsize == 4);
            view_p->strides[2] = -1;
            startpixel += 3;
#else  /* SDL_BYTEORDER != SDL_LIL_ENDIAN */
        case 0xffU:
            view_p->strides[2] = -1;
            startpixel += pixelsize - 1;
            break;
        case 0xff00U:
            assert(pixelsize == 4);
            view_p->strides[2] = -1;
            startpixel += pixelsize - 2;
            break;
        case 0xff0000U:
            view_p->strides[2] = 1;
            startpixel += pixelsize - 3;
            break;
        default: /* 0xff000000U */
            assert(pixelsize == 4);
            view_p->strides[2] = 1;
#endif /* SDL_BYTEORDER != SDL_LIL_ENDIAN */
    }
    view_p->buf = startpixel;
    Py_INCREF(obj);
    view_p->obj = obj;
    return 0;
}

static int
_get_buffer_red(PyObject *obj, Py_buffer *view_p, int flags)
{
    PG_PixelFormat *surface_format =
        PG_GetSurfaceFormat(pgSurface_AsSurface(obj));
    if (surface_format == NULL) {
        PyErr_SetString(pgExc_SDLError, SDL_GetError());
        return -1;
    }

    return _get_buffer_colorplane(obj, view_p, flags, "red",
                                  surface_format->Rmask);
}

static int
_get_buffer_green(PyObject *obj, Py_buffer *view_p, int flags)
{
    PG_PixelFormat *surface_format =
        PG_GetSurfaceFormat(pgSurface_AsSurface(obj));
    if (surface_format == NULL) {
        PyErr_SetString(pgExc_SDLError, SDL_GetError());
        return -1;
    }

    return _get_buffer_colorplane(obj, view_p, flags, "green",
                                  surface_format->Gmask);
}

static int
_get_buffer_blue(PyObject *obj, Py_buffer *view_p, int flags)
{
    PG_PixelFormat *surface_format =
        PG_GetSurfaceFormat(pgSurface_AsSurface(obj));
    if (surface_format == NULL) {
        PyErr_SetString(pgExc_SDLError, SDL_GetError());
        return -1;
    }

    return _get_buffer_colorplane(obj, view_p, flags, "blue",
                                  surface_format->Bmask);
}

static int
_get_buffer_alpha(PyObject *obj, Py_buffer *view_p, int flags)
{
    PG_PixelFormat *surface_format =
        PG_GetSurfaceFormat(pgSurface_AsSurface(obj));
    if (surface_format == NULL) {
        PyErr_SetString(pgExc_SDLError, SDL_GetError());
        return -1;
    }

    return _get_buffer_colorplane(obj, view_p, flags, "alpha",
                                  surface_format->Amask);
}

static int
_get_buffer_colorplane(PyObject *obj, Py_buffer *view_p, int flags, char *name,
                       Uint32 mask)
{
    SDL_Surface *surface = pgSurface_AsSurface(obj);
    int pixelsize = PG_SURF_BytesPerPixel(surface);
    char *startpixel = (char *)surface->pixels;

    view_p->obj = 0;
    if (!PyBUF_HAS_FLAG(flags, PyBUF_STRIDES)) {
        PyErr_SetString(pgExc_BufferError,
                        "A surface color plane view is not contiguous: "
                        "need strides");
        return -1;
    }
    if (PyBUF_HAS_FLAG(flags, PyBUF_C_CONTIGUOUS) ||
        PyBUF_HAS_FLAG(flags, PyBUF_F_CONTIGUOUS) ||
        PyBUF_HAS_FLAG(flags, PyBUF_ANY_CONTIGUOUS)) {
        PyErr_SetString(pgExc_BufferError,
                        "A surface color plane view is not contiguous");
        return -1;
    }
    switch (mask) {
        /* This switch statement is exhaustive over possible mask value,
           the allowable masks for 24 bit and 32 bit surfaces */

#if SDL_BYTEORDER == SDL_LIL_ENDIAN
        case 0x000000ffU:
            break;
        case 0x0000ff00U:
            startpixel += 1;
            break;
        case 0x00ff0000U:
            startpixel += 2;
            break;
        case 0xff000000U:
            startpixel += 3;
            break;
#else  /* SDL_BYTEORDER != SDL_LIL_ENDIAN */
        case 0x000000ffU:
            startpixel += pixelsize - 1;
            break;
        case 0x0000ff00U:
            startpixel += pixelsize - 2;
            break;
        case 0x00ff0000U:
            startpixel += pixelsize - 3;
            break;
        case 0xff000000U:
            break;
#endif /* SDL_BYTEORDER != SDL_LIL_ENDIAN */

#ifndef NDEBUG
            /* Assert this switch statement is exhaustive */
        default:
            /* Should not be here */
            PyErr_Format(PyExc_SystemError,
                         "Pygame bug caught at line %i in file %s: "
                         "unknown mask value %X. Please report",
                         (int)__LINE__, __FILE__, mask);
            return -1;
#endif
    }
    if (_init_buffer(obj, view_p, flags)) {
        return -1;
    }
    view_p->buf = startpixel;
    if (PyBUF_HAS_FLAG(flags, PyBUF_FORMAT)) {
        view_p->format = FormatUint8;
    }
    view_p->itemsize = 1;
    view_p->ndim = 2;
    view_p->readonly = 0;
    view_p->len = (Py_ssize_t)surface->w * surface->h;
    view_p->shape[0] = surface->w;
    view_p->shape[1] = surface->h;
    view_p->strides[0] = pixelsize;
    view_p->strides[1] = surface->pitch;
    Py_INCREF(obj);
    view_p->obj = obj;
    return 0;
}

static int
_init_buffer(PyObject *surf, Py_buffer *view_p, int flags)
{
    PyObject *consumer;
    pg_bufferinternal *internal;

    assert(surf);
    assert(view_p);
    assert(pgSurface_Check(surf));
    assert(PyBUF_HAS_FLAG(flags, PyBUF_PYGAME));
    consumer = ((pg_buffer *)view_p)->consumer;
    assert(consumer);
    internal = PyMem_New(pg_bufferinternal, 1);
    if (!internal) {
        PyErr_NoMemory();
        return -1;
    }
    internal->consumer_ref = PyWeakref_NewRef(consumer, 0);
    if (!internal->consumer_ref) {
        PyMem_Free(internal);
        return -1;
    }
    if (!pgSurface_LockBy((pgSurfaceObject *)surf, consumer)) {
        PyErr_Format(pgExc_BufferError,
                     "Unable to lock <%s at %p> by <%s at %p>",
                     Py_TYPE(surf)->tp_name, (void *)surf,
                     Py_TYPE(consumer)->tp_name, (void *)consumer);
        Py_DECREF(internal->consumer_ref);
        PyMem_Free(internal);
        return -1;
    }
    if (PyBUF_HAS_FLAG(flags, PyBUF_ND)) {
        view_p->shape = internal->mem;
        if (PyBUF_HAS_FLAG(flags, PyBUF_STRIDES)) {
            view_p->strides = internal->mem + 3;
        }
        else {
            view_p->strides = 0;
        }
    }
    else {
        view_p->shape = 0;
        view_p->strides = 0;
    }
    view_p->ndim = 0;
    view_p->format = 0;
    view_p->suboffsets = 0;
    view_p->internal = internal;
    ((pg_buffer *)view_p)->release_buffer = _release_buffer;
    return 0;
}

static void
_release_buffer(Py_buffer *view_p)
{
    pg_bufferinternal *internal;
    PyObject *consumer_ref;
    PyObject *consumer = NULL;

    assert(view_p && view_p->obj && view_p->internal);
    internal = (pg_bufferinternal *)view_p->internal;
    consumer_ref = internal->consumer_ref;
    assert(consumer_ref && PyWeakref_CheckRef(consumer_ref));

    if (PyWeakref_GetRef(consumer_ref, &consumer) != 1) {
        PyErr_Clear();  // ignore any errors here
    }

    if (!pgSurface_UnlockBy((pgSurfaceObject *)view_p->obj, consumer)) {
        PyErr_Clear();
    }
    Py_XDECREF(consumer);

    Py_DECREF(consumer_ref);
    PyMem_Free(internal);
    Py_DECREF(view_p->obj);
    view_p->obj = 0;
}

static int
_view_kind(PyObject *obj, void *view_kind_vptr)
{
    unsigned long ch;
    SurfViewKind *view_kind_ptr = (SurfViewKind *)view_kind_vptr;

    if (PyUnicode_Check(obj)) {
        if (PyUnicode_GET_LENGTH(obj) != 1) {
            PyErr_SetString(PyExc_TypeError,
                            "expected a length 1 string for argument 1");
            return 0;
        }
        ch = PyUnicode_READ_CHAR(obj, 0);
    }
    else if (PyBytes_Check(obj)) {
        if (PyBytes_GET_SIZE(obj) != 1) {
            PyErr_SetString(PyExc_TypeError,
                            "expected a length 1 string for argument 1");
            return 0;
        }
        ch = *PyBytes_AS_STRING(obj);
    }
    else {
        PyErr_Format(PyExc_TypeError,
                     "expected a length one string for argument 1: got '%s'",
                     Py_TYPE(obj)->tp_name);
        return 0;
    }
    switch (ch) {
        case '0':
            *view_kind_ptr = VIEWKIND_0D;
            break;
        case '1':
            *view_kind_ptr = VIEWKIND_1D;
            break;
        case '2':
            *view_kind_ptr = VIEWKIND_2D;
            break;
        case 'R':
        case 'r':
            *view_kind_ptr = VIEWKIND_RED;
            break;
        case 'G':
        case 'g':
            *view_kind_ptr = VIEWKIND_GREEN;
            break;
        case 'B':
        case 'b':
            *view_kind_ptr = VIEWKIND_BLUE;
            break;
        case 'A':
        case 'a':
            *view_kind_ptr = VIEWKIND_ALPHA;
            break;
        case '3':
            *view_kind_ptr = VIEWKIND_3D;
            break;
        default:
            PyErr_Format(PyExc_TypeError,
                         "unrecognized view kind '%c' for argument 1",
                         (int)ch);
            return 0;
    }
    return 1;
}

static PyObject *
surf_get_pixels_address(PyObject *self, PyObject *closure)
{
    SDL_Surface *surface = pgSurface_AsSurface(self);
    void *address;

    if (!surface) {
        Py_RETURN_NONE;
    }
    if (!surface->pixels) {
        return PyLong_FromLong(0L);
    }
    address = surface->pixels;
#if SIZEOF_VOID_P > SIZEOF_LONG
    return PyLong_FromUnsignedLongLong((unsigned PY_LONG_LONG)address);
#else
    return PyLong_FromUnsignedLong((unsigned long)address);
#endif
}

static int
surface_do_overlap(SDL_Surface *src, SDL_Rect *srcrect, SDL_Surface *dst,
                   SDL_Rect *dstrect)
{
    Uint8 *srcpixels;
    Uint8 *dstpixels;
    int srcx = srcrect->x, srcy = srcrect->y;
    int dstx = dstrect->x, dsty = dstrect->y;
    int x, y;
    int w = srcrect->w, h = srcrect->h;
    int maxw, maxh;
    SDL_Rect *clip = &dst->clip_rect;
    int span;
    int dstoffset;

    /* clip the source rectangle to the source surface */
    if (srcx < 0) {
        w += srcx;
        dstx -= srcx;
        srcx = 0;
    }
    maxw = src->w - srcx;
    if (maxw < w) {
        w = maxw;
    }

    if (srcy < 0) {
        h += srcy;
        dsty -= srcy;
        srcy = 0;
    }
    maxh = src->h - srcy;
    if (maxh < h) {
        h = maxh;
    }

    /* clip the destination rectangle against the clip rectangle */
    x = clip->x - dstx;
    if (x > 0) {
        w -= x;
        dstx += x;
        srcx += x;
    }
    x = dstx + w - clip->x - clip->w;
    if (x > 0) {
        w -= x;
    }
    y = clip->y - dsty;
    if (y > 0) {
        h -= y;
        dsty += y;
        srcy += y;
    }
    y = dsty + h - clip->y - clip->h;
    if (y > 0) {
        h -= y;
    }

    if (w <= 0 || h <= 0) {
        return 0;
    }

    srcpixels = ((Uint8 *)src->pixels + srcy * src->pitch +
                 srcx * PG_SURF_BytesPerPixel(src));
    dstpixels = ((Uint8 *)dst->pixels + dsty * dst->pitch +
                 dstx * PG_SURF_BytesPerPixel(dst));

    if (dstpixels <= srcpixels) {
        return 0;
    }

    span = w * PG_SURF_BytesPerPixel(src);

    if (dstpixels >= srcpixels + (h - 1) * src->pitch + span) {
        return 0;
    }

    dstoffset = (dstpixels - srcpixels) % src->pitch;

    return dstoffset < span || dstoffset > src->pitch - span;
}

/*this internal blit function is accessible through the C api*/
int
pgSurface_Blit(pgSurfaceObject *dstobj, pgSurfaceObject *srcobj,
               SDL_Rect *dstrect, SDL_Rect *srcrect, int blend_flags)
{
    SDL_Surface *src = pgSurface_AsSurface(srcobj);
    SDL_Surface *dst = pgSurface_AsSurface(dstobj);
    SDL_Surface *subsurface = NULL;
    int result, suboffsetx = 0, suboffsety = 0;
    SDL_Rect orig_clip, sub_clip;
    Uint8 alpha;

    /* passthrough blits to the real surface */
    if (((pgSurfaceObject *)dstobj)->subsurface) {
        PyObject *owner;
        struct pgSubSurface_Data *subdata;

        subdata = ((pgSurfaceObject *)dstobj)->subsurface;
        owner = subdata->owner;
        subsurface = pgSurface_AsSurface(owner);
        suboffsetx = subdata->offsetx;
        suboffsety = subdata->offsety;

        while (((pgSurfaceObject *)owner)->subsurface) {
            subdata = ((pgSurfaceObject *)owner)->subsurface;
            owner = subdata->owner;
            subsurface = pgSurface_AsSurface(owner);
            suboffsetx += subdata->offsetx;
            suboffsety += subdata->offsety;
        }

        SDL_GetClipRect(subsurface, &orig_clip);
        SDL_GetClipRect(dst, &sub_clip);
        sub_clip.x += suboffsetx;
        sub_clip.y += suboffsety;
        SDL_SetClipRect(subsurface, &sub_clip);
        dstrect->x += suboffsetx;
        dstrect->y += suboffsety;
        dst = subsurface;
    }
    else {
        pgSurface_Prep(dstobj);
        subsurface = NULL;
    }

    pgSurface_Prep(srcobj);

    if ((blend_flags != 0 && blend_flags != PYGAME_BLEND_ALPHA_SDL2) ||
        ((SDL_HasColorKey(src) || _PgSurface_SrcAlpha(src) == 1) &&
         /* This simplification is possible because a source subsurface
            is converted to its owner with a clip rect and a dst
            subsurface cannot be blitted to its owner because the
            owner is locked.
            */
         dst->pixels == src->pixels && srcrect != NULL &&
         surface_do_overlap(src, srcrect, dst, dstrect))) {
        /* Py_BEGIN_ALLOW_THREADS */
        result = pygame_Blit(src, srcrect, dst, dstrect, blend_flags);
        /* Py_END_ALLOW_THREADS */
    }
    /* can't blit alpha to 8bit, crashes SDL */
    else if (PG_SURF_BytesPerPixel(dst) == 1 &&
             (SDL_ISPIXELFORMAT_ALPHA(PG_SURF_FORMATENUM(src)) ||
              ((SDL_GetSurfaceAlphaMod(src, &alpha) == 0 && alpha != 255)))) {
        /* Py_BEGIN_ALLOW_THREADS */
        if (PG_SURF_BytesPerPixel(src) == 1) {
            result = pygame_Blit(src, srcrect, dst, dstrect, 0);
        }
        else {
            SDL_PixelFormat *fmt = src->format;
            SDL_PixelFormat newfmt;

            newfmt.palette = 0; /* Set NULL (or SDL gets confused) */
#if SDL_VERSION_ATLEAST(3, 0, 0)
            newfmt.bits_per_pixel = fmt->bits_per_pixel;
            newfmt.bytes_per_pixel = fmt->bytes_per_pixel;
#else
            newfmt.BitsPerPixel = fmt->BitsPerPixel;
            newfmt.BytesPerPixel = fmt->BytesPerPixel;
#endif
            newfmt.Amask = 0;
            newfmt.Rmask = fmt->Rmask;
            newfmt.Gmask = fmt->Gmask;
            newfmt.Bmask = fmt->Bmask;
            newfmt.Ashift = 0;
            newfmt.Rshift = fmt->Rshift;
            newfmt.Gshift = fmt->Gshift;
            newfmt.Bshift = fmt->Bshift;
            newfmt.Aloss = 0;
            newfmt.Rloss = fmt->Rloss;
            newfmt.Gloss = fmt->Gloss;
            newfmt.Bloss = fmt->Bloss;
            src = PG_ConvertSurface(src, &newfmt);
            if (src) {
                result = SDL_BlitSurface(src, srcrect, dst, dstrect);
                SDL_FreeSurface(src);
            }
            else {
                result = -1;
            }
        }
        /* Py_END_ALLOW_THREADS */
    }
    else if (blend_flags != PYGAME_BLEND_ALPHA_SDL2 &&
             !(pg_EnvShouldBlendAlphaSDL2()) && !SDL_HasColorKey(src) &&
             (PG_SURF_BytesPerPixel(dst) == 4 ||
              PG_SURF_BytesPerPixel(dst) == 2) &&
             _PgSurface_SrcAlpha(src) &&
             (SDL_ISPIXELFORMAT_ALPHA(PG_SURF_FORMATENUM(src))) &&
             !PG_SurfaceHasRLE(src) && !PG_SurfaceHasRLE(dst) &&
             !(src->flags & SDL_RLEACCEL) && !(dst->flags & SDL_RLEACCEL)) {
        /* If we have a 32bit source surface with per pixel alpha
           and no RLE we'll use pygame_Blit so we can mimic how SDL1
            behaved */
        result = pygame_Blit(src, srcrect, dst, dstrect, blend_flags);
    }
    else {
        /* Py_BEGIN_ALLOW_THREADS */
        result = SDL_BlitSurface(src, srcrect, dst, dstrect);
        /* Py_END_ALLOW_THREADS */
    }

    if (subsurface) {
        SDL_SetClipRect(subsurface, &orig_clip);
        dstrect->x -= suboffsetx;
        dstrect->y -= suboffsety;
    }
    else {
        pgSurface_Unprep(dstobj);
    }
    pgSurface_Unprep(srcobj);

    if (result == -1) {
        PyErr_SetString(pgExc_SDLError, SDL_GetError());
    }
    if (result == -2) {
        PyErr_SetString(pgExc_SDLError, "Surface was lost");
    }

    return result != 0;
}

static PyMethodDef _surface_methods[] = {{NULL, NULL, 0, NULL}};

int
exec_surface(PyObject *module)
{
    PyObject *apiobj;
    static void *c_api[PYGAMEAPI_SURFACE_NUMSLOTS];

    if (pg_warn_simd_at_runtime_but_uncompiled() < 0) {
        return -1;
    }

    if (PyModule_AddObjectRef(module, "SurfaceType",
                              (PyObject *)&pgSurface_Type)) {
        return -1;
    }

    if (PyModule_AddObjectRef(module, "Surface",
                              (PyObject *)&pgSurface_Type)) {
        return -1;
    }

    /* export the c api */
    c_api[0] = &pgSurface_Type;
    c_api[1] = pgSurface_New2;
    c_api[2] = pgSurface_Blit;
    c_api[3] = pgSurface_SetSurface;
    apiobj = encapsulate_api(c_api, "surface");
    if (PyModule_AddObjectRef(module, PYGAMEAPI_LOCAL_ENTRY, apiobj)) {
        return -1;
    }

    if (PyModule_AddObjectRef(module, "_dict", pgSurface_Type.tp_dict)) {
        return -1;
    }

    return 0;
}

MODINIT_DEFINE(surface)
{
    static PyModuleDef_Slot surf_slots[] = {
        {Py_mod_exec, &exec_surface},
#if PY_VERSION_HEX >= 0x030c0000
        {Py_mod_multiple_interpreters,
         Py_MOD_MULTIPLE_INTERPRETERS_NOT_SUPPORTED},  // TODO: see if this can
                                                       // be supported later
#endif
#if PY_VERSION_HEX >= 0x030d0000
        {Py_mod_gil, Py_MOD_GIL_USED},  // TODO: support this later
#endif
        {0, NULL}};

    static struct PyModuleDef _module = {PyModuleDef_HEAD_INIT,
                                         "surface",
                                         DOC_SURFACE,
                                         0,
                                         _surface_methods,
                                         surf_slots,
                                         NULL,
                                         NULL,
                                         NULL};

    /* imported needed apis; Do this first so if there is an error
       the module is not loaded.
    */
    import_pygame_base();
    if (PyErr_Occurred()) {
        return NULL;
    }
    import_pygame_color();
    if (PyErr_Occurred()) {
        return NULL;
    }
    import_pygame_rect();
    if (PyErr_Occurred()) {
        return NULL;
    }
    import_pygame_bufferproxy();
    if (PyErr_Occurred()) {
        return NULL;
    }
    _IMPORT_PYGAME_MODULE(surflock);
    if (PyErr_Occurred()) {
        return NULL;
    }

    /* type preparation */
    if (PyType_Ready(&pgSurface_Type) < 0) {
        return NULL;
    }

<<<<<<< HEAD
    return PyModuleDef_Init(&_module);
=======
    /* create the module */
    module = PyModule_Create(&_module);
    if (module == NULL) {
        return NULL;
    }
    if (pg_warn_simd_at_runtime_but_uncompiled() < 0) {
        Py_DECREF(module);
        return NULL;
    }
    if (PyModule_AddObjectRef(module, "SurfaceType",
                              (PyObject *)&pgSurface_Type)) {
        Py_DECREF(module);
        return NULL;
    }

    if (PyModule_AddObjectRef(module, "Surface",
                              (PyObject *)&pgSurface_Type)) {
        Py_DECREF(module);
        return NULL;
    }

    /* export the c api */
    c_api[0] = &pgSurface_Type;
    c_api[1] = pgSurface_New2;
    c_api[2] = pgSurface_Blit;
    c_api[3] = pgSurface_SetSurface;
    apiobj = encapsulate_api(c_api, "surface");
    if (PyModule_AddObject(module, PYGAMEAPI_LOCAL_ENTRY, apiobj)) {
        Py_XDECREF(apiobj);
        Py_DECREF(module);
        return NULL;
    }
    if (PyModule_AddObjectRef(module, "_dict", pgSurface_Type.tp_dict)) {
        Py_DECREF(module);
        return NULL;
    }
    return module;
>>>>>>> 885b64f5
}<|MERGE_RESOLUTION|>--- conflicted
+++ resolved
@@ -4624,6 +4624,7 @@
     c_api[3] = pgSurface_SetSurface;
     apiobj = encapsulate_api(c_api, "surface");
     if (PyModule_AddObjectRef(module, PYGAMEAPI_LOCAL_ENTRY, apiobj)) {
+        Py_XDECREF(apiobj);
         return -1;
     }
 
@@ -4687,45 +4688,5 @@
         return NULL;
     }
 
-<<<<<<< HEAD
     return PyModuleDef_Init(&_module);
-=======
-    /* create the module */
-    module = PyModule_Create(&_module);
-    if (module == NULL) {
-        return NULL;
-    }
-    if (pg_warn_simd_at_runtime_but_uncompiled() < 0) {
-        Py_DECREF(module);
-        return NULL;
-    }
-    if (PyModule_AddObjectRef(module, "SurfaceType",
-                              (PyObject *)&pgSurface_Type)) {
-        Py_DECREF(module);
-        return NULL;
-    }
-
-    if (PyModule_AddObjectRef(module, "Surface",
-                              (PyObject *)&pgSurface_Type)) {
-        Py_DECREF(module);
-        return NULL;
-    }
-
-    /* export the c api */
-    c_api[0] = &pgSurface_Type;
-    c_api[1] = pgSurface_New2;
-    c_api[2] = pgSurface_Blit;
-    c_api[3] = pgSurface_SetSurface;
-    apiobj = encapsulate_api(c_api, "surface");
-    if (PyModule_AddObject(module, PYGAMEAPI_LOCAL_ENTRY, apiobj)) {
-        Py_XDECREF(apiobj);
-        Py_DECREF(module);
-        return NULL;
-    }
-    if (PyModule_AddObjectRef(module, "_dict", pgSurface_Type.tp_dict)) {
-        Py_DECREF(module);
-        return NULL;
-    }
-    return module;
->>>>>>> 885b64f5
 }