--- conflicted
+++ resolved
@@ -197,11 +197,6 @@
         self, rect_dict: Dict[_K, "Rect"], values: bool
     ) -> List[Tuple[_K, "Rect"]]: ...
 
-<<<<<<< HEAD
-RectType = Rect
-=======
-
-
 class FRect(Collection[float]):
     x: float
     y: float
@@ -372,4 +367,6 @@
     def collidedictall(
         self, rect_dict: Dict[_K, "FRect"], values: bool
     ) -> List[Tuple[_K, "FRect"]]: ...
->>>>>>> d4a6294f
+
+RectType = Rect
+FRectType = FRect
