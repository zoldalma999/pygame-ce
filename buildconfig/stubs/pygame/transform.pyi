<<<<<<< HEAD
"""Pygame module to transform surfaces.

A Surface transform is an operation that moves or resizes the pixels. All these
functions take a Surface to operate on and return a new Surface with the
results.

Some of the transforms are considered destructive. These means every time they
are performed they lose pixel data. Common examples of this are resizing and
rotating. For this reason, it is better to re-transform the original surface
than to keep transforming an image multiple times. (For example, suppose you
are animating a bouncing spring which expands and contracts. If you applied the
size changes incrementally to the previous images, you would lose detail.
Instead, always begin with the original image and scale to the desired size.)

.. versionchangedold:: 2.0.2 transform functions now support keyword arguments.
"""

from typing import Optional, Union, Literal
=======
from typing import Literal, Optional, Union
>>>>>>> 158b227c

from pygame.surface import Surface
from pygame.typing import ColorLike, Point, RectLike, SequenceLike

def flip(surface: Surface, flip_x: bool, flip_y: bool) -> Surface:
    """Flip vertically and horizontally.

    This can flip a Surface either vertically, horizontally, or both.
    The arguments ``flip_x`` and ``flip_y`` are booleans that control whether
    to flip each axis. Flipping a Surface is non-destructive and returns a new
    Surface with the same dimensions.
    """

def scale(
    surface: Surface,
    size: Point,
    dest_surface: Optional[Surface] = None,
) -> Surface:
    """Resize to new resolution.

    Resizes the Surface to a new size, given as (width, height).
    This is a fast scale operation that does not sample the results.

    An optional destination surface can be passed which is faster than creating a new
    Surface. This destination surface must be the same as the size (width, height) passed
    in, and the same depth and format as the source Surface.

    .. versionchanged:: 2.2.1 internal scaling algorithm was replaced with a nearly
        equivalent one that is 40% faster. Scale results will be very slightly
        different.
    """

def scale_by(
    surface: Surface,
    factor: Union[float, SequenceLike[float]],
    dest_surface: Optional[Surface] = None,
) -> Surface:
    """Resize to new resolution, using scalar(s).

    Same as :func:`scale()`, but scales by some factor, rather than taking
    the new size explicitly. For example, :code:`transform.scale_by(surf, 3)`
    will triple the size of the surface in both dimensions. Optionally, the
    scale factor can be a sequence of two numbers, controlling x and y scaling
    separately. For example, :code:`transform.scale_by(surf, (2, 1))` doubles
    the image width but keeps the height the same.

    An optional destination surface can be passed which is faster than creating a new
    Surface. This destination surface must have the scaled dimensions
    (width * factor, height * factor) and same depth and format as the source Surface.

    .. versionadded:: 2.1.3
    """

def rotate(surface: Surface, angle: float) -> Surface:
    """Rotate an image.

    Unfiltered counterclockwise rotation. The angle argument represents degrees
    and can be any floating point value. Negative angle amounts will rotate
    clockwise.

    Unless rotating by 90 degree increments, the image will be padded larger to
    hold the new size. If the image has pixel alphas, the padded area will be
    transparent. Otherwise pygame will pick a color that matches the Surface
    colorkey or the topleft pixel value.
    """

def rotozoom(surface: Surface, angle: float, scale: float) -> Surface:
    """Filtered scale and rotation.

    This is a combined scale and rotation transform. The resulting Surface will
    be a filtered 32-bit Surface. The scale argument is a floating point value
    that will be multiplied by the current resolution. The angle argument is a
    floating point value that represents the counterclockwise degrees to rotate.
    A negative rotation angle will rotate clockwise.
    """

def scale2x(surface: Surface, dest_surface: Optional[Surface] = None) -> Surface:
    """Specialized image doubler.

    This will return a new image that is double the size of the original. It
    uses the AdvanceMAME Scale2X algorithm which does a 'jaggie-less' scale of
    bitmap graphics.

    This really only has an effect on simple images with solid colors. On
    photographic and antialiased images it will look like a regular unfiltered
    scale.

    An optional destination surface can be passed which is faster than creating a new
    Surface. This destination surface must have double the dimensions
    (width * 2, height * 2) and same depth and format as the source Surface.
    """

def smoothscale(
    surface: Surface,
    size: Point,
    dest_surface: Optional[Surface] = None,
) -> Surface:
    """Scale a surface to an arbitrary size smoothly.

    Uses one of two different algorithms for scaling each dimension of the input
    surface as required. For shrinkage, the output pixels are area averages of
    the colors they cover. The size is a 2 number sequence for (width, height).
    This function only works for 24-bit or 32-bit surfaces. A ``ValueError`` will
    be thrown if the input surface bit depth is less than 24.

    An optional destination surface can be passed which is faster than creating a new
    Surface. This destination surface must be the same as the size (width, height) passed
    in, and the same depth and format as the source Surface.

    .. versionaddedold:: 1.8

    .. versionchanged:: 2.4.0 now uses SSE2/NEON SIMD for acceleration on x86
        and ARM machines, a performance improvement over previous MMX/SSE only
        supported on x86.
    """

def smoothscale_by(
    surface: Surface,
    factor: Union[float, SequenceLike[float]],
    dest_surface: Optional[Surface] = None,
) -> Surface:
    """Resize to new resolution, using scalar(s).

    Same as :func:`smoothscale()`, but scales by some factor, rather than
    taking the new size explicitly. For example,
    :code:`transform.smoothscale_by(surf, 3)` will triple the size of the
    surface in both dimensions. Optionally, the scale factor can be a sequence
    of two numbers, controlling x and y scaling separately. For example,
    :code:`transform.smoothscale_by(surf, (2, 1))` doubles the image width but
    keeps the height the same.

    An optional destination surface can be passed which is faster than creating a new
    Surface. This destination surface must have the scaled dimensions
    (width * factor, height * factor) and same depth and format as the source Surface.

    .. versionadded:: 2.1.3
    """

def get_smoothscale_backend() -> Literal["GENERIC", "SSE2", "NEON"]:
    """Return smoothscale filter version in use: 'GENERIC', 'MMX', 'SSE', 'SSE2', or 'NEON'.

    Shows whether or not smoothscale is using SIMD acceleration.
    If no acceleration is available then "GENERIC" is returned. The level of
    acceleration possible is automatically determined at runtime.

    This function is provided for pygame testing and debugging.

    .. versionchanged:: 2.4.0 Added SSE2 and NEON backends, MMX and SSE are deprecated.
    """

def set_smoothscale_backend(backend: Literal["GENERIC", "SSE2", "NEON"]) -> None:
    """Set smoothscale filter version to one of: 'GENERIC', 'MMX', 'SSE', 'SSE2', or 'NEON'.

    Sets smoothscale acceleration. Takes a string argument. A value of 'GENERIC'
    turns off acceleration. A value error is raised if type is not
    recognized or not supported by the current processor.

    This function is provided for pygame testing and debugging. If smoothscale
    causes an invalid instruction error then it is a pygame/SDL bug that should
    be reported. Use this function as a temporary fix only.

    .. versionchanged:: 2.4.0 Added SSE2 and NEON backends, MMX and SSE are deprecated.
    """

def chop(surface: Surface, rect: RectLike) -> Surface:
    """Gets a copy of an image with an interior area removed.

    Extracts a portion of an image. All vertical and horizontal pixels
    surrounding the given rectangle area are removed. The corner areas (diagonal
    to the rect) are then brought together. (The original image is not altered
    by this operation.)

    ``NOTE``: If you want a "crop" that returns the part of an image within a
    rect, you can blit with a rect to a new surface or copy a subsurface.
    """

def laplacian(surface: Surface, dest_surface: Optional[Surface] = None) -> Surface:
    """Find edges in a surface.

    Finds the edges in a surface using the laplacian algorithm.

    An optional destination surface can be passed which is faster than creating a new
    Surface. This destination surface must have the same dimensions (width, height) and
    depth as the source Surface.

    .. versionaddedold:: 1.8
    """

def box_blur(
    surface: Surface,
    radius: int,
    repeat_edge_pixels: bool = True,
    dest_surface: Optional[Surface] = None
) -> Surface:
    """Blur a surface using box blur.

    Returns the blurred surface using box blur algorithm.

    This function does not work for indexed surfaces.
    An exception will be thrown if the input is an indexed surface.

    An optional destination surface can be passed which is faster than creating a new
    Surface. This destination surface must have the same dimensions (width, height) and
    depth and format as the source Surface.

    .. versionadded:: 2.2.0

    .. versionchanged:: 2.3.0
        Passing the calling surface as destination surface raises a ``ValueError``

    .. versionchanged:: 2.5.0
        A surface with either width or height equal to 0 won't raise a ``ValueError``
    """

def gaussian_blur(
    surface: Surface,
    radius: int,
    repeat_edge_pixels: bool = True,
    dest_surface: Optional[Surface] = None
) -> Surface:
    """Blur a surface using gaussian blur.

    Returns the blurred surface using gaussian blur algorithm.
    Slower than `box_blur()`.

    This function does not work for indexed surfaces.
    An exception will be thrown if the input is an indexed surface.

    An optional destination surface can be passed which is faster than creating a new
    Surface. This destination surface must have the same dimensions (width, height) and
    depth and format as the source Surface.

    .. versionadded:: 2.2.0

    .. versionchanged:: 2.3.0
        Passing the calling surface as destination surface raises a ``ValueError``

    .. versionchanged:: 2.3.1
        Now the standard deviation of the Gaussian kernel is equal to the radius.
        Blur results will be slightly different.

    .. versionchanged:: 2.5.0
        A surface with either width or height equal to 0 won't raise a ``ValueError``
    """

def average_surfaces(
    surfaces: SequenceLike[Surface],
    dest_surface: Optional[Surface] = None,
    palette_colors: Union[bool, int] = 1,
) -> Surface:
    """Find the average surface from many surfaces.

    Takes a sequence of surfaces and returns a surface with average colors from
    each of the surfaces.

    palette_colors - if true we average the colors in palette, otherwise we
    average the pixel values. This is useful if the surface is actually
    grayscale colors, and not palette colors.

    Note, this function currently does not handle palette using surfaces
    correctly.

    An optional destination surface can be passed which is faster than creating a new
    Surface. This destination surface must have the same dimensions (width, height) and
    depth as the first passed source Surface.

    .. versionaddedold:: 1.8
    .. versionaddedold:: 1.9 ``palette_colors`` argument
    """

def average_color(
    surface: Surface, rect: Optional[RectLike] = None, consider_alpha: bool = False
) -> tuple[int, int, int, int]:
    """Finds the average color of a surface.

    Finds the average color of a Surface or a region of a surface specified by a
    Rect, and returns it as a tuple of integers red, green, blue, and alpha.
    If consider_alpha is set to True, then alpha is taken into account
    (removing the black artifacts).

    .. versionaddedold:: 2.1.2 ``consider_alpha`` argument
    """

def invert(surface: Surface, dest_surface: Optional[Surface] = None) -> Surface:
    """Inverts the RGB elements of a surface.

    Inverts each RGB pixel contained within the Surface, does not affect alpha channel.

    An optional destination surface can be passed which is faster than creating a new
    Surface. This destination surface must have the same dimensions (width, height) and
    depth as the source Surface.

    .. versionadded:: 2.2.0
    """

def grayscale(surface: Surface, dest_surface: Optional[Surface] = None) -> Surface:
    """Grayscale a surface.

    Returns a grayscaled version of the original surface using the luminosity formula which weights red, green and blue according to their wavelengths.

    An optional destination surface can be passed which is faster than creating a new
    Surface. This destination surface must have the same dimensions (width, height) and
    depth as the source Surface.

    .. versionadded:: 2.1.4

    .. versionchanged:: 2.4.0 Adjusted formula slightly to support performance
        optimisation. It may return very slightly different pixels than before,
        but should run seven to eleven times faster on most systems.
    """

def solid_overlay(
    surface: Surface,
    color: ColorLike,
    dest_surface: Optional[Surface] = None,
    keep_alpha: bool = False,
) -> Surface:
    """Replaces non transparent pixels with the provided color.

    Returns a new version of the original surface with all non transparent pixels set to the color provided.

    An optional destination surface can be passed which is faster than creating a new
    Surface.
    This destination surface must have the same dimensions (width, height) and
    depth as the source Surface.

    :param pygame.Surface surface: The target surface.

    :param color: Color which all non transparent within the target surface must be set to.
    :type color: :data:`pygame.typing.ColorLike`

    :param dest_surface: Optional destination surface to which the changes will be applied.
    :type dest_surface: pygame.Surface or None

    :param bool keep_alpha: Optional parameter that controls whether to keep the surface alpha when replacing with the color.

    .. versionadded:: 2.5.2
    """

def threshold(
    dest_surface: Optional[Surface],
    surface: Surface,
    search_color: Optional[ColorLike],
    threshold: ColorLike = (0, 0, 0, 0),
    set_color: Optional[ColorLike] = (0, 0, 0, 0),
    set_behavior: int = 1,
    search_surf: Optional[Surface] = None,
    inverse_set: bool = False,
<<<<<<< HEAD
) -> int:
    """Finds which, and how many pixels in a surface are within a threshold of a 'search_color' or a 'search_surf'.

    This versatile function can be used for find colors in a 'surf' close to a 'search_color'
    or close to colors in a separate 'search_surf'.

    It can also be used to transfer pixels into a 'dest_surf' that match or don't match.

    By default it sets pixels in the 'dest_surf' where all of the pixels NOT within the
    threshold are changed to set_color. If inverse_set is optionally set to True,
    the pixels that ARE within the threshold are changed to set_color.

    If the optional 'search_surf' surface is given, it is used to threshold against
    rather than the specified 'set_color'. That is, it will find each pixel in the
    'surf' that is within the 'threshold' of the pixel at the same coordinates
    of the 'search_surf'.

    :param dest_surf: Surface we are changing. See 'set_behavior'.
        Should be None if counting (set_behavior is 0).
    :type dest_surf: pygame.Surface or None

    :param pygame.Surface surf: Surface we are looking at.

    :param search_color: Color we are searching for.
    :type color: :data:`pygame.typing.ColorLike`

    :param threshold: Within this distance from search_color (or search_surf).
        You can use a threshold of (r,g,b,a) where the r,g,b can have different
        thresholds. So you could use an r threshold of 40 and a blue threshold of 2
        if you like.
    :type color: :data:`pygame.typing.ColorLike`

    :param set_color: Color we set in dest_surf.
    :type color: :data:`pygame.typing.ColorLike` or ``None``

    :param int set_behavior:
        - set_behavior=1 (default). Pixels in dest_surface will be changed to 'set_color'.
        - set_behavior=0 we do not change 'dest_surf', just count. Make dest_surf=None.
        - set_behavior=2 pixels set in 'dest_surf' will be from 'surf'.

    :param search_surf:
        - search_surf=None (default). Search against 'search_color' instead.
        - search_surf=Surface. Look at the color in 'search_surf' rather than using 'search_color'.
    :type search_surf: pygame.Surface or None

    :param bool inverse_set:
        - False, default. Pixels outside of threshold are changed.
        - True, Pixels within threshold are changed.

    :rtype: int
    :returns: The number of pixels that are within the 'threshold' in 'surf'
        compared to either 'search_color' or `search_surf`.

    .. versionaddedold:: 1.8
    .. versionchangedold:: 1.9.4
        Fixed a lot of bugs and added keyword arguments. Test your code.
    """

=======
) -> int: ...
def box_blur(
    surface: Surface,
    radius: int,
    repeat_edge_pixels: bool = True,
    dest_surface: Optional[Surface] = None,
) -> Surface: ...
def gaussian_blur(
    surface: Surface,
    radius: int,
    repeat_edge_pixels: bool = True,
    dest_surface: Optional[Surface] = None,
) -> Surface: ...
>>>>>>> 158b227c
def hsl(
    surface: Surface,
    hue: float = 0,
    saturation: float = 0,
    lightness: float = 0,
    dest_surface: Optional[Surface] = None,
) -> Surface:
    """Change the hue, saturation, and lightness of a surface.

    This function allows you to modify the hue, saturation, and lightness of a given surface.

    :param pygame.Surface surface: The surface to transform.

    :param float hue: The amount to change the hue. Positive values rotate the hue clockwise,
        while negative values rotate it counterclockwise. Value range: -360 to 360.

    :param float saturation: The amount to change the saturation. Positive values increase saturation,
        while negative values decrease it. Value range: -1 to 1.

    :param float lightness: The amount to change the lightness. Positive values increase lightness,
        while negative values decrease it. Value range: -1 to 1.

    :param pygame.Surface dest_surface: An optional destination surface to store the transformed image.
        If provided, it should have the same dimensions and depth as the source surface.

    :returns: A new surface with the hue, saturation, and lightness transformed.

    :Examples:

    Apply a hue rotation of 30 degrees, increase saturation by 20%, and decrease lightness by 10% to a surface:

    .. code-block:: python

        new_surf = hsl(original_surf, 30, 0.2, -0.1)

    .. versionadded:: 2.5.0
    """<|MERGE_RESOLUTION|>--- conflicted
+++ resolved
@@ -1,4 +1,3 @@
-<<<<<<< HEAD
 """Pygame module to transform surfaces.
 
 A Surface transform is an operation that moves or resizes the pixels. All these
@@ -16,10 +15,7 @@
 .. versionchangedold:: 2.0.2 transform functions now support keyword arguments.
 """
 
-from typing import Optional, Union, Literal
-=======
 from typing import Literal, Optional, Union
->>>>>>> 158b227c
 
 from pygame.surface import Surface
 from pygame.typing import ColorLike, Point, RectLike, SequenceLike
@@ -212,7 +208,7 @@
     surface: Surface,
     radius: int,
     repeat_edge_pixels: bool = True,
-    dest_surface: Optional[Surface] = None
+    dest_surface: Optional[Surface] = None,
 ) -> Surface:
     """Blur a surface using box blur.
 
@@ -238,7 +234,7 @@
     surface: Surface,
     radius: int,
     repeat_edge_pixels: bool = True,
-    dest_surface: Optional[Surface] = None
+    dest_surface: Optional[Surface] = None,
 ) -> Surface:
     """Blur a surface using gaussian blur.
 
@@ -368,7 +364,6 @@
     set_behavior: int = 1,
     search_surf: Optional[Surface] = None,
     inverse_set: bool = False,
-<<<<<<< HEAD
 ) -> int:
     """Finds which, and how many pixels in a surface are within a threshold of a 'search_color' or a 'search_surf'.
 
@@ -427,21 +422,6 @@
         Fixed a lot of bugs and added keyword arguments. Test your code.
     """
 
-=======
-) -> int: ...
-def box_blur(
-    surface: Surface,
-    radius: int,
-    repeat_edge_pixels: bool = True,
-    dest_surface: Optional[Surface] = None,
-) -> Surface: ...
-def gaussian_blur(
-    surface: Surface,
-    radius: int,
-    repeat_edge_pixels: bool = True,
-    dest_surface: Optional[Surface] = None,
-) -> Surface: ...
->>>>>>> 158b227c
 def hsl(
     surface: Surface,
     hue: float = 0,
