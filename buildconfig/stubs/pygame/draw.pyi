--- conflicted
+++ resolved
@@ -1,8 +1,3 @@
-<<<<<<< HEAD
-from pygame.rect import Rect
-from pygame.surface import Surface
-from typing import Union, overload
-=======
 """Pygame module for drawing shapes.
 
 Draw several simple shapes to a surface. These functions will work for
@@ -34,7 +29,6 @@
 """
 
 from typing import overload
->>>>>>> ed804393
 
 from pygame.rect import Rect
 from pygame.surface import Surface
@@ -536,15 +530,6 @@
     surface: Surface,
     color: ColorLike,
     closed: bool,
-<<<<<<< HEAD
-    points: Sequence[Coordinate],
-) -> Rect: ...
-def flood_fill(
-    surface: Surface,
-    color: Union[ColorValue, Surface],
-    start_point: Coordinate
-) -> Rect: ...
-=======
     points: SequenceLike[Point],
 ) -> Rect:
     """Draw multiple contiguous straight antialiased line segments.
@@ -583,4 +568,29 @@
     .. versionchanged:: 2.5.0 ``blend`` argument re-added for backcompat, but will
         always raise a deprecation exception when used
     """
->>>>>>> ed804393
+
+  def flood_fill(
+    surface: Surface,
+    color: ColorLike,
+    start_point: Point
+) -> Rect:  
+   """Replace the color of a cluster of connected same-color pixels, beginning
+   from the starting point, with a repeating pattern or solid single color
+   
+   :param Surface surface: surface to draw on
+   :param color: color to draw with, the alpha value is optional if using a
+      tuple ``(RGB[A])``
+   :type color: Color or string (for :doc:`color_list`) or int or tuple(int, int, int, [int])
+   :param pattern_surface: pattern to fill with, as a surface
+   :param starting_point: starting point as a sequence of 2 ints/floats,
+      e.g. ``(x, y)``
+   :type starting_point: tuple(int or float, int or float) or
+      list(int or float, int or float) or Vector2(int or float, int or float)
+
+   :returns: a rect bounding the changed pixels, if nothing is drawn the
+      bounding rect's position will be the position of the starting point
+      and its width and height will be 0
+   :rtype: Rect
+
+   .. versionadded:: 2.5.6
+   """