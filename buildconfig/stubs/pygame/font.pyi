from typing import Callable, Hashable, Iterable, List, Optional, Tuple, Union

from pygame.surface import Surface

from ._common import ColorValue, FileArg, Literal

# TODO: Figure out a way to type this attribute such that mypy knows it's not
# always defined at runtime
UCS4: Literal[1]

def init() -> None: ...
def quit() -> None: ...
def get_init() -> bool: ...
def get_sdl_ttf_version(linked: bool = True) -> Tuple[int, int, int]: ...
def get_default_font() -> str: ...
def get_fonts() -> List[str]: ...
def match_font(
    name: Union[str, bytes, Iterable[Union[str, bytes]]],
    bold: Hashable = False,
    italic: Hashable = False,
) -> str: ...
def SysFont(
    name: Union[str, bytes, Iterable[Union[str, bytes]], None],
    size: int,
    bold: Hashable = False,
    italic: Hashable = False,
    constructor: Optional[Callable[[Optional[str], int, bool, bool], Font]] = None,
) -> Font: ...

class Font:
<<<<<<< HEAD
    @property
    def name(self) -> str: ...
    @property
    def style_name(self) -> str: ...
    @property
    def bold(self) -> bool: ...
    @bold.setter
    def bold(self, value: bool) -> None: ...
    @property
    def italic(self) -> bool: ...
    @italic.setter
    def italic(self, value: bool) -> None: ...
    @property
    def underline(self) -> bool: ...
    @underline.setter
    def underline(self, value: bool) -> None: ...
    @property
    def strikethrough(self) -> bool: ...
    @strikethrough.setter
    def strikethrough(self, value: bool) -> None: ...
    @property
    def align(self) -> int: ...
    @align.setter
    def align(self, value: int) -> None: ...
=======
    name: str
    bold: bool
    italic: bool
    underline: bool
    strikethrough: bool
    align: int
    style_name: str
    point_size: int
>>>>>>> a7e61d4c
    def __init__(self, filename: Optional[FileArg] = None, size: int = 20) -> None: ...
    def render(
        self,
        text: Union[str, bytes, None],
        antialias: bool,
        color: ColorValue,
        bgcolor: Optional[ColorValue] = None,
        wraplength: int = 0,
    ) -> Surface: ...
    def size(self, text: Union[str, bytes]) -> Tuple[int, int]: ...
    def set_underline(self, value: bool) -> None: ...
    def get_underline(self) -> bool: ...
    def set_strikethrough(self, value: bool) -> None: ...
    def get_strikethrough(self) -> bool: ...
    def set_bold(self, value: bool) -> None: ...
    def get_bold(self) -> bool: ...
    def set_italic(self, value: bool) -> None: ...
    def metrics(
        self, text: Union[str, bytes]
    ) -> List[Tuple[int, int, int, int, int]]: ...
    def get_italic(self) -> bool: ...
    def get_linesize(self) -> int: ...
    def get_height(self) -> int: ...
    def get_ascent(self) -> int: ...
    def get_descent(self) -> int: ...
    def set_script(self, script_code: str) -> None: ...
    def set_direction(self, direction: int) -> None: ...
    def get_point_size(self) -> int: ...
    def set_point_size(self, val: int) -> None: ...

FontType = Font<|MERGE_RESOLUTION|>--- conflicted
+++ resolved
@@ -28,7 +28,6 @@
 ) -> Font: ...
 
 class Font:
-<<<<<<< HEAD
     @property
     def name(self) -> str: ...
     @property
@@ -53,16 +52,6 @@
     def align(self) -> int: ...
     @align.setter
     def align(self, value: int) -> None: ...
-=======
-    name: str
-    bold: bool
-    italic: bool
-    underline: bool
-    strikethrough: bool
-    align: int
-    style_name: str
-    point_size: int
->>>>>>> a7e61d4c
     def __init__(self, filename: Optional[FileArg] = None, size: int = 20) -> None: ...
     def render(
         self,
