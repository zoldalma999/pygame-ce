--- conflicted
+++ resolved
@@ -76,7 +76,6 @@
 ]
 _from_bytes_format = Literal["P", "RGB", "RGBX", "RGBA", "ARGB", "BGRA", "ABGR"]
 
-<<<<<<< HEAD
 def load(file: FileLike, namehint: str = "") -> Surface:
     """Load new image from a file (or file-like object).
 
@@ -133,6 +132,25 @@
     called.
 
     .. versionadded:: 2.4.0
+    """
+
+def load_animation(file: FileLike, namehint: str = "") -> list[tuple[Surface, int]]:
+    """Load an animation (GIF/WEBP) from a file (or file-like object).
+
+    Load an animation (GIF/WEBP) from a file source. You can pass either a
+    filename, a Python file-like object, or a pathlib.Path. If you pass a raw
+    file-like object, you may also want to pass the original filename as the
+    namehint argument so that the file extension can be used to infer the file
+    format.
+
+    This returns a list of tuples (corresponding to every frame of the animation),
+    where each tuple is a (surface, delay) pair for that frame.
+
+    This function requires SDL_image 2.6.0 or above. If pygame was compiled with
+    an older version, ``pygame.error`` will be raised when this function is
+    called.
+
+    .. versionadded:: 2.5.4
     """
 
 def save(surface: Surface, file: FileLike, namehint: str = "") -> None:
@@ -155,7 +173,7 @@
                         to save other formats than ``TGA`` to a file-like object.
                         Saving to a file-like object with JPEG is possible.
     .. versionchanged:: 2.2.0 Now supports keyword arguments.
-   """
+    """
 
 def get_sdl_image_version(linked: bool = True) -> Optional[tuple[int, int, int]]:
     """Get version number of the SDL_Image library being used.
@@ -183,14 +201,6 @@
     but generally you will be able to load them all.
     """
 
-=======
-def load(file: FileLike, namehint: str = "") -> Surface: ...
-def load_sized_svg(file: FileLike, size: Point) -> Surface: ...
-def load_animation(file: FileLike, namehint: str = "") -> list[tuple[Surface, int]]: ...
-def save(surface: Surface, file: FileLike, namehint: str = "") -> None: ...
-def get_sdl_image_version(linked: bool = True) -> Optional[tuple[int, int, int]]: ...
-def get_extended() -> bool: ...
->>>>>>> 158b227c
 @deprecated("since 2.3.0. Use `pygame.image.tobytes` instead")
 def tostring(
     surface: Surface,
