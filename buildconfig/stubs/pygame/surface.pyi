from collections.abc import Iterable
from typing import Any, Literal, Optional, Union, overload

from pygame.bufferproxy import BufferProxy
from pygame.color import Color
from pygame.rect import FRect, Rect
from pygame.typing import (
    ColorLike,
    Point,
    RectLike,
    SequenceLike,
)
from typing_extensions import deprecated  # added in 3.13

_ViewKind = Literal[
    "0",
    "1",
    "2",
    "3",
    b"0",
    b"1",
    b"2",
    b"3",
    "r",
    "g",
    "b",
    "a",
    "R",
    "G",
    "B",
    "A",
    b"r",
    b"g",
    b"b",
    b"a",
    b"R",
    b"G",
    b"B",
    b"A",
]

class Surface:
<<<<<<< HEAD
    """Pygame object for representing images.

    A pygame Surface is used to represent any image. The Surface has a fixed
    resolution and pixel format. Surfaces with 8-bit pixels use a color palette
    to map to 24-bit color.

    Call :meth:`pygame.Surface()` to create a new image object. The Surface will
    be cleared to all black. The only required arguments are the sizes. With no
    additional arguments, the Surface will be created in a format that best
    matches the display Surface.

    The pixel format can be controlled by passing the bit depth or an existing
    Surface. The flags argument is a bitmask of additional features for the
    surface. You can pass any combination of these flags:

    ::

        HWSURFACE    (obsolete in pygame 2) creates the image in video memory
        SRCALPHA     the pixel format will include a per-pixel alpha

    Both flags are only a request, and may not be possible for all displays and
    formats.

    Advanced users can combine a set of bitmasks with a depth value. The masks
    are a set of 4 integers representing which bits in a pixel will represent
    each color. Normal Surfaces should not require the masks argument.

    Surfaces can have many extra attributes like alpha planes, colorkeys, source
    rectangle clipping. These functions mainly effect how the Surface is blitted
    to other Surfaces. The blit routines will attempt to use hardware
    acceleration when possible, otherwise they will use highly optimized
    software blitting methods.

    There are three types of transparency supported in pygame: colorkeys,
    surface alphas, and pixel alphas. Surface alphas can be mixed with
    colorkeys, but an image with per pixel alphas cannot use the other modes.
    Colorkey transparency makes a single color value transparent. Any pixels
    matching the colorkey will not be drawn. The surface alpha value is a single
    value that changes the transparency for the entire image. A surface alpha of
    255 is opaque, and a value of 0 is completely transparent.

    Per pixel alphas are different because they store a transparency value for
    every pixel. This allows for the most precise transparency effects, but it
    also the slowest. Per pixel alphas cannot be mixed with surface alpha and
    colorkeys.

    There is support for pixel access for the Surfaces. Pixel access on hardware
    surfaces is slow and not recommended. Pixels can be accessed using the
    :meth:`get_at()` and :meth:`set_at()` functions. These methods are fine for
    simple access, but will be considerably slow when doing of pixel work with
    them. If you plan on doing a lot of pixel level work, it is recommended to
    use a :class:`pygame.PixelArray`, which gives an array like view of the
    surface. For involved mathematical manipulations try the
    :mod:`pygame.surfarray` module (It's quite quick, but requires NumPy.)

    Any functions that directly access a surface's pixel data will need that
    surface to be lock()'ed. These functions can :meth:`lock()` and
    :meth:`unlock()` the surfaces themselves without assistance. But, if a
    function will be called many times, there will be a lot of overhead for
    multiple locking and unlocking of the surface. It is best to lock the
    surface manually before making the function call many times, and then
    unlocking when you are finished. All functions that need a locked surface
    will say so in their docs. Remember to leave the Surface locked only while
    necessary.

    Surface pixels are stored internally as a single number that has all the
    colors encoded into it. Use the :meth:`map_rgb()` and
    :meth:`unmap_rgb()` to convert between individual red, green, and blue
    values into a packed integer for that Surface.

    Surfaces can also reference sections of other Surfaces. These are created
    with the :meth:`subsurface()` method. Any change to either Surface will
    effect the other.

    Each Surface contains a clipping area. By default the clip area covers the
    entire Surface. If it is changed, all drawing operations will only effect
    the smaller area.
    """

=======
    @property
    def _pixels_address(self) -> int: ...
    @property
    def width(self) -> int: ...
    @property
    def height(self) -> int: ...
    @property
    def size(self) -> tuple[int, int]: ...
>>>>>>> 158b227c
    @overload
    def __init__(
        self,
        size: Point,
        flags: int = 0,
        depth: int = 0,
        masks: Optional[ColorLike] = None,
    ) -> None: ...
    @overload
    def __init__(
        self,
        size: Point,
        flags: int = 0,
        surface: Surface = ...,
    ) -> None: ...
    def __copy__(self) -> Surface: ...
    def __deepcopy__(self, memo) -> Surface: ...
    def blit(
        self,
        source: Surface,
        dest: Union[Point, RectLike] = (0, 0),
        area: Optional[RectLike] = None,
        special_flags: int = 0,
    ) -> Rect:
        """Draw another surface onto this one.

        Draws another Surface onto this Surface.

        **Parameters**
            - ``source``
                The ``Surface`` object to draw onto this ``Surface``.
                If it has transparency, transparent pixels will be ignored when blittting to an 8-bit ``Surface``.
            - ``dest`` *(optional)*
                The ``source`` draw position onto this ``Surface``, defaults to (0, 0).
                It can be a coordinate pair ``(x, y)`` or a ``Rect`` (using its top-left corner).
                If a ``Rect`` is passed, its size will not affect the blit.
            - ``area`` *(optional)*
                The rectangular portion of the ``source`` to draw.
                It can be a ``Rect`` object representing that section. If ``None`` or not provided,
                the entire source surface will be drawn.
                If the ``Rect`` has negative position, the final blit position will be
                ``dest`` - ``Rect.topleft``.
            - ``special_flags`` *(optional)*
                Controls how the colors of the ``source`` are combined with this Surface.
                If not provided it defaults to ``BLENDMODE_NONE`` (``0``).
                See :doc:`special_flags_list` for a list of possible values.
        **Return**
            A :doc:`rect` object representing the affected area of this ``Surface`` that was modified
            by the blit operation. This area includes only the pixels within this ``Surface`` or
            its clipping area (see :meth:`set_clip`).
            Generally you don't need to use this return value, as it was initially designed to
            pass it to :meth:`pygame.display.update` to optimize the updating of the display.
            Since modern computers are fast enough to update the entire display at high speeds,
            this return value is rarely used nowadays.
        **Example Use**
            .. code-block:: python

                    # create a surface of size 50x50 and fill it with red color
                    red_surf = pygame.Surface((50, 50))
                    red_surf.fill("red")

                    # draw the surface on another surface at position (0, 0)
                    another_surface.blit(red_surf, (0, 0))

        **Notes**
            - When self-blitting and there is a colorkey or alpha transparency set, resulting colors
              may appear slightly different compared to a non-self blit.

            - The blit is ignored if the ``source`` is positioned completely outside this ``Surface``'s
              clipping area. Otherwise only the overlapping area will be drawn.

        .. versionchanged:: 2.5.1 The dest argument is optional and defaults to (0, 0)
        """

    def blits(
        self,
        blit_sequence: Iterable[
            Union[
                tuple[Surface, Union[Point, RectLike]],
                tuple[Surface, Union[Point, RectLike], Union[RectLike, int]],
                tuple[Surface, Union[Point, RectLike], RectLike, int],
            ]
        ],
        doreturn: Union[int, bool] = 1,
    ) -> Union[list[Rect], None]:
        """Draw many surfaces onto this surface at their corresponding location.

        The ``blits`` method efficiently draws a sequence of surfaces onto this ``Surface``.

        **Parameters**

            ``blit_sequence``
                A sequence that contains each surface to be drawn along with its associated blit
                arguments. See the **Sequence Item Formats** section below for the possible formats.

            ``doreturn`` (optional)
                The ``doreturn`` parameter controls the return value. When set to ``True``, it returns
                a list of rectangles representing the changed areas. When set to ``False``, returns
                ``None``.

        **Return**

            A list of rectangles or ``None``.

        **Sequence Item Formats**

            ``(source, dest)``
                - ``source``: Surface object to be drawn.
                - ``dest``: Position where the source Surface should be blitted.

            ``(source, dest, area)``
                - ``area``: (optional) Specific area of the source Surface to be drawn.

            ``(source, dest, area, special_flags)``
                - ``special_flags``: (optional) Controls the blending mode for drawing colors.
                  See :doc:`special_flags_list` for a list of possible values.

        **Notes**

            - ``blits`` is an advanced method. It is recommended to read the documentation
              of :meth:`blit` first.

            - To draw a ``Surface`` with a special flag, you must specify an area as well, e.g.,
              ``(source, dest, None, special_flags)``.

            - Prefer using :meth:`blits` over :meth:`blit` when drawing multiple surfaces
              for better performance. Use :meth:`blit` if you need to draw a single surface.

            - For drawing a sequence of (source, dest) pairs with whole source Surface
              and a singular special_flag, use the :meth:`fblits()` method.

        .. versionaddedold:: 1.9.4
        """

    def fblits(
        self,
<<<<<<< HEAD
        blit_sequence: Iterable[tuple[Surface, Union[Point, RectLike]]],
        special_flags: int = 0, /
    ) -> None:
        """Draw many surfaces onto this surface at their corresponding location and with the same special_flags.

        This method takes a sequence of tuples (source, dest) as input, where source is a Surface
        object and dest is its destination position on this Surface. It draws each source Surface
        fully (meaning that unlike `blit()` you cannot pass an "area" parameter to represent
        a smaller portion of the source Surface to draw) on this Surface with the same blending
        mode specified by special_flags.

        :param blit_sequence: a sequence of (source, dest)
        :param special_flags: the flag(s) representing the blend mode used for each surface.
                            See :doc:`special_flags_list` for a list of possible values.

        :returns: ``None``

        .. note:: This method only accepts a sequence of (source, dest) pairs and a single
            special_flags value that's applied to all surfaces drawn. This allows faster
            iteration over the sequence and better performance over `blits()`. Further
            optimizations are applied if blit_sequence is a list or a tuple (using one
            of them is recommended).

        .. versionadded:: 2.1.4
        """

=======
        blit_SequenceLike: Iterable[tuple[Surface, Union[Point, RectLike]]],
        special_flags: int = 0,
        /,
    ) -> None: ...
>>>>>>> 158b227c
    @overload
    def convert(self, surface: Surface, /) -> Surface: ...
    @overload
    def convert(self, depth: int, flags: int = 0, /) -> Surface: ...
    @overload
    def convert(self, masks: ColorLike, flags: int = 0, /) -> Surface: ...
    @overload
    def convert(self) -> Surface: ...
    def convert(self, *args):
        """Change the pixel format of a surface.

        Creates a new copy of the Surface with the pixel format changed. The new
        pixel format can be determined from another existing Surface. Otherwise
        depth, flags, and masks arguments can be used, similar to the
        :meth:`pygame.Surface()` call.

        If no arguments are passed the new Surface will have the same pixel
        format as the display Surface. This is always the fastest format for
        blitting. It is a good idea to convert all Surfaces before they are
        blitted many times.

        The converted Surface will have no pixel alphas. They will be stripped if
        the original had them. See :meth:`convert_alpha()` for preserving or
        creating per-pixel alphas.

        The new copy will have the same class as the copied surface. This lets
        a Surface subclass inherit this method without the need to override,
        unless subclass specific instance attributes also need copying.

        .. versionchanged:: 2.5.0 converting to a known format will succeed without
            a window/display surface.
        """

    def convert_alpha(self) -> Surface:
        """Change the pixel format of a surface including per pixel alphas.

        Creates a new copy of the surface with the desired pixel format. The new
        surface will be in a format suited for quick blitting to the display surface
        with per pixel alpha.

        Unlike the :meth:`convert()` method, the pixel format for the new
        surface will not be exactly the same as the display surface, but it will
        be optimized for fast alpha blitting to it.

        As with :meth:`convert()` the returned surface has the same class as
        the converted surface.

        .. versionchanged:: 2.4.0 'Surface' argument deprecated.
        """

    def copy(self) -> Surface:
        """Create a new copy of a Surface.

        Makes a duplicate copy of a Surface. The new surface will have the same
        pixel formats, color palettes, transparency settings, and class as the
        original. If a Surface subclass also needs to copy any instance specific
        attributes then it should override ``copy()``. Shallow copy and deepcopy
        are supported, Surface implements __copy__ and __deepcopy__ respectively.

        .. versionadded:: 2.3.1
            Added support for deepcopy by implementing __deepcopy__, calls copy() internally.
        """

    def fill(
        self,
        color: ColorLike,
        rect: Optional[RectLike] = None,
        special_flags: int = 0,
<<<<<<< HEAD
    ) -> Rect:
        """Fill Surface with a solid color.

        Fill the Surface with a solid color. If no rect argument is given the
        entire Surface will be filled. The rect argument will limit the fill to a
        specific area. The fill will also be contained by the Surface clip area.

        The color argument should be compatible with :data:`pygame.typing.ColorLike`.
        If using ``RGBA``, the Alpha (A part of ``RGBA``) is ignored unless the surface
        uses per pixel alpha (Surface has the ``SRCALPHA`` flag).

        The special_flags argument controls how the colors are combined. See :doc:`special_flags_list`
        for a list of possible values.

        This will return the affected Surface area.

        .. note:: As of pygame-ce version 2.5.1, a long-standing bug has been fixed!
            Now when passing in a ``Rect`` with negative ``x`` or negative ``y`` (or both),
            the ``Rect`` filled will no longer be shifted to ``(0, 0)``, but instead only the
            part of the ``Rect`` overlapping the window's ``Rect`` will be filled.
        """

    def scroll(
        self, dx: int = 0, dy: int = 0, scroll_flag: int = 0, /
    ) -> None:
        """Shift the Surface pixels in place.

        Move the Surface by dx pixels right and dy pixels down. dx and dy may be
        negative for left and up scrolls respectively.

        Scrolling is contained by the Surface clip area. It is safe to have dx
        and dy values that exceed the surface size.

        The scroll flag can be:
            * ``0`` (default): the pixels are shifted but previous pixels are
              not modified.

            * ``pygame.SCROLL_ERASE``: the space created by the shifting pixels
              is filled with black or transparency.

            * ``pygame.SCROLL_REPEAT``: the pixels that disappear out of the
              surface or clip bounds are brought back on the opposite side
              resulting in an infinitely scrolling and repeating surface.

        .. versionaddedold:: 1.9

        .. versionchanged:: 2.5.3 Add repeating scroll and allow erasing pixels
        """

=======
    ) -> Rect: ...
    def scroll(self, dx: int = 0, dy: int = 0, scroll_flag: int = 0, /) -> None: ...
>>>>>>> 158b227c
    @overload
    def set_colorkey(self, color: ColorLike, flags: int = 0, /) -> None: ...
    @overload
    def set_colorkey(self, color: None, /) -> None: ...
    def set_colorkey(self, *args):
        """Set the transparent colorkey.

        Set the current color key for the Surface. When blitting this Surface
        onto a destination, any pixels that have the same color as the colorkey
        will be transparent. The color should be compatible with :data:`pygame.typing.ColorLike`.
        If ``None`` is passed, the colorkey will be unset.

        The colorkey will be ignored if the Surface is formatted to use per pixel
        alpha values. The colorkey can be mixed with the full Surface alpha
        value.

        The optional flags argument can be set to ``pygame.RLEACCEL`` to provide
        better performance on non accelerated displays. An ``RLEACCEL`` Surface
        will be slower to modify, but quicker to blit as a source.
        """

    def get_colorkey(self) -> Optional[tuple[int, int, int, int]]:
        """Get the current transparent colorkey.

        Return the current colorkey value for the Surface. If the colorkey is not
        set then ``None`` is returned.
        """

    @overload
    def set_alpha(self, value: int, flags: int = 0, /) -> None: ...
    @overload
    def set_alpha(self, value: None, /) -> None: ...
    def set_alpha(self, *args):
        """Set the alpha value for the full Surface.

        Set the current alpha value for the Surface. When blitting this Surface
        onto a destination, the pixels will be drawn slightly transparent. The
        alpha value is an integer from 0 to 255, 0 is fully transparent and 255
        is fully opaque. If ``None`` is passed for the alpha value, then alpha
        blending will be disabled, including per-pixel alpha.

        This value is different than the per pixel Surface alpha. For a surface
        with per pixel alpha, blanket alpha is ignored and ``None`` is returned.

        .. versionchangedold:: 2.0 per-surface alpha can be combined with per-pixel
            alpha.

        The optional flags argument can be set to ``pygame.RLEACCEL`` to provide
        better performance on non accelerated displays. An ``RLEACCEL`` Surface
        will be slower to modify, but quicker to blit as a source.
        """

    def get_alpha(self) -> Optional[int]:
        """Get the current Surface transparency value.

        Return the current alpha value for the Surface.
        """

    def lock(self) -> None:
        """Lock the Surface memory for pixel access.

        Lock the pixel data of a Surface for access. On accelerated Surfaces, the
        pixel data may be stored in volatile video memory or nonlinear compressed
        forms. When a Surface is locked the pixel memory becomes available to
        access by regular software. Code that reads or writes pixel values will
        need the Surface to be locked.

        Surfaces should not remain locked for more than necessary. A locked
        Surface can often not be displayed or managed by pygame.

        Not all Surfaces require locking. The :meth:`mustlock()` method can
        determine if it is actually required. There is no performance penalty for
        locking and unlocking a Surface that does not need it.

        All pygame functions will automatically lock and unlock the Surface data
        as needed. If a section of code is going to make calls that will
        repeatedly lock and unlock the Surface many times, it can be helpful to
        wrap the block inside a lock and unlock pair.

        It is safe to nest locking and unlocking calls. The surface will only be
        unlocked after the final lock is released.
        """

    def unlock(self) -> None:
        """Unlock the Surface memory from pixel access.

        Unlock the Surface pixel data after it has been locked. The unlocked
        Surface can once again be drawn and managed by pygame. See the
        :meth:`lock()` documentation for more details.

        All pygame functions will automatically lock and unlock the Surface data
        as needed. If a section of code is going to make calls that will
        repeatedly lock and unlock the Surface many times, it can be helpful to
        wrap the block inside a lock and unlock pair.

        It is safe to nest locking and unlocking calls. The surface will only be
        unlocked after the final lock is released.
        """

    def mustlock(self) -> bool:
        """Test if the Surface requires locking.

        Returns ``True`` if the Surface is required to be locked to access pixel
        data. Usually pure software Surfaces do not require locking. This method
        is rarely needed, since it is safe and quickest to just lock all Surfaces
        as needed.

        All pygame functions will automatically lock and unlock the Surface data
        as needed. If a section of code is going to make calls that will
        repeatedly lock and unlock the Surface many times, it can be helpful to
        wrap the block inside a lock and unlock pair.
        """

    def get_locked(self) -> bool:
        """Test if the Surface is current locked.

        Returns ``True`` when the Surface is locked. It doesn't matter how many
        times the Surface is locked.
        """

    def get_locks(self) -> tuple[Any, ...]:
        """Gets the locks for the Surface.

        Returns the currently existing locks for the Surface.
        """

    def get_at(self, x_y: Point, /) -> Color:
        """Get the color value at a single pixel.

        Return a copy of the ``RGBA`` Color value at the given pixel. If the
        Surface has no per pixel alpha, then the alpha value will always be 255
        (opaque). If the pixel position is outside the area of the Surface an
        ``IndexError`` exception will be raised.

        Getting and setting pixels one at a time is generally too slow to be used
        in a game or realtime situation. It is better to use methods which
        operate on many pixels at a time like with the blit, fill and draw
        methods - or by using :mod:`pygame.surfarray`/:mod:`pygame.PixelArray`.

        This function will temporarily lock and unlock the Surface as needed.

        .. versionchanged:: 2.3.1 can now also accept both float coordinates and
            Vector2s for pixels.

        .. versionchangedold:: 1.9
            Returning a Color instead of tuple. Use ``tuple(surf.get_at((x,y)))``
            if you want a tuple, and not a Color. This should only matter if
            you want to use the color as a key in a dict.
        """

    def set_at(self, x_y: Point, color: ColorLike, /) -> None:
        """Set the color value for a single pixel.

        Set the color of a single pixel at the specified coordinates to be a
        :data:`pygame.typing.ColorLike` value. If the Surface does not have per pixel alphas,
        the alpha value is ignored. Setting pixels outside the Surface area or outside
        the Surface clipping will have no effect.

        Getting and setting pixels one at a time is generally too slow to be used
        in a game or realtime situation.

        This function will temporarily lock and unlock the Surface as needed.

        .. note:: If the surface is palettized, the pixel color will be set to the
            most similar color in the palette.

        .. versionchanged:: 2.3.1 can now also accept both float coordinates and
            Vector2s for pixels.
        """

    def get_at_mapped(self, x_y: Point, /) -> int:
        """Get the mapped color value at a single pixel.

        Return the integer value of the given pixel. If the pixel position is
        outside the area of the Surface an ``IndexError`` exception will be
        raised.

        This method is intended for pygame unit testing. It unlikely has any use
        in an application.

        This function will temporarily lock and unlock the Surface as needed.

        .. versionaddedold:: 1.9.2

        .. versionchanged:: 2.3.1 can now also accept both float coordinates and
            Vector2s for pixels.
        """

    def get_palette(self) -> list[Color]:
        """Get the color index palette for an 8-bit Surface.

        Return a list of up to 256 color elements that represent the indexed
        colors used in an 8-bit Surface. The returned list is a copy of the
        palette, and changes will have no effect on the Surface.

        Returning a list of ``Color(with length 3)`` instances instead of tuples.

        .. versionaddedold:: 1.9
        """

    def get_palette_at(self, index: int, /) -> Color:
        """Get the color for a single entry in a palette.

        Returns the red, green, and blue color values for a single index in a
        Surface palette. The index should be a value from 0 to 255.

        .. versionaddedold:: 1.9
            Returning ``Color(with length 3)`` instance instead of a tuple.
        """

    def set_palette(self, palette: SequenceLike[ColorLike], /) -> None:
        """Set the color palette for an 8-bit Surface.

        Set the full palette for an 8-bit Surface. This will replace the colors in
        the existing palette. A partial palette can be passed and only the first
        colors in the original palette will be changed.

        This function has no effect on a Surface with more than 8-bits per pixel.
        """

    def set_palette_at(self, index: int, color: ColorLike, /) -> None:
        """Set the color for a single index in an 8-bit Surface palette.

        Set the palette value for a single entry in a Surface palette. The index
        should be a value from 0 to 255.

        This function has no effect on a Surface with more than 8-bits per pixel.
        """

    def map_rgb(self, color: ColorLike, /) -> int:
        """Convert a color into a mapped color value.

        Convert a :data:`pygame.typing.ColorLike` into the mapped integer value
        for this Surface. The returned integer will contain no more bits than the
        bit depth of the Surface. Mapped color values are not often used inside pygame,
        but can be passed to most functions that require a Surface and a color.

        See the Surface object documentation for more information about colors
        and pixel formats.
        """

    def unmap_rgb(self, mapped_int: int, /) -> Color:
        """Convert a mapped integer color value into a Color.

        Convert an mapped integer color into the ``RGB`` color components for
        this Surface. Mapped color values are not often used inside pygame, but
        can be passed to most functions that require a Surface and a color.

        See the Surface object documentation for more information about colors
        and pixel formats.
        """

    def set_clip(self, rect: Optional[RectLike], /) -> None:
        """Set the current clipping area of the Surface.

        Each Surface has an active clipping area. This is a rectangle that
        represents the only pixels on the Surface that can be modified. If
        ``None`` is passed for the rectangle the full Surface will be available
        for changes.

        The clipping area is always restricted to the area of the Surface itself.
        If the clip rectangle is too large it will be shrunk to fit inside the
        Surface.
        """

    def get_clip(self) -> Rect:
        """Get the current clipping area of the Surface.

        Return a rectangle of the current clipping area. The Surface will always
        return a valid rectangle that will never be outside the bounds of the
        surface. If the Surface has had ``None`` set for the clipping area, the
        Surface will return a rectangle with the full area of the Surface.
        """

    @overload
    def subsurface(self, rect: RectLike, /) -> Surface: ...
    @overload
    def subsurface(self, left_top: Point, width_height: Point, /) -> Surface: ...
    @overload
    def subsurface(
        self, left: float, top: float, width: float, height: float, /
    ) -> Surface: ...
    def subsurface(self, *args):
        """Create a new surface that references its parent.

        Returns a new Surface that shares its pixels with its new parent. The new
        Surface is considered a child of the original. Modifications to either
        Surface pixels will effect each other. Surface information like clipping
        area and color keys are unique to each Surface.

        The new Surface will inherit the palette, color key, and alpha settings
        from its parent.

        It is possible to have any number of subsurfaces and subsubsurfaces on
        the parent. It is also possible to subsurface the display Surface if the
        display mode is not hardware accelerated.

        See :meth:`get_offset()` and :meth:`get_parent()` to learn more
        about the state of a subsurface.

        A subsurface will have the same class as the parent surface.
        """

    def get_parent(self) -> Surface:
        """Find the parent of a subsurface.

        Returns the parent Surface of a subsurface. If this is not a subsurface
        then ``None`` will be returned.
        """

    def get_abs_parent(self) -> Surface:
        """Find the top level parent of a subsurface.

        Returns the parent Surface of a subsurface. If this is not a subsurface
        then this surface will be returned.
        """

    def get_offset(self) -> tuple[int, int]:
        """Find the position of a child subsurface inside a parent.

        Get the offset position of a child subsurface inside of a parent. If the
        Surface is not a subsurface this will return (0, 0).
        """

    def get_abs_offset(self) -> tuple[int, int]:
        """Find the absolute position of a child subsurface inside its top level parent.

        Get the offset position of a child subsurface inside of its top level
        parent Surface. If the Surface is not a subsurface this will return (0,
        0).
        """

    def get_size(self) -> tuple[int, int]:
        """Get the dimensions of the Surface.

        Return the width and height of the Surface in pixels. Can also be accessed
        with :attr:`size`
        """

    def get_width(self) -> int:
        """Get the width of the Surface.

        Return the width of the Surface in pixels. Can also be accessed with :attr:`width`
        """

    def get_height(self) -> int:
        """Get the height of the Surface.

        Return the height of the Surface in pixels. Can also be accessed with :attr:`height`
        """

    def get_rect(self, **kwargs: Any) -> Rect:
        """Get the rectangular area of the Surface.

        Returns a new rectangle covering the entire surface. This rectangle will
        always start at (0, 0) with a width and height the same size as the surface.

        You can pass keyword argument values to this function. These named values
        will be applied to the attributes of the Rect before it is returned. An
        example would be ``mysurf.get_rect(center=(100, 100))`` to create a
        rectangle for the Surface centered at a given position. Size attributes
        such as ``size`` or ``w`` can also be applied to resize the Rect.
        """

    def get_frect(self, **kwargs: Any) -> FRect:
        """Get the rectangular area of the Surface.

        This is the same as :meth:`Surface.get_rect` but returns an FRect. FRect is similar
        to Rect, except it stores float values instead.

        You can pass keyword argument values to this function. These named values
        will be applied to the attributes of the FRect before it is returned. An
        example would be ``mysurf.get_frect(center=(100.5, 100.5))`` to create a
        rectangle for the Surface centered at a given position. Size attributes
        such as ``size`` or ``w`` can also be applied to resize the FRect.
        """

    def get_bitsize(self) -> int:
        """Get the bit depth of the Surface pixel format.

        Returns the number of bits used to represent each pixel. This value may
        not exactly fill the number of bytes used per pixel. For example a 15 bit
        Surface still requires a full 2 bytes.
        """

    def get_bytesize(self) -> int:
        """Get the bytes used per Surface pixel.

        Return the number of bytes used per pixel.
        """

    def get_flags(self) -> int:
        """Get the additional flags used for the Surface.

        Returns a set of current Surface features. Each feature is a bit in the
        flags bitmask. Typical flags are ``RLEACCEL``, ``SRCALPHA``, and
        ``SRCCOLORKEY``.

        Here is a more complete list of flags. A full list can be found in
        ``SDL_video.h``

        ::

            SWSURFACE      0x00000000    # Surface is in system memory
            HWSURFACE      0x00000001    # (obsolete in pygame 2) Surface is in video memory
            ASYNCBLIT      0x00000004    # (obsolete in pygame 2) Use asynchronous blits if possible

        See :func:`pygame.display.set_mode()` for flags exclusive to the
        display surface.

        Used internally (read-only)

        ::

            HWACCEL        0x00000100    # Blit uses hardware acceleration
            SRCCOLORKEY    0x00001000    # Blit uses a source color key
            RLEACCELOK     0x00002000    # Private flag
            RLEACCEL       0x00004000    # Surface is RLE encoded
            SRCALPHA       0x00010000    # Blit uses source alpha blending
            PREALLOC       0x01000000    # Surface uses preallocated memory
        """

    def get_pitch(self) -> int:
        """Get the number of bytes used per Surface row.

        Return the number of bytes separating each row in the Surface. Surfaces
        in video memory are not always linearly packed. Subsurfaces will also
        have a larger pitch than their real width.

        This value is not needed for normal pygame usage.
        """

    def get_masks(self) -> tuple[int, int, int, int]:
        """The bitmasks needed to convert between a color and a mapped integer.

        Returns the bitmasks used to isolate each color in a mapped integer.

        This value is not needed for normal pygame usage.
        """

    @deprecated("since 2.0.0. Immutable in SDL2")
    def set_masks(self, color: ColorLike, /) -> None:
        """Set the bitmasks needed to convert between a color and a mapped integer.

        This is not needed for normal pygame usage.

        .. note:: Starting in pygame 2.0, the masks are read-only and
            accordingly this method will raise a TypeError if called.

        .. deprecatedold:: 2.0.0

        .. versionaddedold:: 1.8.1
        """

    def get_shifts(self) -> tuple[int, int, int, int]:
        """The bit shifts needed to convert between a color and a mapped integer.

        Returns the pixel shifts need to convert between each color and a mapped
        integer.

        This value is not needed for normal pygame usage.
        """

    @deprecated("since 2.0.0. Immutable in SDL2")
    def set_shifts(self, color: ColorLike, /) -> None:
        """Sets the bit shifts needed to convert between a color and a mapped integer.

        This is not needed for normal pygame usage.

        .. note:: Starting in pygame 2.0, the shifts are read-only and
            accordingly this method will raise a TypeError if called.

        .. deprecatedold:: 2.0.0

        .. versionaddedold:: 1.8.1
        """

    def get_losses(self) -> tuple[int, int, int, int]:
        """The significant bits used to convert between a color and a mapped integer.

        Return the least significant number of bits stripped from each color in a
        mapped integer.

        This value is not needed for normal pygame usage.
        """

    def get_bounding_rect(self, min_alpha: int = 1) -> Rect:
        """Find the smallest rect containing data.

        Returns the smallest rectangular region that contains all the pixels in
        the surface that have an alpha value greater than or equal to the minimum
        alpha value.

        This function will temporarily lock and unlock the Surface as needed.

        .. versionaddedold:: 1.8
        """

    def get_view(self, kind: _ViewKind = "2", /) -> BufferProxy:
        """Return a buffer view of the Surface's pixels.

        Return an object which exports a surface's internal pixel buffer as
        a C level array struct, Python level array interface or a C level
        buffer interface. The new buffer protocol is supported.

        The kind argument is the length 1 string '0', '1', '2', '3',
        'r', 'g', 'b', or 'a'. The letters are case insensitive;
        'A' will work as well. The argument can be either a Unicode or byte (char)
        string. The default is '2'.

        '0' returns a contiguous unstructured bytes view. No surface shape
        information is given. A ``ValueError`` is raised if the surface's pixels
        are discontinuous.

        '1' returns a (surface-width * surface-height) array of continuous
        pixels. A ``ValueError`` is raised if the surface pixels are
        discontinuous.

        '2' returns a (surface-width, surface-height) array of raw pixels.
        The pixels are surface-bytesize-d unsigned integers. The pixel format is
        surface specific. The 3 byte unsigned integers of 24 bit surfaces are
        unlikely accepted by anything other than other pygame functions.

        '3' returns a (surface-width, surface-height, 3) array of ``RGB`` color
        components. Each of the red, green, and blue components are unsigned
        bytes. Only 24-bit and 32-bit surfaces are supported. The color
        components must be in either ``RGB`` or ``BGR`` order within the pixel.

        'r' for red, 'g' for green, 'b' for blue, and 'a' for alpha return a
        (surface-width, surface-height) view of a single color component within a
        surface: a color plane. Color components are unsigned bytes. Both 24-bit
        and 32-bit surfaces support 'r', 'g', and 'b'. Only 32-bit surfaces with
        ``SRCALPHA`` support 'a'.

        The surface is locked only when an exposed interface is accessed.
        For new buffer interface accesses, the surface is unlocked once the
        last buffer view is released. For array interface and old buffer
        interface accesses, the surface remains locked until the BufferProxy
        object is released.

        .. versionaddedold:: 1.9.2
        """

    def get_buffer(self) -> BufferProxy:
        """Acquires a buffer object for the pixels of the Surface.

        Return a buffer object for the pixels of the Surface. The buffer can be
        used for direct pixel access and manipulation. Surface pixel data is
        represented as an unstructured block of memory, with a start address
        and length in bytes. The data need not be contiguous. Any gaps are
        included in the length, but otherwise ignored.

        This method implicitly locks the Surface. The lock will be released when
        the returned :mod:`pygame.BufferProxy` object is garbage collected.

        .. versionaddedold:: 1.8
        """

    def get_blendmode(self) -> int: ...
    @property
    def _pixels_address(self) -> int:
        """Pixel buffer address.

        The starting address of the surface's raw pixel bytes.

        .. versionaddedold:: 1.9.2
        """

    def premul_alpha(self) -> Surface:
        """Returns a copy of the surface with the RGB channels pre-multiplied by the alpha channel.

        Returns a copy of the initial surface with the red, green and blue color
        channels multiplied by the alpha channel. This is intended to make it
        easier to work with the BLEND_PREMULTIPLED blend mode flag of the blit()
        method. Surfaces which have called this method will only look correct
        after blitting if the BLEND_PREMULTIPLED special flag is used.

        It is worth noting that after calling this method, methods that return the
        color of a pixel such as get_at() will return the alpha multiplied color
        values. It is not possible to fully reverse an alpha multiplication of
        the colors in a surface as integer color channel data is generally
        reduced by the operation (e.g. 255 x 0 = 0, from there it is not
        possible to reconstruct the original 255 from just the two remaining
        zeros in the color and alpha channels).

        If you call this method, and then call it again, it will multiply the color
        channels by the alpha channel twice. There are many possible ways to obtain
        a surface with the color channels pre-multiplied by the alpha channel in
        pygame, and it is not possible to tell the difference just from the
        information in the pixels. It is completely possible to have two identical
        surfaces - one intended for pre-multiplied alpha blending and one intended
        for normal blending. For this reason we do not store state on surfaces
        intended for pre-multiplied alpha blending.

        Surfaces without an alpha channel cannot use this method and will return
        an error if you use it on them. It is best used on 32 bit surfaces (the
        default on most platforms) as the blitting on these surfaces can be
        accelerated by SIMD versions of the pre-multiplied blitter.

        In general pre-multiplied alpha blitting is faster then 'straight alpha'
        blitting and produces superior results when blitting an alpha surface onto
        another surface with alpha - assuming both surfaces contain pre-multiplied
        alpha colors.

        There is a `tutorial on premultiplied alpha blending here. <tutorials/en/premultiplied-alpha>`_

        .. versionadded:: 2.1.4
        """

    def premul_alpha_ip(self) -> Surface:
        """Multiplies the RGB channels by the surface alpha channel.

        Multiplies the RGB channels of the surface by the alpha channel in place
        and returns the surface.

        Surfaces without an alpha channel cannot use this method and will return
        an error if you use it on them. It is best used on 32 bit surfaces (the
        default on most platforms) as the blitting on these surfaces can be
        accelerated by SIMD versions of the pre-multiplied blitter.

        Refer to the :meth:`premul_alpha` method for more information.

        .. versionadded:: 2.5.1
        """

    @property
    def width(self) -> int:
        """Surface width in pixels (read-only).

        Read-only attribute. Same as :meth:`get_width()`

        .. versionadded:: 2.5.0
        """
    @property
    def height(self) -> int:
        """Surface height in pixels (read-only).

        Read-only attribute. Same as :meth:`get_height()`

        .. versionadded:: 2.5.0
        """

    @property
    def size(self) -> tuple[int, int]:
        """Surface size in pixels (read-only).

        Read-only attribute. Same as :meth:`get_size()`

        .. versionadded:: 2.5.0
        """

@deprecated("Use `Surface` instead (SurfaceType is an old alias)")
class SurfaceType(Surface): ...<|MERGE_RESOLUTION|>--- conflicted
+++ resolved
@@ -40,7 +40,6 @@
 ]
 
 class Surface:
-<<<<<<< HEAD
     """Pygame object for representing images.
 
     A pygame Surface is used to represent any image. The Surface has a fixed
@@ -120,16 +119,6 @@
     the smaller area.
     """
 
-=======
-    @property
-    def _pixels_address(self) -> int: ...
-    @property
-    def width(self) -> int: ...
-    @property
-    def height(self) -> int: ...
-    @property
-    def size(self) -> tuple[int, int]: ...
->>>>>>> 158b227c
     @overload
     def __init__(
         self,
@@ -266,9 +255,9 @@
 
     def fblits(
         self,
-<<<<<<< HEAD
         blit_sequence: Iterable[tuple[Surface, Union[Point, RectLike]]],
-        special_flags: int = 0, /
+        special_flags: int = 0,
+        /,
     ) -> None:
         """Draw many surfaces onto this surface at their corresponding location and with the same special_flags.
 
@@ -293,12 +282,6 @@
         .. versionadded:: 2.1.4
         """
 
-=======
-        blit_SequenceLike: Iterable[tuple[Surface, Union[Point, RectLike]]],
-        special_flags: int = 0,
-        /,
-    ) -> None: ...
->>>>>>> 158b227c
     @overload
     def convert(self, surface: Surface, /) -> Surface: ...
     @overload
@@ -367,7 +350,6 @@
         color: ColorLike,
         rect: Optional[RectLike] = None,
         special_flags: int = 0,
-<<<<<<< HEAD
     ) -> Rect:
         """Fill Surface with a solid color.
 
@@ -390,9 +372,7 @@
             part of the ``Rect`` overlapping the window's ``Rect`` will be filled.
         """
 
-    def scroll(
-        self, dx: int = 0, dy: int = 0, scroll_flag: int = 0, /
-    ) -> None:
+    def scroll(self, dx: int = 0, dy: int = 0, scroll_flag: int = 0, /) -> None:
         """Shift the Surface pixels in place.
 
         Move the Surface by dx pixels right and dy pixels down. dx and dy may be
@@ -417,10 +397,6 @@
         .. versionchanged:: 2.5.3 Add repeating scroll and allow erasing pixels
         """
 
-=======
-    ) -> Rect: ...
-    def scroll(self, dx: int = 0, dy: int = 0, scroll_flag: int = 0, /) -> None: ...
->>>>>>> 158b227c
     @overload
     def set_colorkey(self, color: ColorLike, flags: int = 0, /) -> None: ...
     @overload
