from typing import Optional, Union
from typing_extensions import deprecated  # added in 3.13

from pygame.typing import Point, RectLike
from pygame.locals import WINDOWPOS_UNDEFINED
from pygame.rect import Rect
from pygame.surface import Surface

def get_grabbed_window() -> Optional[Window]: ...

class Window:
    """Pygame object that represents a window.

    The Window class (formerly known as _sdl2.video.Window), is a newly
    published feature of pygame-ce 2.5.2. This class allows for programs
    to drive multiple windows on-screen at once, something not possible with
    the :func:`pygame.display.set_mode` API. Not everything possible with
    :mod:`pygame.display` is possible yet in the Window API, but the new
    window class will continue to be developed, and we're excited to share
    the new functionality this class offers.

    :param str title: The title of the window.
    :param (int, int) size: The size of the window, in screen coordinates.
    :param (int, int) or int position: A tuple specifying the window position, or
                                        ``WINDOWPOS_CENTERED``, or ``WINDOWPOS_UNDEFINED``.
    :param bool fullscreen: Create a fullscreen window using the window size as
                            the resolution (videomode change).
    :param bool fullscreen_desktop: Create a fullscreen window using the current
                                    desktop resolution.
    :param bool opengl: Create a window with support for an OpenGL context.
    :param bool vulkan: Create a window with support for a Vulkan instance.
    :param bool hidden: Create a hidden window.
    :param bool borderless: Create a window without borders.
    :param bool resizable: Create a resizable window.
    :param bool minimized: Create a mimized window.
    :param bool maximized: Create a maximized window.
    :param bool mouse_grabbed: Create a window with grabbed mouse input.
    :param bool keyboard_grabbed: Create a window with grabbed keyboard input.
    :param bool input_focus: Create a window with input focus.
    :param bool mouse_focus: Create a window with mouse focus.
    :param bool allow_high_dpi: Create a window in high-DPI mode if supported.
    :param bool mouse_capture: Create a window that has the mouse captured
                                (unrelated to INPUT_GRABBED).
    :param bool always_on_top: Create a window that is always presented above
                                others.
    :param bool utility: Create a window that doesn't appear in the task bar.

    Event behavior if one Window is created: When the close button is pressed,
    the ``QUIT`` event will be sent to the event queue.

    .. code-block:: python

        import pygame

        window = pygame.Window()

        while True:
        for event in pygame.event.get():
            if event.type == pygame.QUIT:
                pygame.quit()
                raise SystemExit

    Event behavior if multiple windows are created: When the close button is
    pressed, a ``WINDOWCLOSE`` event is sent. You need to explicitly destroy
    the window. Note that the event ``QUIT`` will only be sent if all
    windows have been destroyed.

    .. code-block:: python

        import pygame

        window1 = pygame.Window(position=(0,100))
        window2 = pygame.Window(position=(700,100))

        while True:
        for event in pygame.event.get():
            if event.type == pygame.WINDOWCLOSE:
                id = event.window.id
                print(f"WINDOWCLOSE event sent to Window #{id}.")
                event.window.destroy()

            if event.type == pygame.QUIT:
                print(f"Last window is destroyed. QUIT event was sent.")
                pygame.quit()
                raise SystemExit

    .. versionadded:: 2.4.0
    .. versionchanged:: 2.5.0 when ``opengl`` is ``True``, the ``Window`` has an OpenGL context created by pygame
    .. versionchanged:: 2.5.1 Window is now a base class, allowing subclassing
    """

    def __init__(
        self,
        title: str = "pygame window",
        size: Point = (640, 480),
        position: Union[int, Point] = WINDOWPOS_UNDEFINED,
<<<<<<< HEAD
        **flags: bool,
=======
        *,
        fullscreen: bool = ...,
        fullscreen_desktop: bool = ...,
        opengl: bool = ...,
        vulkan: bool = ...,
        hidden: bool = ...,
        borderless: bool = ...,
        resizable: bool = ...,
        minimized: bool = ...,
        maximized: bool = ...,
        mouse_grabbed: bool = ...,
        keyboard_grabbed: bool = ...,
        input_focus: bool = ...,
        mouse_focus: bool = ...,
        allow_high_dpi: bool = ...,
        mouse_capture: bool = ...,
        always_on_top: bool = ...,
        utility: bool = ...,
>>>>>>> 98258092
    ) -> None: ...

    grab_mouse: bool
    """Get or set the window's mouse grab mode.

    When this attribute is set to ``True``, the window will try to confine the mouse
    cursor to itself.

    Note this only set the "mode" of grab. The mouse may be confined to another window
    depending on the window focus. To get if the mouse is currently restricted to this
    window, please use :attr:`mouse_grabbed`.

    .. seealso:: :attr:`mouse_grabbed`

    .. versionadded:: 2.4.0
    """

    grab_keyboard: bool
    """Get or set the window's keyboard grab mode.

    When this attribute is set to ``True``, the window will try to capture system
    keyboard shortcuts like ``Alt+Tab`` or the ``Meta/Super`` key.

    This attribute only set the "mode" of grab. The keyboard may be captured by
    another window depending on the window focus. To get if keyboard is currently
    captured by this window, please use :attr:`keyboard_grabbed`.

    Note that not all system keyboard shortcuts can be captured by applications
    (one example is ``Ctrl+Alt+Del`` on Windows).

    When keyboard grab is enabled, pygame will continue to handle ``Alt+Tab`` when
    the window is full-screen to ensure the user is not trapped in your application.
    If you have a custom keyboard shortcut to exit fullscreen mode, you may suppress
    this behavior with an environment variable, e.g.
    ``os.environ["SDL_ALLOW_ALT_TAB_WHILE_GRABBED"] = "0"``.

    This attribute requires SDL 2.0.16+.

    .. seealso:: :attr:`keyboard_grabbed`

    .. versionadded:: 2.4.0
    """

    @property
    def mouse_grabbed(self) -> bool:
        """Get if the mouse cursor is confined to the window (**read-only**).

        Get if the mouse cursor is currently grabbed and confined to the window.

        Roughly equivalent to this expression:

        ::

           win.grab_mouse and (win is get_grabbed_window())

        .. seealso:: :attr:`grab_mouse`

        .. versionadded:: 2.4.0
        """

    @property
    def keyboard_grabbed(self) -> bool:
        """Get if the keyboard shortcuts are captured by the window (**read-only**).

        Get if the keyboard shortcuts are currently grabbed and captured by the window.

        Roughly equivalent to this expression:

        ::

           win.grab_keyboard and (win is get_grabbed_window())

        This attribute requires SDL 2.0.16+.

        .. seealso:: :attr:`grab_keyboard`

        .. versionadded:: 2.4.0
        """

    @property
    def focused(self) -> bool:
        """Get if the window is focused (**read-only**).

        Get if the window is currently focused. The same result can be achieved using
        the ``WINDOWFOCUSGAINED`` and ``WINDOWFOCUSLOST`` events.

        Use :meth:`focus` to focus and raise the window.

        .. versionadded:: 2.5.2
        """
    title: str
    """Get or set the window title.

    An empty string means that no title is set.
    """

    resizable: bool
    """Get or set whether the window is resizable."""

    borderless: bool
    """Gets or sets whether the window is borderless.

    .. note:: You can't change the border state of a fullscreen window.
    """

    always_on_top: bool
    """Get or set whether the window is always on top.

    Setting the always-on-top mode requires SDL 2.0.16+.

    .. versionadded:: 2.3.1
    """

    @property
    def id(self) -> int:
        """Get the unique window ID (**read-only**)."""

    @property
    def mouse_rect(self) -> Optional[Rect]:
        """Get or set the mouse confinement rectangle of the window.

        Setting this attribute to a rect-like object confines the
        cursor to the specified area of this window.

        This attribute can be None, meaning that there is no mouse rect.

        Note that this does NOT grab the cursor, it only defines the area a
        cursor is restricted to when the window has mouse focus.

        .. versionadded:: 2.4.0
        """

    @mouse_rect.setter
    def mouse_rect(self, value: Optional[RectLike]) -> None: ...
    @property
    def size(self) -> tuple[int, int]:
        """Get or set the window size in pixels."""

    @size.setter
    def size(self, value: Point) -> None: ...
    @property
    def minimum_size(self) -> tuple[int, int]:
        """Get or set the minimum size of the window's client area.

        Initial value in most cases is ``(0, 0)``. If :func:`from_display_module`
        was used to create the window and :func:`pygame.display.set_mode` was
        called with the ``SCALED`` flag, the initial value is the size used in
        that call.

        Raises a ``ValueError`` if negative values are provided or
        if the width or height provided are greater than set
        maximum width or height respectively. Unless maximum size
        is ``(0, 0)`` (initial value).

        .. seealso:: :attr:`maximum_size`.

        .. versionadded:: 2.4.0
        """

    @minimum_size.setter
    def minimum_size(self, value: Point) -> None: ...
    @property
    def maximum_size(self) -> tuple[int, int]:
        """Get or set the maximum size of the window's client area.

        Initial value is ``(0, 0)``.

        Raises a ``ValueError`` if negative values are provided or
        if the width or height provided are less than set minimum
        width or height respectively.

        .. seealso:: :attr:`minimum_size`.

        .. versionadded:: 2.4.0
        """

    @maximum_size.setter
    def maximum_size(self, value: Point) -> None: ...
    @property
    def position(self) -> tuple[int, int]:
        """Get or set the window position in screen coordinates."""

    @position.setter
    def position(self, value: Union[int, Point]) -> None: ...
    opacity: float
    """Get or set the window opacity, between 0.0 (fully transparent) and 1.0 (fully opaque)."""

    @property
    def opengl(self) -> bool:
        """Get if the window supports OpenGL.

        ``True`` if the ``Window`` has an OpenGL context associated with it, ``False`` otherwise

        .. versionadded:: 2.5.0
        """

    @property
    def utility(self) -> bool:
        """Get if the window is an utility window (**read-only**).

        ``True`` if the window doesn't appear in the task bar, ``False`` otherwise.
        This only works for X11 and Windows, for other platforms, creating ``Window(utility=True)`` won't change anything.

        .. versionadded:: 2.5.3
        """

    @classmethod
    @deprecated(
        "since 2.4.0. Use either the display module or the Window class with get_surface and flip. Try not to mix display and Window"
    )
    def from_display_module(cls) -> Window:
        """Create a Window object using window data from display module.

        **DON'T USE THIS!** If you want to draw to a surface and use the window
        API, use :func:`Window.get_surface` and :func:`Window.flip`.

        Create a Window object that uses the same window data from the :mod:`pygame.display` module, created upon calling
        :func:`pygame.display.set_mode`.

        .. deprecated:: 2.4.0
        """

    def get_surface(self) -> Surface:
        """Get the window surface.

        Returns a "display surface" for this Window. The surface returned is
        analogous to the surface returned by :func:`pygame.display.set_mode`.

        This method allows software rendering (classic pygame rendering) on top
        of the Window API. This method should not be called when using hardware
        rendering (coming soon).

        Similarly to the "display surface" returned by :mod:`pygame.display`,
        this surface will change size with the Window, and will become invalid
        after the Window's destruction.

        .. seealso:: :func:`flip`

        .. versionadded:: 2.4.0
        """

    def flip(self) -> None:
        """Update the display surface to the window.

        Update pixel data from memory to be displayed in the window. This is the Window
        class equivalent of :func:`pygame.display.flip`.

        With ``get_surface()`` this method allows software rendering (classic pygame rendering) flipping pixel data
        from an associated surface in memory to be displayed in the window. Alternatively, when this window has an
        associated OpenGL context, this method will instead perform a GL buffer swap to the window.

        Here is a runnable example of using ``get_surface`` and ``flip``:

        .. code-block:: python

           import pygame

           win = pygame.Window()
           surf = win.get_surface()  # get the window surface

           while True:
              for event in pygame.event.get():
                 if event.type == pygame.QUIT:
                       pygame.quit()
                       raise SystemExit

              # draw something on the surface
              surf.fill("red")

              win.flip()  # update the surface to the window


        .. versionadded:: 2.4.0
        """

    def set_windowed(self) -> None:
        """Enable windowed mode (exit fullscreen).

        .. seealso:: :func:`set_fullscreen`
        """

    def set_fullscreen(self, desktop: bool = False) -> None:
        """Enter fullscreen.

        :param bool desktop: If ``True``, use the current desktop resolution.
            If ``False``, change the fullscreen resolution to the window size.

        .. seealso:: :meth:`set_windowed`.
        """

    def destroy(self) -> None:
        """Destroy the window.

        Destroys the internal window data of this Window object. This method is
        called automatically when this Window object is garbage collected, so
        there usually aren't any reasons to call it manually.

        Other methods that try to manipulate that window data will raise an error.
        """

    def hide(self) -> None:
        """Hide the window."""

    def show(self) -> None:
        """Show the window."""

    def focus(self, input_only: bool = False) -> None:
        """Set the window to be focused.

        Raises the window above other windows and sets the input focus.

        :param input_only: if ``True``, the window will be given input focus
                                but may be completely obscured by other windows.
                                Only supported on X11. This has been deprecated and
                                may be removed in a future version.

        .. deprecated:: 2.5.3 ``input_only`` argument
        """

    def restore(self) -> None:
        """Restore the size and position of a minimized or maximized window."""

    def maximize(self) -> None:
        """Maximize the window."""

    def minimize(self) -> None:
        """Minimize the window."""

    def set_icon(self, icon: Surface, /) -> None:
        """Set the window icon.

        :param Surface surface: A Surface to use as the icon.
        """

    def set_modal_for(self, parent: Window, /) -> None:
        """Set the window as a modal for a parent window.

        :param Window parent: The parent window.

        .. note:: This function is only supported on X11.
        """

    def flash(self, operation: int, /) -> None:
        """Flash a window to demand attention from the user.

        :param int operation: The flash operation.

        Supported flash operations are:
            * ``pygame.FLASH_CANCEL``: Cancel the current flash state if present
            * ``pygame.FLASH_BRIEFLY``: Flash for a short amount of time to get attention
            * ``pygame.FLASH_UNTIL_FOCUSED``: Keep flashing until the window is focused

        Window flashing requires SDL 2.0.16+. A :mod:`pygame.error` exception will be raised
        otherwise.

        .. note:: This function is only supported on Windows, X11, Wayland and Cocoa (MacOS).
            A :mod:`pygame.error` exception will be raised if it's not supported therefore it's
            advised to wrap it in a try block.

            .. code-block:: python

                import pygame
                window = pygame.Window()

                try:
                    window.flash(pygame.FLASH_BRIEFLY)
                except pygame.error:
                    print("Window flashing not supported")

        .. versionadded:: 2.5.2
        """
    relative_mouse: bool<|MERGE_RESOLUTION|>--- conflicted
+++ resolved
@@ -94,9 +94,6 @@
         title: str = "pygame window",
         size: Point = (640, 480),
         position: Union[int, Point] = WINDOWPOS_UNDEFINED,
-<<<<<<< HEAD
-        **flags: bool,
-=======
         *,
         fullscreen: bool = ...,
         fullscreen_desktop: bool = ...,
@@ -115,7 +112,6 @@
         mouse_capture: bool = ...,
         always_on_top: bool = ...,
         utility: bool = ...,
->>>>>>> 98258092
     ) -> None: ...
 
     grab_mouse: bool
