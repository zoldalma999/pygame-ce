import math
import platform
import unittest
<<<<<<< HEAD
=======
from collections.abc import Collection, Sequence
>>>>>>> 9ce94b0d

from pygame import Rect, Vector2
from pygame.tests import test_utils

IS_PYPY = "PyPy" == platform.python_implementation()


class RectTypeTest(unittest.TestCase):
    def _assertCountEqual(self, *args, **kwargs):
        self.assertCountEqual(*args, **kwargs)

    def testConstructionXYWidthHeight(self):
        r = Rect(1, 2, 3, 4)
        self.assertEqual(1, r.left)
        self.assertEqual(2, r.top)
        self.assertEqual(3, r.width)
        self.assertEqual(4, r.height)

    def testConstructionTopLeftSize(self):
        r = Rect((1, 2), (3, 4))
        self.assertEqual(1, r.left)
        self.assertEqual(2, r.top)
        self.assertEqual(3, r.width)
        self.assertEqual(4, r.height)

    def testCalculatedAttributes(self):
        r = Rect(1, 2, 3, 4)

        self.assertEqual(r.left + r.width, r.right)
        self.assertEqual(r.top + r.height, r.bottom)
        self.assertEqual((r.width, r.height), r.size)
        self.assertEqual((r.left, r.top), r.topleft)
        self.assertEqual((r.right, r.top), r.topright)
        self.assertEqual((r.left, r.bottom), r.bottomleft)
        self.assertEqual((r.right, r.bottom), r.bottomright)

        midx = r.left + r.width // 2
        midy = r.top + r.height // 2

        self.assertEqual(midx, r.centerx)
        self.assertEqual(midy, r.centery)
        self.assertEqual((r.centerx, r.centery), r.center)
        self.assertEqual((r.centerx, r.top), r.midtop)
        self.assertEqual((r.centerx, r.bottom), r.midbottom)
        self.assertEqual((r.left, r.centery), r.midleft)
        self.assertEqual((r.right, r.centery), r.midright)

    def test_rect_iter(self):
        rect = Rect(50, 100, 150, 200)

        # call __iter__ explicitly to test that it is defined
        rect_iterator = rect.__iter__()
        for i, val in enumerate(rect_iterator):
            self.assertEqual(rect[i], val)

    def test_normalize(self):
        """Ensures normalize works when width and height are both negative."""
        test_rect = Rect((1, 2), (-3, -6))
        expected_normalized_rect = (
            (test_rect.x + test_rect.w, test_rect.y + test_rect.h),
            (-test_rect.w, -test_rect.h),
        )

        test_rect.normalize()

        self.assertEqual(test_rect, expected_normalized_rect)

    @unittest.skipIf(IS_PYPY, "fails on pypy sometimes")
    def test_normalize__positive_height(self):
        """Ensures normalize works with a negative width and a positive height."""
        test_rect = Rect((1, 2), (-3, 6))
        expected_normalized_rect = (
            (test_rect.x + test_rect.w, test_rect.y),
            (-test_rect.w, test_rect.h),
        )

        test_rect.normalize()

        self.assertEqual(test_rect, expected_normalized_rect)

    @unittest.skipIf(IS_PYPY, "fails on pypy sometimes")
    def test_normalize__positive_width(self):
        """Ensures normalize works with a positive width and a negative height."""
        test_rect = Rect((1, 2), (3, -6))
        expected_normalized_rect = (
            (test_rect.x, test_rect.y + test_rect.h),
            (test_rect.w, -test_rect.h),
        )

        test_rect.normalize()

        self.assertEqual(test_rect, expected_normalized_rect)

    @unittest.skipIf(IS_PYPY, "fails on pypy sometimes")
    def test_normalize__zero_height(self):
        """Ensures normalize works with a negative width and a zero height."""
        test_rect = Rect((1, 2), (-3, 0))
        expected_normalized_rect = (
            (test_rect.x + test_rect.w, test_rect.y),
            (-test_rect.w, test_rect.h),
        )

        test_rect.normalize()

        self.assertEqual(test_rect, expected_normalized_rect)

    @unittest.skipIf(IS_PYPY, "fails on pypy sometimes")
    def test_normalize__zero_width(self):
        """Ensures normalize works with a zero width and a negative height."""
        test_rect = Rect((1, 2), (0, -6))
        expected_normalized_rect = (
            (test_rect.x, test_rect.y + test_rect.h),
            (test_rect.w, -test_rect.h),
        )

        test_rect.normalize()

        self.assertEqual(test_rect, expected_normalized_rect)

    @unittest.skipIf(IS_PYPY, "fails on pypy")
    def test_normalize__non_negative(self):
        """Ensures normalize works when width and height are both non-negative.

        Tests combinations of positive and zero values for width and height.
        The normalize method has no impact when both width and height are
        non-negative.
        """
        for size in ((3, 6), (3, 0), (0, 6), (0, 0)):
            test_rect = Rect((1, 2), size)
            expected_normalized_rect = Rect(test_rect)

            test_rect.normalize()

            self.assertEqual(test_rect, expected_normalized_rect)

    def test_x(self):
        """Ensures changing the x attribute moves the rect and does not change
        the rect's size.
        """
        expected_x = 10
        expected_y = 2
        expected_size = (3, 4)
        r = Rect((1, expected_y), expected_size)

        r.x = expected_x

        self.assertEqual(r.x, expected_x)
        self.assertEqual(r.x, r.left)
        self.assertEqual(r.y, expected_y)
        self.assertEqual(r.size, expected_size)

    def test_x__invalid_value(self):
        """Ensures the x attribute handles invalid values correctly."""
        r = Rect(0, 0, 1, 1)

        for value in (None, [], "1", (1,), [1, 2, 3]):
            with self.assertRaises(TypeError):
                r.x = value

    def test_x__del(self):
        """Ensures the x attribute can't be deleted."""
        r = Rect(0, 0, 1, 1)

        with self.assertRaises(AttributeError):
            del r.x

    def test_y(self):
        """Ensures changing the y attribute moves the rect and does not change
        the rect's size.
        """
        expected_x = 1
        expected_y = 20
        expected_size = (3, 4)
        r = Rect((expected_x, 2), expected_size)

        r.y = expected_y

        self.assertEqual(r.y, expected_y)
        self.assertEqual(r.y, r.top)
        self.assertEqual(r.x, expected_x)
        self.assertEqual(r.size, expected_size)

    def test_y__invalid_value(self):
        """Ensures the y attribute handles invalid values correctly."""
        r = Rect(0, 0, 1, 1)

        for value in (None, [], "1", (1,), [1, 2, 3]):
            with self.assertRaises(TypeError):
                r.y = value

    def test_y__del(self):
        """Ensures the y attribute can't be deleted."""
        r = Rect(0, 0, 1, 1)

        with self.assertRaises(AttributeError):
            del r.y

    def test_left(self):
        """Changing the left attribute moves the rect and does not change
        the rect's width
        """
        r = Rect(1, 2, 3, 4)
        new_left = 10

        r.left = new_left
        self.assertEqual(new_left, r.left)
        self.assertEqual(Rect(new_left, 2, 3, 4), r)

    def test_left__invalid_value(self):
        """Ensures the left attribute handles invalid values correctly."""
        r = Rect(0, 0, 1, 1)

        for value in (None, [], "1", (1,), [1, 2, 3]):
            with self.assertRaises(TypeError):
                r.left = value

    def test_left__del(self):
        """Ensures the left attribute can't be deleted."""
        r = Rect(0, 0, 1, 1)

        with self.assertRaises(AttributeError):
            del r.left

    def test_right(self):
        """Changing the right attribute moves the rect and does not change
        the rect's width
        """
        r = Rect(1, 2, 3, 4)
        new_right = r.right + 20
        expected_left = r.left + 20
        old_width = r.width

        r.right = new_right
        self.assertEqual(new_right, r.right)
        self.assertEqual(expected_left, r.left)
        self.assertEqual(old_width, r.width)

    def test_right__invalid_value(self):
        """Ensures the right attribute handles invalid values correctly."""
        r = Rect(0, 0, 1, 1)

        for value in (None, [], "1", (1,), [1, 2, 3]):
            with self.assertRaises(TypeError):
                r.right = value

    def test_right__del(self):
        """Ensures the right attribute can't be deleted."""
        r = Rect(0, 0, 1, 1)

        with self.assertRaises(AttributeError):
            del r.right

    def test_top(self):
        """Changing the top attribute moves the rect and does not change
        the rect's width
        """
        r = Rect(1, 2, 3, 4)
        new_top = 10

        r.top = new_top
        self.assertEqual(Rect(1, new_top, 3, 4), r)
        self.assertEqual(new_top, r.top)

    def test_top__invalid_value(self):
        """Ensures the top attribute handles invalid values correctly."""
        r = Rect(0, 0, 1, 1)

        for value in (None, [], "1", (1,), [1, 2, 3]):
            with self.assertRaises(TypeError):
                r.top = value

    def test_top__del(self):
        """Ensures the top attribute can't be deleted."""
        r = Rect(0, 0, 1, 1)

        with self.assertRaises(AttributeError):
            del r.top

    def test_bottom(self):
        """Changing the bottom attribute moves the rect and does not change
        the rect's height
        """
        r = Rect(1, 2, 3, 4)
        new_bottom = r.bottom + 20
        expected_top = r.top + 20
        old_height = r.height

        r.bottom = new_bottom
        self.assertEqual(new_bottom, r.bottom)
        self.assertEqual(expected_top, r.top)
        self.assertEqual(old_height, r.height)

    def test_bottom__invalid_value(self):
        """Ensures the bottom attribute handles invalid values correctly."""
        r = Rect(0, 0, 1, 1)

        for value in (None, [], "1", (1,), [1, 2, 3]):
            with self.assertRaises(TypeError):
                r.bottom = value

    def test_bottom__del(self):
        """Ensures the bottom attribute can't be deleted."""
        r = Rect(0, 0, 1, 1)

        with self.assertRaises(AttributeError):
            del r.bottom

    def test_centerx(self):
        """Changing the centerx attribute moves the rect and does not change
        the rect's width
        """
        r = Rect(1, 2, 3, 4)
        new_centerx = r.centerx + 20
        expected_left = r.left + 20
        old_width = r.width

        r.centerx = new_centerx
        self.assertEqual(new_centerx, r.centerx)
        self.assertEqual(expected_left, r.left)
        self.assertEqual(old_width, r.width)

    def test_centerx__invalid_value(self):
        """Ensures the centerx attribute handles invalid values correctly."""
        r = Rect(0, 0, 1, 1)

        for value in (None, [], "1", (1,), [1, 2, 3]):
            with self.assertRaises(TypeError):
                r.centerx = value

    def test_centerx__del(self):
        """Ensures the centerx attribute can't be deleted."""
        r = Rect(0, 0, 1, 1)

        with self.assertRaises(AttributeError):
            del r.centerx

    def test_centery(self):
        """Changing the centery attribute moves the rect and does not change
        the rect's width
        """
        r = Rect(1, 2, 3, 4)
        new_centery = r.centery + 20
        expected_top = r.top + 20
        old_height = r.height

        r.centery = new_centery
        self.assertEqual(new_centery, r.centery)
        self.assertEqual(expected_top, r.top)
        self.assertEqual(old_height, r.height)

    def test_centery__invalid_value(self):
        """Ensures the centery attribute handles invalid values correctly."""
        r = Rect(0, 0, 1, 1)

        for value in (None, [], "1", (1,), [1, 2, 3]):
            with self.assertRaises(TypeError):
                r.centery = value

    def test_centery__del(self):
        """Ensures the centery attribute can't be deleted."""
        r = Rect(0, 0, 1, 1)

        with self.assertRaises(AttributeError):
            del r.centery

    def test_topleft(self):
        """Changing the topleft attribute moves the rect and does not change
        the rect's size
        """
        r = Rect(1, 2, 3, 4)
        new_topleft = (r.left + 20, r.top + 30)
        old_size = r.size

        r.topleft = new_topleft
        self.assertEqual(new_topleft, r.topleft)
        self.assertEqual(old_size, r.size)

    def test_topleft__invalid_value(self):
        """Ensures the topleft attribute handles invalid values correctly."""
        r = Rect(0, 0, 1, 1)

        for value in (None, [], "1", 1, (1,), [1, 2, 3]):
            with self.assertRaises(TypeError):
                r.topleft = value

    def test_topleft__del(self):
        """Ensures the topleft attribute can't be deleted."""
        r = Rect(0, 0, 1, 1)

        with self.assertRaises(AttributeError):
            del r.topleft

    def test_bottomleft(self):
        """Changing the bottomleft attribute moves the rect and does not change
        the rect's size
        """
        r = Rect(1, 2, 3, 4)
        new_bottomleft = (r.left + 20, r.bottom + 30)
        expected_topleft = (r.left + 20, r.top + 30)
        old_size = r.size

        r.bottomleft = new_bottomleft
        self.assertEqual(new_bottomleft, r.bottomleft)
        self.assertEqual(expected_topleft, r.topleft)
        self.assertEqual(old_size, r.size)

    def test_bottomleft__invalid_value(self):
        """Ensures the bottomleft attribute handles invalid values correctly."""
        r = Rect(0, 0, 1, 1)

        for value in (None, [], "1", 1, (1,), [1, 2, 3]):
            with self.assertRaises(TypeError):
                r.bottomleft = value

    def test_bottomleft__del(self):
        """Ensures the bottomleft attribute can't be deleted."""
        r = Rect(0, 0, 1, 1)

        with self.assertRaises(AttributeError):
            del r.bottomleft

    def test_topright(self):
        """Changing the topright attribute moves the rect and does not change
        the rect's size
        """
        r = Rect(1, 2, 3, 4)
        new_topright = (r.right + 20, r.top + 30)
        expected_topleft = (r.left + 20, r.top + 30)
        old_size = r.size

        r.topright = new_topright
        self.assertEqual(new_topright, r.topright)
        self.assertEqual(expected_topleft, r.topleft)
        self.assertEqual(old_size, r.size)

    def test_topright__invalid_value(self):
        """Ensures the topright attribute handles invalid values correctly."""
        r = Rect(0, 0, 1, 1)

        for value in (None, [], "1", 1, (1,), [1, 2, 3]):
            with self.assertRaises(TypeError):
                r.topright = value

    def test_topright__del(self):
        """Ensures the topright attribute can't be deleted."""
        r = Rect(0, 0, 1, 1)

        with self.assertRaises(AttributeError):
            del r.topright

    def test_bottomright(self):
        """Changing the bottomright attribute moves the rect and does not change
        the rect's size
        """
        r = Rect(1, 2, 3, 4)
        new_bottomright = (r.right + 20, r.bottom + 30)
        expected_topleft = (r.left + 20, r.top + 30)
        old_size = r.size

        r.bottomright = new_bottomright
        self.assertEqual(new_bottomright, r.bottomright)
        self.assertEqual(expected_topleft, r.topleft)
        self.assertEqual(old_size, r.size)

    def test_bottomright__invalid_value(self):
        """Ensures the bottomright attribute handles invalid values correctly."""
        r = Rect(0, 0, 1, 1)

        for value in (None, [], "1", 1, (1,), [1, 2, 3]):
            with self.assertRaises(TypeError):
                r.bottomright = value

    def test_bottomright__del(self):
        """Ensures the bottomright attribute can't be deleted."""
        r = Rect(0, 0, 1, 1)

        with self.assertRaises(AttributeError):
            del r.bottomright

    def test_center(self):
        """Changing the center attribute moves the rect and does not change
        the rect's size
        """
        r = Rect(1, 2, 3, 4)
        new_center = (r.centerx + 20, r.centery + 30)
        expected_topleft = (r.left + 20, r.top + 30)
        old_size = r.size

        r.center = new_center
        self.assertEqual(new_center, r.center)
        self.assertEqual(expected_topleft, r.topleft)
        self.assertEqual(old_size, r.size)

    def test_center__invalid_value(self):
        """Ensures the center attribute handles invalid values correctly."""
        r = Rect(0, 0, 1, 1)

        for value in (None, [], "1", 1, (1,), [1, 2, 3]):
            with self.assertRaises(TypeError):
                r.center = value

    def test_center__del(self):
        """Ensures the center attribute can't be deleted."""
        r = Rect(0, 0, 1, 1)

        with self.assertRaises(AttributeError):
            del r.center

    def test_midleft(self):
        """Changing the midleft attribute moves the rect and does not change
        the rect's size
        """
        r = Rect(1, 2, 3, 4)
        new_midleft = (r.left + 20, r.centery + 30)
        expected_topleft = (r.left + 20, r.top + 30)
        old_size = r.size

        r.midleft = new_midleft
        self.assertEqual(new_midleft, r.midleft)
        self.assertEqual(expected_topleft, r.topleft)
        self.assertEqual(old_size, r.size)

    def test_midleft__invalid_value(self):
        """Ensures the midleft attribute handles invalid values correctly."""
        r = Rect(0, 0, 1, 1)

        for value in (None, [], "1", 1, (1,), [1, 2, 3]):
            with self.assertRaises(TypeError):
                r.midleft = value

    def test_midleft__del(self):
        """Ensures the midleft attribute can't be deleted."""
        r = Rect(0, 0, 1, 1)

        with self.assertRaises(AttributeError):
            del r.midleft

    def test_midright(self):
        """Changing the midright attribute moves the rect and does not change
        the rect's size
        """
        r = Rect(1, 2, 3, 4)
        new_midright = (r.right + 20, r.centery + 30)
        expected_topleft = (r.left + 20, r.top + 30)
        old_size = r.size

        r.midright = new_midright
        self.assertEqual(new_midright, r.midright)
        self.assertEqual(expected_topleft, r.topleft)
        self.assertEqual(old_size, r.size)

    def test_midright__invalid_value(self):
        """Ensures the midright attribute handles invalid values correctly."""
        r = Rect(0, 0, 1, 1)

        for value in (None, [], "1", 1, (1,), [1, 2, 3]):
            with self.assertRaises(TypeError):
                r.midright = value

    def test_midright__del(self):
        """Ensures the midright attribute can't be deleted."""
        r = Rect(0, 0, 1, 1)

        with self.assertRaises(AttributeError):
            del r.midright

    def test_midtop(self):
        """Changing the midtop attribute moves the rect and does not change
        the rect's size
        """
        r = Rect(1, 2, 3, 4)
        new_midtop = (r.centerx + 20, r.top + 30)
        expected_topleft = (r.left + 20, r.top + 30)
        old_size = r.size

        r.midtop = new_midtop
        self.assertEqual(new_midtop, r.midtop)
        self.assertEqual(expected_topleft, r.topleft)
        self.assertEqual(old_size, r.size)

    def test_midtop__invalid_value(self):
        """Ensures the midtop attribute handles invalid values correctly."""
        r = Rect(0, 0, 1, 1)

        for value in (None, [], "1", 1, (1,), [1, 2, 3]):
            with self.assertRaises(TypeError):
                r.midtop = value

    def test_midtop__del(self):
        """Ensures the midtop attribute can't be deleted."""
        r = Rect(0, 0, 1, 1)

        with self.assertRaises(AttributeError):
            del r.midtop

    def test_midbottom(self):
        """Changing the midbottom attribute moves the rect and does not change
        the rect's size
        """
        r = Rect(1, 2, 3, 4)
        new_midbottom = (r.centerx + 20, r.bottom + 30)
        expected_topleft = (r.left + 20, r.top + 30)
        old_size = r.size

        r.midbottom = new_midbottom
        self.assertEqual(new_midbottom, r.midbottom)
        self.assertEqual(expected_topleft, r.topleft)
        self.assertEqual(old_size, r.size)

    def test_midbottom__invalid_value(self):
        """Ensures the midbottom attribute handles invalid values correctly."""
        r = Rect(0, 0, 1, 1)

        for value in (None, [], "1", 1, (1,), [1, 2, 3]):
            with self.assertRaises(TypeError):
                r.midbottom = value

    def test_midbottom__del(self):
        """Ensures the midbottom attribute can't be deleted."""
        r = Rect(0, 0, 1, 1)

        with self.assertRaises(AttributeError):
            del r.midbottom

    def test_width(self):
        """Changing the width resizes the rect from the top-left corner"""
        r = Rect(1, 2, 3, 4)
        new_width = 10
        old_topleft = r.topleft
        old_height = r.height

        r.width = new_width
        self.assertEqual(new_width, r.width)
        self.assertEqual(old_height, r.height)
        self.assertEqual(old_topleft, r.topleft)

    def test_width__invalid_value(self):
        """Ensures the width attribute handles invalid values correctly."""
        r = Rect(0, 0, 1, 1)

        for value in (None, [], "1", (1,), [1, 2, 3]):
            with self.assertRaises(TypeError):
                r.width = value

    def test_width__del(self):
        """Ensures the width attribute can't be deleted."""
        r = Rect(0, 0, 1, 1)

        with self.assertRaises(AttributeError):
            del r.width

    def test_height(self):
        """Changing the height resizes the rect from the top-left corner"""
        r = Rect(1, 2, 3, 4)
        new_height = 10
        old_topleft = r.topleft
        old_width = r.width

        r.height = new_height
        self.assertEqual(new_height, r.height)
        self.assertEqual(old_width, r.width)
        self.assertEqual(old_topleft, r.topleft)

    def test_height__invalid_value(self):
        """Ensures the height attribute handles invalid values correctly."""
        r = Rect(0, 0, 1, 1)

        for value in (None, [], "1", (1,), [1, 2, 3]):
            with self.assertRaises(TypeError):
                r.height = value

    def test_height__del(self):
        """Ensures the height attribute can't be deleted."""
        r = Rect(0, 0, 1, 1)

        with self.assertRaises(AttributeError):
            del r.height

    def test_size(self):
        """Changing the size resizes the rect from the top-left corner"""
        r = Rect(1, 2, 3, 4)
        new_size = (10, 20)
        old_topleft = r.topleft

        r.size = new_size
        self.assertEqual(new_size, r.size)
        self.assertEqual(old_topleft, r.topleft)

    def test_size__invalid_value(self):
        """Ensures the size attribute handles invalid values correctly."""
        r = Rect(0, 0, 1, 1)

        for value in (None, [], "1", 1, (1,), [1, 2, 3]):
            with self.assertRaises(TypeError):
                r.size = value

    def test_size__del(self):
        """Ensures the size attribute can't be deleted."""
        r = Rect(0, 0, 1, 1)

        with self.assertRaises(AttributeError):
            del r.size

    def test_contains(self):
        r = Rect(1, 2, 3, 4)

        self.assertTrue(
            r.contains(Rect(2, 3, 1, 1)), "r does not contain Rect(2, 3, 1, 1)"
        )
        self.assertTrue(Rect(2, 3, 1, 1) in r, "r does not contain Rect(2, 3, 1, 1) 2")
        self.assertTrue(
            r.contains(Rect(r)), "r does not contain the same rect as itself"
        )
        self.assertTrue(r in Rect(r), "r does not contain the same rect as itself")
        self.assertTrue(
            r.contains(Rect(2, 3, 0, 0)),
            "r does not contain an empty rect within its bounds",
        )
        self.assertTrue(
            Rect(2, 3, 0, 0) in r,
            "r does not contain an empty rect within its bounds",
        )
        self.assertFalse(r.contains(Rect(0, 0, 1, 2)), "r contains Rect(0, 0, 1, 2)")
        self.assertFalse(r.contains(Rect(4, 6, 1, 1)), "r contains Rect(4, 6, 1, 1)")
        self.assertFalse(r.contains(Rect(4, 6, 0, 0)), "r contains Rect(4, 6, 0, 0)")
        self.assertFalse(Rect(0, 0, 1, 2) in r, "r contains Rect(0, 0, 1, 2)")
        self.assertFalse(Rect(4, 6, 1, 1) in r, "r contains Rect(4, 6, 1, 1)")
        self.assertFalse(Rect(4, 6, 0, 0) in r, "r contains Rect(4, 6, 0, 0)")
        self.assertTrue(2 in Rect(0, 0, 1, 2), "r does not contain 2")
        self.assertFalse(3 in Rect(0, 0, 1, 2), "r contains 3")

        self.assertRaises(TypeError, lambda: "string" in Rect(0, 0, 1, 2))
        self.assertRaises(TypeError, lambda: 4 + 3j in Rect(0, 0, 1, 2))

    def test_collidepoint(self):
        r = Rect(1, 2, 3, 4)

        self.assertTrue(
            r.collidepoint(r.left, r.top), "r does not collide with point (left, top)"
        )
        self.assertFalse(
            r.collidepoint(r.left - 1, r.top), "r collides with point (left - 1, top)"
        )
        self.assertFalse(
            r.collidepoint(r.left, r.top - 1), "r collides with point (left, top - 1)"
        )
        self.assertFalse(
            r.collidepoint(r.left - 1, r.top - 1),
            "r collides with point (left - 1, top - 1)",
        )

        self.assertTrue(
            r.collidepoint(r.right - 1, r.bottom - 1),
            "r does not collide with point (right - 1, bottom - 1)",
        )
        self.assertFalse(
            r.collidepoint(r.right, r.bottom), "r collides with point (right, bottom)"
        )
        self.assertFalse(
            r.collidepoint(r.right - 1, r.bottom),
            "r collides with point (right - 1, bottom)",
        )
        self.assertFalse(
            r.collidepoint(r.right, r.bottom - 1),
            "r collides with point (right, bottom - 1)",
        )

    def test_inflate__larger(self):
        """The inflate method inflates around the center of the rectangle"""
        r = Rect(2, 4, 6, 8)
        r2 = r.inflate(4, 6)

        self.assertEqual(r.center, r2.center)
        self.assertEqual(r.left - 2, r2.left)
        self.assertEqual(r.top - 3, r2.top)
        self.assertEqual(r.right + 2, r2.right)
        self.assertEqual(r.bottom + 3, r2.bottom)
        self.assertEqual(r.width + 4, r2.width)
        self.assertEqual(r.height + 6, r2.height)

    def test_inflate__smaller(self):
        """The inflate method inflates around the center of the rectangle"""
        r = Rect(2, 4, 6, 8)
        r2 = r.inflate(-4, -6)

        self.assertEqual(r.center, r2.center)
        self.assertEqual(r.left + 2, r2.left)
        self.assertEqual(r.top + 3, r2.top)
        self.assertEqual(r.right - 2, r2.right)
        self.assertEqual(r.bottom - 3, r2.bottom)
        self.assertEqual(r.width - 4, r2.width)
        self.assertEqual(r.height - 6, r2.height)

    def test_inflate_ip__larger(self):
        """The inflate_ip method inflates around the center of the rectangle"""
        r = Rect(2, 4, 6, 8)
        r2 = Rect(r)
        r2.inflate_ip(-4, -6)

        self.assertEqual(r.center, r2.center)
        self.assertEqual(r.left + 2, r2.left)
        self.assertEqual(r.top + 3, r2.top)
        self.assertEqual(r.right - 2, r2.right)
        self.assertEqual(r.bottom - 3, r2.bottom)
        self.assertEqual(r.width - 4, r2.width)
        self.assertEqual(r.height - 6, r2.height)

    def test_inflate_ip__smaller(self):
        """The inflate method inflates around the center of the rectangle"""
        r = Rect(2, 4, 6, 8)
        r2 = Rect(r)
        r2.inflate_ip(-4, -6)

        self.assertEqual(r.center, r2.center)
        self.assertEqual(r.left + 2, r2.left)
        self.assertEqual(r.top + 3, r2.top)
        self.assertEqual(r.right - 2, r2.right)
        self.assertEqual(r.bottom - 3, r2.bottom)
        self.assertEqual(r.width - 4, r2.width)
        self.assertEqual(r.height - 6, r2.height)

    def test_clamp(self):
        r = Rect(10, 10, 10, 10)
        c = Rect(19, 12, 5, 5).clamp(r)
        self.assertEqual(c.right, r.right)
        self.assertEqual(c.top, 12)
        c = Rect(1, 2, 3, 4).clamp(r)
        self.assertEqual(c.topleft, r.topleft)
        c = Rect(5, 500, 22, 33).clamp(r)
        self.assertEqual(c.center, r.center)

    def test_clamp_ip(self):
        r = Rect(10, 10, 10, 10)
        c = Rect(19, 12, 5, 5)
        c.clamp_ip(r)
        self.assertEqual(c.right, r.right)
        self.assertEqual(c.top, 12)
        c = Rect(1, 2, 3, 4)
        c.clamp_ip(r)
        self.assertEqual(c.topleft, r.topleft)
        c = Rect(5, 500, 22, 33)
        c.clamp_ip(r)
        self.assertEqual(c.center, r.center)

    def test_clip(self):
        r1 = Rect(1, 2, 3, 4)
        self.assertEqual(Rect(1, 2, 2, 2), r1.clip(Rect(0, 0, 3, 4)))
        self.assertEqual(Rect(2, 2, 2, 4), r1.clip(Rect(2, 2, 10, 20)))
        self.assertEqual(Rect(2, 3, 1, 2), r1.clip(Rect(2, 3, 1, 2)))
        self.assertEqual((0, 0), r1.clip(20, 30, 5, 6).size)
        self.assertEqual(
            r1, r1.clip(Rect(r1)), "r1 does not clip an identical rect to itself"
        )

    def test_clipline(self):
        """Ensures clipline handles four int parameters.

        Tests the clipline(x1, y1, x2, y2) format.
        """
        rect = Rect((1, 2), (35, 40))
        x1 = 5
        y1 = 6
        x2 = 11
        y2 = 19
        expected_line = ((x1, y1), (x2, y2))

        clipped_line = rect.clipline(x1, y1, x2, y2)

        self.assertIsInstance(clipped_line, tuple)
        self.assertTupleEqual(clipped_line, expected_line)

    def test_clipline__two_sequences(self):
        """Ensures clipline handles a sequence of two sequences.

        Tests the clipline((x1, y1), (x2, y2)) format.
        Tests the sequences as different types.
        """
        rect = Rect((1, 2), (35, 40))
        pt1 = (5, 6)
        pt2 = (11, 19)

        INNER_SEQUENCES = (list, tuple, Vector2)
        expected_line = (pt1, pt2)

        for inner_seq1 in INNER_SEQUENCES:
            endpt1 = inner_seq1(pt1)

            for inner_seq2 in INNER_SEQUENCES:
                clipped_line = rect.clipline((endpt1, inner_seq2(pt2)))

                self.assertIsInstance(clipped_line, tuple)
                self.assertTupleEqual(clipped_line, expected_line)

    def test_clipline__sequence_of_four_ints(self):
        """Ensures clipline handles a sequence of four ints.

        Tests the clipline((x1, y1, x2, y2)) format.
        Tests the sequence as different types.
        """
        rect = Rect((1, 2), (35, 40))
        line = (5, 6, 11, 19)
        expected_line = ((line[0], line[1]), (line[2], line[3]))

        for outer_seq in (list, tuple):
            clipped_line = rect.clipline(outer_seq(line))

            self.assertIsInstance(clipped_line, tuple)
            self.assertTupleEqual(clipped_line, expected_line)

    def test_clipline__sequence_of_two_sequences(self):
        """Ensures clipline handles a sequence of two sequences.

        Tests the clipline(((x1, y1), (x2, y2))) format.
        Tests the sequences as different types.
        """
        rect = Rect((1, 2), (35, 40))
        pt1 = (5, 6)
        pt2 = (11, 19)

        INNER_SEQUENCES = (list, tuple, Vector2)
        expected_line = (pt1, pt2)

        for inner_seq1 in INNER_SEQUENCES:
            endpt1 = inner_seq1(pt1)

            for inner_seq2 in INNER_SEQUENCES:
                endpt2 = inner_seq2(pt2)

                for outer_seq in (list, tuple):
                    clipped_line = rect.clipline(outer_seq((endpt1, endpt2)))

                    self.assertIsInstance(clipped_line, tuple)
                    self.assertTupleEqual(clipped_line, expected_line)

    def test_clipline__floats(self):
        """Ensures clipline handles float parameters."""
        rect = Rect((1, 2), (35, 40))
        x1 = 5.9
        y1 = 6.9
        x2 = 11.9
        y2 = 19.9

        # Floats are truncated.
        expected_line = (
            (math.floor(x1), math.floor(y1)),
            (math.floor(x2), math.floor(y2)),
        )

        clipped_line = rect.clipline(x1, y1, x2, y2)

        self.assertIsInstance(clipped_line, tuple)
        self.assertTupleEqual(clipped_line, expected_line)

    def test_clipline__no_overlap(self):
        """Ensures lines that do not overlap the rect are not clipped."""
        rect = Rect((10, 25), (15, 20))
        # Use a bigger rect to help create test lines.
        big_rect = rect.inflate(2, 2)
        lines = (
            (big_rect.bottomleft, big_rect.topleft),  # Left edge.
            (big_rect.topleft, big_rect.topright),  # Top edge.
            (big_rect.topright, big_rect.bottomright),  # Right edge.
            (big_rect.bottomright, big_rect.bottomleft),
        )  # Bottom edge.
        expected_line = ()

        # Test lines outside rect.
        for line in lines:
            clipped_line = rect.clipline(line)

            self.assertTupleEqual(clipped_line, expected_line)

    def test_clipline__both_endpoints_outside(self):
        """Ensures lines that overlap the rect are clipped.

        Testing lines with both endpoints outside the rect.
        """
        rect = Rect((0, 0), (20, 20))
        # Use a bigger rect to help create test lines.
        big_rect = rect.inflate(2, 2)

        # Create a dict of lines and expected results.
        line_dict = {
            (big_rect.midleft, big_rect.midright): (
                rect.midleft,
                (rect.midright[0] - 1, rect.midright[1]),
            ),
            (big_rect.midtop, big_rect.midbottom): (
                rect.midtop,
                (rect.midbottom[0], rect.midbottom[1] - 1),
            ),
            # Diagonals.
            (big_rect.topleft, big_rect.bottomright): (
                rect.topleft,
                (rect.bottomright[0] - 1, rect.bottomright[1] - 1),
            ),
            # This line needs a small adjustment to make sure it intersects
            # the rect correctly.
            (
                (big_rect.topright[0] - 1, big_rect.topright[1]),
                (big_rect.bottomleft[0], big_rect.bottomleft[1] - 1),
            ): (
                (rect.topright[0] - 1, rect.topright[1]),
                (rect.bottomleft[0], rect.bottomleft[1] - 1),
            ),
        }

        for line, expected_line in line_dict.items():
            clipped_line = rect.clipline(line)

            self.assertTupleEqual(clipped_line, expected_line)

            # Swap endpoints to test for symmetry.
            expected_line = (expected_line[1], expected_line[0])

            clipped_line = rect.clipline((line[1], line[0]))

            self.assertTupleEqual(clipped_line, expected_line)

    def test_clipline__both_endpoints_inside(self):
        """Ensures lines that overlap the rect are clipped.

        Testing lines with both endpoints inside the rect.
        """
        rect = Rect((-10, -5), (20, 20))
        # Use a smaller rect to help create test lines.
        small_rect = rect.inflate(-2, -2)

        lines = (
            (small_rect.midleft, small_rect.midright),
            (small_rect.midtop, small_rect.midbottom),
            # Diagonals.
            (small_rect.topleft, small_rect.bottomright),
            (small_rect.topright, small_rect.bottomleft),
        )

        for line in lines:
            expected_line = line

            clipped_line = rect.clipline(line)

            self.assertTupleEqual(clipped_line, expected_line)

            # Swap endpoints to test for symmetry.
            expected_line = (expected_line[1], expected_line[0])

            clipped_line = rect.clipline((line[1], line[0]))

            self.assertTupleEqual(clipped_line, expected_line)

    def test_clipline__endpoints_inside_and_outside(self):
        """Ensures lines that overlap the rect are clipped.

        Testing lines with one endpoint outside the rect and the other is
        inside the rect.
        """
        rect = Rect((0, 0), (21, 21))
        # Use a bigger rect to help create test lines.
        big_rect = rect.inflate(2, 2)

        # Create a dict of lines and expected results.
        line_dict = {
            (big_rect.midleft, rect.center): (rect.midleft, rect.center),
            (big_rect.midtop, rect.center): (rect.midtop, rect.center),
            (big_rect.midright, rect.center): (
                (rect.midright[0] - 1, rect.midright[1]),
                rect.center,
            ),
            (big_rect.midbottom, rect.center): (
                (rect.midbottom[0], rect.midbottom[1] - 1),
                rect.center,
            ),
            # Diagonals.
            (big_rect.topleft, rect.center): (rect.topleft, rect.center),
            (big_rect.topright, rect.center): (
                (rect.topright[0] - 1, rect.topright[1]),
                rect.center,
            ),
            (big_rect.bottomright, rect.center): (
                (rect.bottomright[0] - 1, rect.bottomright[1] - 1),
                rect.center,
            ),
            # This line needs a small adjustment to make sure it intersects
            # the rect correctly.
            ((big_rect.bottomleft[0], big_rect.bottomleft[1] - 1), rect.center): (
                (rect.bottomleft[0], rect.bottomleft[1] - 1),
                rect.center,
            ),
        }

        for line, expected_line in line_dict.items():
            clipped_line = rect.clipline(line)

            self.assertTupleEqual(clipped_line, expected_line)

            # Swap endpoints to test for symmetry.
            expected_line = (expected_line[1], expected_line[0])

            clipped_line = rect.clipline((line[1], line[0]))

            self.assertTupleEqual(clipped_line, expected_line)

    def test_clipline__edges(self):
        """Ensures clipline properly clips line that are along the rect edges."""
        rect = Rect((10, 25), (15, 20))

        # Create a dict of edges and expected results.
        edge_dict = {
            # Left edge.
            (rect.bottomleft, rect.topleft): (
                (rect.bottomleft[0], rect.bottomleft[1] - 1),
                rect.topleft,
            ),
            # Top edge.
            (rect.topleft, rect.topright): (
                rect.topleft,
                (rect.topright[0] - 1, rect.topright[1]),
            ),
            # Right edge.
            (rect.topright, rect.bottomright): (),
            # Bottom edge.
            (rect.bottomright, rect.bottomleft): (),
        }

        for edge, expected_line in edge_dict.items():
            clipped_line = rect.clipline(edge)

            self.assertTupleEqual(clipped_line, expected_line)

            # Swap endpoints to test for symmetry.
            if expected_line:
                expected_line = (expected_line[1], expected_line[0])

            clipped_line = rect.clipline((edge[1], edge[0]))

            self.assertTupleEqual(clipped_line, expected_line)

    def test_clipline__equal_endpoints_with_overlap(self):
        """Ensures clipline handles lines with both endpoints the same.

        Testing lines that overlap the rect.
        """
        rect = Rect((10, 25), (15, 20))

        # Test all the points in and on a rect.
        pts = (
            (x, y)
            for x in range(rect.left, rect.right)
            for y in range(rect.top, rect.bottom)
        )

        for pt in pts:
            expected_line = (pt, pt)

            clipped_line = rect.clipline((pt, pt))

            self.assertTupleEqual(clipped_line, expected_line)

    def test_clipline__equal_endpoints_no_overlap(self):
        """Ensures clipline handles lines with both endpoints the same.

        Testing lines that do not overlap the rect.
        """
        expected_line = ()
        rect = Rect((10, 25), (15, 20))

        # Test points outside rect.
        for pt in test_utils.rect_perimeter_pts(rect.inflate(2, 2)):
            clipped_line = rect.clipline((pt, pt))

            self.assertTupleEqual(clipped_line, expected_line)

    def test_clipline__zero_size_rect(self):
        """Ensures clipline handles zero sized rects correctly."""
        expected_line = ()

        for size in ((0, 15), (15, 0), (0, 0)):
            rect = Rect((10, 25), size)

            clipped_line = rect.clipline(rect.topleft, rect.topleft)

            self.assertTupleEqual(clipped_line, expected_line)

    def test_clipline__negative_size_rect(self):
        """Ensures clipline handles negative sized rects correctly."""
        expected_line = ()

        for size in ((-15, 20), (15, -20), (-15, -20)):
            rect = Rect((10, 25), size)
            norm_rect = rect.copy()
            norm_rect.normalize()
            # Use a bigger rect to help create test lines.
            big_rect = norm_rect.inflate(2, 2)

            # Create a dict of lines and expected results. Some line have both
            # endpoints outside the rect and some have one inside and one
            # outside.
            line_dict = {
                (big_rect.midleft, big_rect.midright): (
                    norm_rect.midleft,
                    (norm_rect.midright[0] - 1, norm_rect.midright[1]),
                ),
                (big_rect.midtop, big_rect.midbottom): (
                    norm_rect.midtop,
                    (norm_rect.midbottom[0], norm_rect.midbottom[1] - 1),
                ),
                (big_rect.midleft, norm_rect.center): (
                    norm_rect.midleft,
                    norm_rect.center,
                ),
                (big_rect.midtop, norm_rect.center): (
                    norm_rect.midtop,
                    norm_rect.center,
                ),
                (big_rect.midright, norm_rect.center): (
                    (norm_rect.midright[0] - 1, norm_rect.midright[1]),
                    norm_rect.center,
                ),
                (big_rect.midbottom, norm_rect.center): (
                    (norm_rect.midbottom[0], norm_rect.midbottom[1] - 1),
                    norm_rect.center,
                ),
            }

            for line, expected_line in line_dict.items():
                clipped_line = rect.clipline(line)

                # Make sure rect wasn't normalized.
                self.assertNotEqual(rect, norm_rect)
                self.assertTupleEqual(clipped_line, expected_line)

                # Swap endpoints to test for symmetry.
                expected_line = (expected_line[1], expected_line[0])

                clipped_line = rect.clipline((line[1], line[0]))

                self.assertTupleEqual(clipped_line, expected_line)

    def test_clipline__invalid_line(self):
        """Ensures clipline handles invalid lines correctly."""
        rect = Rect((0, 0), (10, 20))
        invalid_lines = (
            (),
            (1,),
            (1, 2),
            (1, 2, 3),
            (1, 2, 3, 4, 5),
            ((1, 2),),
            ((1, 2), (3,)),
            ((1, 2), 3),
            ((1, 2, 5), (3, 4)),
            ((1, 2), (3, 4, 5)),
            ((1, 2), (3, 4), (5, 6)),
        )

        for line in invalid_lines:
            with self.assertRaises(TypeError):
                clipped_line = rect.clipline(line)

            with self.assertRaises(TypeError):
                clipped_line = rect.clipline(*line)

    @unittest.skipIf(IS_PYPY, "fails on pypy sometimes")
    def test_move(self):
        r = Rect(1, 2, 3, 4)
        move_x = 10
        move_y = 20
        r2 = r.move(move_x, move_y)
        expected_r2 = Rect(r.left + move_x, r.top + move_y, r.width, r.height)
        self.assertEqual(expected_r2, r2)

    @unittest.skipIf(IS_PYPY, "fails on pypy sometimes")
    def test_move_ip(self):
        r = Rect(1, 2, 3, 4)
        r2 = Rect(r)
        move_x = 10
        move_y = 20
        r2.move_ip(move_x, move_y)
        expected_r2 = Rect(r.left + move_x, r.top + move_y, r.width, r.height)
        self.assertEqual(expected_r2, r2)

    def test_update_XYWidthHeight(self):
        """Test update with 4 int values(x, y, w, h)"""
        rect = Rect(0, 0, 1, 1)
        rect.update(1, 2, 3, 4)

        self.assertEqual(1, rect.left)
        self.assertEqual(2, rect.top)
        self.assertEqual(3, rect.width)
        self.assertEqual(4, rect.height)

    def test_update__TopLeftSize(self):
        """Test update with 2 tuples((x, y), (w, h))"""
        rect = Rect(0, 0, 1, 1)
        rect.update((1, 2), (3, 4))

        self.assertEqual(1, rect.left)
        self.assertEqual(2, rect.top)
        self.assertEqual(3, rect.width)
        self.assertEqual(4, rect.height)

    def test_update__List(self):
        """Test update with list"""
        rect = Rect(0, 0, 1, 1)
        rect2 = [1, 2, 3, 4]
        rect.update(rect2)

        self.assertEqual(1, rect.left)
        self.assertEqual(2, rect.top)
        self.assertEqual(3, rect.width)
        self.assertEqual(4, rect.height)

    def test_update__RectObject(self):
        """Test update with other rect object"""
        rect = Rect(0, 0, 1, 1)
        rect2 = Rect(1, 2, 3, 4)
        rect.update(rect2)

        self.assertEqual(1, rect.left)
        self.assertEqual(2, rect.top)
        self.assertEqual(3, rect.width)
        self.assertEqual(4, rect.height)

    def test_union(self):
        r1 = Rect(1, 1, 1, 2)
        r2 = Rect(-2, -2, 1, 2)
        self.assertEqual(Rect(-2, -2, 4, 5), r1.union(r2))

    def test_union__with_identical_Rect(self):
        r1 = Rect(1, 2, 3, 4)
        self.assertEqual(r1, r1.union(Rect(r1)))

    def test_union_ip(self):
        r1 = Rect(1, 1, 1, 2)
        r2 = Rect(-2, -2, 1, 2)
        r1.union_ip(r2)
        self.assertEqual(Rect(-2, -2, 4, 5), r1)

    def test_unionall(self):
        r1 = Rect(0, 0, 1, 1)
        r2 = Rect(-2, -2, 1, 1)
        r3 = Rect(2, 2, 1, 1)

        r4 = r1.unionall([r2, r3])
        self.assertEqual(Rect(-2, -2, 5, 5), r4)

    def test_unionall__invalid_rect_format(self):
        """Ensures unionall correctly handles invalid rect parameters."""
        numbers = [0, 1.2, 2, 3.3]
        strs = ["a", "b", "c"]
        nones = [None, None]

        for invalid_rects in (numbers, strs, nones):
            with self.assertRaises(TypeError):
                Rect(0, 0, 1, 1).unionall(invalid_rects)

    def test_unionall_ip(self):
        r1 = Rect(0, 0, 1, 1)
        r2 = Rect(-2, -2, 1, 1)
        r3 = Rect(2, 2, 1, 1)

        r1.unionall_ip([r2, r3])
        self.assertEqual(Rect(-2, -2, 5, 5), r1)

        # Bug for an empty list. Would return a Rect instead of None.
        self.assertTrue(r1.unionall_ip([]) is None)

    def test_colliderect(self):
        r1 = Rect(1, 2, 3, 4)
        self.assertTrue(
            r1.colliderect(Rect(0, 0, 2, 3)),
            "r1 does not collide with Rect(0, 0, 2, 3)",
        )
        self.assertFalse(
            r1.colliderect(Rect(0, 0, 1, 2)), "r1 collides with Rect(0, 0, 1, 2)"
        )
        self.assertFalse(
            r1.colliderect(Rect(r1.right, r1.bottom, 2, 2)),
            "r1 collides with Rect(r1.right, r1.bottom, 2, 2)",
        )
        self.assertTrue(
            r1.colliderect(Rect(r1.left + 1, r1.top + 1, r1.width - 2, r1.height - 2)),
            "r1 does not collide with Rect(r1.left + 1, r1.top + 1, "
            + "r1.width - 2, r1.height - 2)",
        )
        self.assertTrue(
            r1.colliderect(Rect(r1.left - 1, r1.top - 1, r1.width + 2, r1.height + 2)),
            "r1 does not collide with Rect(r1.left - 1, r1.top - 1, "
            + "r1.width + 2, r1.height + 2)",
        )
        self.assertTrue(
            r1.colliderect(Rect(r1)), "r1 does not collide with an identical rect"
        )
        self.assertFalse(
            r1.colliderect(Rect(r1.right, r1.bottom, 0, 0)),
            "r1 collides with Rect(r1.right, r1.bottom, 0, 0)",
        )
        self.assertFalse(
            r1.colliderect(Rect(r1.right, r1.bottom, 1, 1)),
            "r1 collides with Rect(r1.right, r1.bottom, 1, 1)",
        )

    @unittest.skipIf(IS_PYPY, "fails on pypy3 sometimes")
    def testEquals(self):
        """check to see how the rect uses __eq__"""
        r1 = Rect(1, 2, 3, 4)
        r2 = Rect(10, 20, 30, 40)
        r3 = (10, 20, 30, 40)
        r4 = Rect(10, 20, 30, 40)

        class foo(Rect):
            def __eq__(self, other):
                return id(self) == id(other)

            def __ne__(self, other):
                return id(self) != id(other)

        class foo2(Rect):
            pass

        r5 = foo(10, 20, 30, 40)
        r6 = foo2(10, 20, 30, 40)

        self.assertNotEqual(r5, r2)

        # because we define equality differently for this subclass.
        self.assertEqual(r6, r2)

        rect_list = [r1, r2, r3, r4, r6]

        # see if we can remove 4 of these.
        rect_list.remove(r2)
        rect_list.remove(r2)
        rect_list.remove(r2)
        rect_list.remove(r2)
        self.assertRaises(ValueError, rect_list.remove, r2)

    def test_collidedict(self):
        """Ensures collidedict detects collisions."""
        rect = Rect(1, 1, 10, 10)

        collide_item1 = ("collide 1", rect.copy())
        collide_item2 = ("collide 2", Rect(5, 5, 10, 10))
        no_collide_item1 = ("no collide 1", Rect(60, 60, 10, 10))
        no_collide_item2 = ("no collide 2", Rect(70, 70, 10, 10))

        # Dict to check collisions with values.
        rect_values = dict(
            (collide_item1, collide_item2, no_collide_item1, no_collide_item2)
        )
        value_collide_items = (collide_item1, collide_item2)

        # Dict to check collisions with keys.
        rect_keys = {tuple(v): k for k, v in rect_values.items()}
        key_collide_items = tuple((tuple(v), k) for k, v in value_collide_items)

        for use_values in (True, False):
            if use_values:
                expected_items = value_collide_items
                d = rect_values
            else:
                expected_items = key_collide_items
                d = rect_keys

            collide_item = rect.collidedict(d, use_values)

            # The detected collision could be any of the possible items.
            self.assertIn(collide_item, expected_items)

    def test_collidedict__no_collision(self):
        """Ensures collidedict returns None when no collisions."""
        rect = Rect(1, 1, 10, 10)

        no_collide_item1 = ("no collide 1", Rect(50, 50, 10, 10))
        no_collide_item2 = ("no collide 2", Rect(60, 60, 10, 10))
        no_collide_item3 = ("no collide 3", Rect(70, 70, 10, 10))

        # Dict to check collisions with values.
        rect_values = dict((no_collide_item1, no_collide_item2, no_collide_item3))

        # Dict to check collisions with keys.
        rect_keys = {tuple(v): k for k, v in rect_values.items()}

        for use_values in (True, False):
            d = rect_values if use_values else rect_keys

            collide_item = rect.collidedict(d, use_values)

            self.assertIsNone(collide_item)

    def test_collidedict__barely_touching(self):
        """Ensures collidedict works correctly for rects that barely touch."""
        rect = Rect(1, 1, 10, 10)
        # Small rect to test barely touching collisions.
        collide_rect = Rect(0, 0, 1, 1)

        collide_item1 = ("collide 1", collide_rect)
        no_collide_item1 = ("no collide 1", Rect(50, 50, 10, 10))
        no_collide_item2 = ("no collide 2", Rect(60, 60, 10, 10))
        no_collide_item3 = ("no collide 3", Rect(70, 70, 10, 10))

        # Dict to check collisions with values.
        no_collide_rect_values = dict(
            (no_collide_item1, no_collide_item2, no_collide_item3)
        )

        # Dict to check collisions with keys.
        no_collide_rect_keys = {tuple(v): k for k, v in no_collide_rect_values.items()}

        # Tests the collide_rect on each of the rect's corners.
        for attr in ("topleft", "topright", "bottomright", "bottomleft"):
            setattr(collide_rect, attr, getattr(rect, attr))

            for use_values in (True, False):
                if use_values:
                    expected_item = collide_item1
                    d = dict(no_collide_rect_values)
                else:
                    expected_item = (tuple(collide_item1[1]), collide_item1[0])
                    d = dict(no_collide_rect_keys)

                d.update((expected_item,))  # Add in the expected item.

                collide_item = rect.collidedict(d, use_values)

                self.assertTupleEqual(collide_item, expected_item)

    def test_collidedict__zero_sized_rects(self):
        """Ensures collidedict works correctly with zero sized rects.

        There should be no collisions with zero sized rects.
        """
        zero_rect1 = Rect(1, 1, 0, 0)
        zero_rect2 = Rect(1, 1, 1, 0)
        zero_rect3 = Rect(1, 1, 0, 1)
        zero_rect4 = Rect(1, 1, -1, 0)
        zero_rect5 = Rect(1, 1, 0, -1)

        no_collide_item1 = ("no collide 1", zero_rect1.copy())
        no_collide_item2 = ("no collide 2", zero_rect2.copy())
        no_collide_item3 = ("no collide 3", zero_rect3.copy())
        no_collide_item4 = ("no collide 4", zero_rect4.copy())
        no_collide_item5 = ("no collide 5", zero_rect5.copy())
        no_collide_item6 = ("no collide 6", Rect(0, 0, 10, 10))
        no_collide_item7 = ("no collide 7", Rect(0, 0, 2, 2))

        # Dict to check collisions with values.
        rect_values = dict(
            (
                no_collide_item1,
                no_collide_item2,
                no_collide_item3,
                no_collide_item4,
                no_collide_item5,
                no_collide_item6,
                no_collide_item7,
            )
        )

        # Dict to check collisions with keys.
        rect_keys = {tuple(v): k for k, v in rect_values.items()}

        for use_values in (True, False):
            d = rect_values if use_values else rect_keys

            for zero_rect in (
                zero_rect1,
                zero_rect2,
                zero_rect3,
                zero_rect4,
                zero_rect5,
            ):
                collide_item = zero_rect.collidedict(d, use_values)

                self.assertIsNone(collide_item)

    def test_collidedict__zero_sized_rects_as_args(self):
        """Ensures collidedict works correctly with zero sized rects as args.

        There should be no collisions with zero sized rects.
        """
        rect = Rect(0, 0, 10, 10)

        no_collide_item1 = ("no collide 1", Rect(1, 1, 0, 0))
        no_collide_item2 = ("no collide 2", Rect(1, 1, 1, 0))
        no_collide_item3 = ("no collide 3", Rect(1, 1, 0, 1))

        # Dict to check collisions with values.
        rect_values = dict((no_collide_item1, no_collide_item2, no_collide_item3))

        # Dict to check collisions with keys.
        rect_keys = {tuple(v): k for k, v in rect_values.items()}

        for use_values in (True, False):
            d = rect_values if use_values else rect_keys

            collide_item = rect.collidedict(d, use_values)

            self.assertIsNone(collide_item)

    def test_collidedict__negative_sized_rects(self):
        """Ensures collidedict works correctly with negative sized rects."""
        neg_rect = Rect(1, 1, -1, -1)

        collide_item1 = ("collide 1", neg_rect.copy())
        collide_item2 = ("collide 2", Rect(0, 0, 10, 10))
        no_collide_item1 = ("no collide 1", Rect(1, 1, 10, 10))

        # Dict to check collisions with values.
        rect_values = dict((collide_item1, collide_item2, no_collide_item1))
        value_collide_items = (collide_item1, collide_item2)

        # Dict to check collisions with keys.
        rect_keys = {tuple(v): k for k, v in rect_values.items()}
        key_collide_items = tuple((tuple(v), k) for k, v in value_collide_items)

        for use_values in (True, False):
            if use_values:
                collide_items = value_collide_items
                d = rect_values
            else:
                collide_items = key_collide_items
                d = rect_keys

            collide_item = neg_rect.collidedict(d, use_values)

            # The detected collision could be any of the possible items.
            self.assertIn(collide_item, collide_items)

    def test_collidedict__negative_sized_rects_as_args(self):
        """Ensures collidedict works correctly with negative sized rect args."""
        rect = Rect(0, 0, 10, 10)

        collide_item1 = ("collide 1", Rect(1, 1, -1, -1))
        no_collide_item1 = ("no collide 1", Rect(1, 1, -1, 0))
        no_collide_item2 = ("no collide 2", Rect(1, 1, 0, -1))

        # Dict to check collisions with values.
        rect_values = dict((collide_item1, no_collide_item1, no_collide_item2))

        # Dict to check collisions with keys.
        rect_keys = {tuple(v): k for k, v in rect_values.items()}

        for use_values in (True, False):
            if use_values:
                expected_item = collide_item1
                d = rect_values
            else:
                expected_item = (tuple(collide_item1[1]), collide_item1[0])
                d = rect_keys

            collide_item = rect.collidedict(d, use_values)

            self.assertTupleEqual(collide_item, expected_item)

    def test_collidedict__invalid_dict_format(self):
        """Ensures collidedict correctly handles invalid dict parameters."""
        rect = Rect(0, 0, 10, 10)

        invalid_value_dict = ("collide", rect.copy())
        invalid_key_dict = tuple(invalid_value_dict[1]), invalid_value_dict[0]

        for use_values in (True, False):
            d = invalid_value_dict if use_values else invalid_key_dict

            with self.assertRaises(TypeError):
                collide_item = rect.collidedict(d, use_values)

    def test_collidedict__invalid_dict_value_format(self):
        """Ensures collidedict correctly handles dicts with invalid values."""
        rect = Rect(0, 0, 10, 10)
        rect_keys = {tuple(rect): "collide"}

        with self.assertRaises(TypeError):
            collide_item = rect.collidedict(rect_keys, 1)

    def test_collidedict__invalid_dict_key_format(self):
        """Ensures collidedict correctly handles dicts with invalid keys."""
        rect = Rect(0, 0, 10, 10)
        rect_values = {"collide": rect.copy()}

        with self.assertRaises(TypeError):
            collide_item = rect.collidedict(rect_values)

    def test_collidedict__invalid_use_values_format(self):
        """Ensures collidedict correctly handles invalid use_values parameters."""
        rect = Rect(0, 0, 1, 1)
        d = {}

        for invalid_param in (None, d, 1.1):
            with self.assertRaises(TypeError):
                collide_item = rect.collidedict(d, invalid_param)

    def test_collidedictall(self):
        """Ensures collidedictall detects collisions."""
        rect = Rect(1, 1, 10, 10)

        collide_item1 = ("collide 1", rect.copy())
        collide_item2 = ("collide 2", Rect(5, 5, 10, 10))
        no_collide_item1 = ("no collide 1", Rect(60, 60, 20, 20))
        no_collide_item2 = ("no collide 2", Rect(70, 70, 20, 20))

        # Dict to check collisions with values.
        rect_values = dict(
            (collide_item1, collide_item2, no_collide_item1, no_collide_item2)
        )
        value_collide_items = [collide_item1, collide_item2]

        # Dict to check collisions with keys.
        rect_keys = {tuple(v): k for k, v in rect_values.items()}
        key_collide_items = [(tuple(v), k) for k, v in value_collide_items]

        for use_values in (True, False):
            if use_values:
                expected_items = value_collide_items
                d = rect_values
            else:
                expected_items = key_collide_items
                d = rect_keys

            collide_items = rect.collidedictall(d, use_values)

            self._assertCountEqual(collide_items, expected_items)

    def test_collidedictall__no_collision(self):
        """Ensures collidedictall returns an empty list when no collisions."""
        rect = Rect(1, 1, 10, 10)

        no_collide_item1 = ("no collide 1", Rect(50, 50, 20, 20))
        no_collide_item2 = ("no collide 2", Rect(60, 60, 20, 20))
        no_collide_item3 = ("no collide 3", Rect(70, 70, 20, 20))

        # Dict to check collisions with values.
        rect_values = dict((no_collide_item1, no_collide_item2, no_collide_item3))

        # Dict to check collisions with keys.
        rect_keys = {tuple(v): k for k, v in rect_values.items()}

        expected_items = []

        for use_values in (True, False):
            d = rect_values if use_values else rect_keys

            collide_items = rect.collidedictall(d, use_values)

            self._assertCountEqual(collide_items, expected_items)

    def test_collidedictall__barely_touching(self):
        """Ensures collidedictall works correctly for rects that barely touch."""
        rect = Rect(1, 1, 10, 10)
        # Small rect to test barely touching collisions.
        collide_rect = Rect(0, 0, 1, 1)

        collide_item1 = ("collide 1", collide_rect)
        no_collide_item1 = ("no collide 1", Rect(50, 50, 20, 20))
        no_collide_item2 = ("no collide 2", Rect(60, 60, 20, 20))
        no_collide_item3 = ("no collide 3", Rect(70, 70, 20, 20))

        # Dict to check collisions with values.
        no_collide_rect_values = dict(
            (no_collide_item1, no_collide_item2, no_collide_item3)
        )

        # Dict to check collisions with keys.
        no_collide_rect_keys = {tuple(v): k for k, v in no_collide_rect_values.items()}

        # Tests the collide_rect on each of the rect's corners.
        for attr in ("topleft", "topright", "bottomright", "bottomleft"):
            setattr(collide_rect, attr, getattr(rect, attr))

            for use_values in (True, False):
                if use_values:
                    expected_items = [collide_item1]
                    d = dict(no_collide_rect_values)
                else:
                    expected_items = [(tuple(collide_item1[1]), collide_item1[0])]
                    d = dict(no_collide_rect_keys)

                d.update(expected_items)  # Add in the expected items.

                collide_items = rect.collidedictall(d, use_values)

                self._assertCountEqual(collide_items, expected_items)

    def test_collidedictall__zero_sized_rects(self):
        """Ensures collidedictall works correctly with zero sized rects.

        There should be no collisions with zero sized rects.
        """
        zero_rect1 = Rect(2, 2, 0, 0)
        zero_rect2 = Rect(2, 2, 2, 0)
        zero_rect3 = Rect(2, 2, 0, 2)
        zero_rect4 = Rect(2, 2, -2, 0)
        zero_rect5 = Rect(2, 2, 0, -2)

        no_collide_item1 = ("no collide 1", zero_rect1.copy())
        no_collide_item2 = ("no collide 2", zero_rect2.copy())
        no_collide_item3 = ("no collide 3", zero_rect3.copy())
        no_collide_item4 = ("no collide 4", zero_rect4.copy())
        no_collide_item5 = ("no collide 5", zero_rect5.copy())
        no_collide_item6 = ("no collide 6", Rect(0, 0, 10, 10))
        no_collide_item7 = ("no collide 7", Rect(0, 0, 2, 2))

        # Dict to check collisions with values.
        rect_values = dict(
            (
                no_collide_item1,
                no_collide_item2,
                no_collide_item3,
                no_collide_item4,
                no_collide_item5,
                no_collide_item6,
                no_collide_item7,
            )
        )

        # Dict to check collisions with keys.
        rect_keys = {tuple(v): k for k, v in rect_values.items()}

        expected_items = []

        for use_values in (True, False):
            d = rect_values if use_values else rect_keys

            for zero_rect in (
                zero_rect1,
                zero_rect2,
                zero_rect3,
                zero_rect4,
                zero_rect5,
            ):
                collide_items = zero_rect.collidedictall(d, use_values)

                self._assertCountEqual(collide_items, expected_items)

    def test_collidedictall__zero_sized_rects_as_args(self):
        """Ensures collidedictall works correctly with zero sized rects
        as args.

        There should be no collisions with zero sized rects.
        """
        rect = Rect(0, 0, 20, 20)

        no_collide_item1 = ("no collide 1", Rect(2, 2, 0, 0))
        no_collide_item2 = ("no collide 2", Rect(2, 2, 2, 0))
        no_collide_item3 = ("no collide 3", Rect(2, 2, 0, 2))

        # Dict to check collisions with values.
        rect_values = dict((no_collide_item1, no_collide_item2, no_collide_item3))

        # Dict to check collisions with keys.
        rect_keys = {tuple(v): k for k, v in rect_values.items()}

        expected_items = []

        for use_values in (True, False):
            d = rect_values if use_values else rect_keys

            collide_items = rect.collidedictall(d, use_values)

            self._assertCountEqual(collide_items, expected_items)

    def test_collidedictall__negative_sized_rects(self):
        """Ensures collidedictall works correctly with negative sized rects."""
        neg_rect = Rect(2, 2, -2, -2)

        collide_item1 = ("collide 1", neg_rect.copy())
        collide_item2 = ("collide 2", Rect(0, 0, 20, 20))
        no_collide_item1 = ("no collide 1", Rect(2, 2, 20, 20))

        # Dict to check collisions with values.
        rect_values = dict((collide_item1, collide_item2, no_collide_item1))
        value_collide_items = [collide_item1, collide_item2]

        # Dict to check collisions with keys.
        rect_keys = {tuple(v): k for k, v in rect_values.items()}
        key_collide_items = [(tuple(v), k) for k, v in value_collide_items]

        for use_values in (True, False):
            if use_values:
                expected_items = value_collide_items
                d = rect_values
            else:
                expected_items = key_collide_items
                d = rect_keys

            collide_items = neg_rect.collidedictall(d, use_values)

            self._assertCountEqual(collide_items, expected_items)

    def test_collidedictall__negative_sized_rects_as_args(self):
        """Ensures collidedictall works correctly with negative sized rect
        args.
        """
        rect = Rect(0, 0, 10, 10)

        collide_item1 = ("collide 1", Rect(1, 1, -1, -1))
        no_collide_item1 = ("no collide 1", Rect(1, 1, -1, 0))
        no_collide_item2 = ("no collide 2", Rect(1, 1, 0, -1))

        # Dict to check collisions with values.
        rect_values = dict((collide_item1, no_collide_item1, no_collide_item2))
        value_collide_items = [collide_item1]

        # Dict to check collisions with keys.
        rect_keys = {tuple(v): k for k, v in rect_values.items()}
        key_collide_items = [(tuple(v), k) for k, v in value_collide_items]

        for use_values in (True, False):
            if use_values:
                expected_items = value_collide_items
                d = rect_values
            else:
                expected_items = key_collide_items
                d = rect_keys

            collide_items = rect.collidedictall(d, use_values)

            self._assertCountEqual(collide_items, expected_items)

    def test_collidedictall__invalid_dict_format(self):
        """Ensures collidedictall correctly handles invalid dict parameters."""
        rect = Rect(0, 0, 10, 10)

        invalid_value_dict = ("collide", rect.copy())
        invalid_key_dict = tuple(invalid_value_dict[1]), invalid_value_dict[0]

        for use_values in (True, False):
            d = invalid_value_dict if use_values else invalid_key_dict

            with self.assertRaises(TypeError):
                collide_item = rect.collidedictall(d, use_values)

    def test_collidedictall__invalid_dict_value_format(self):
        """Ensures collidedictall correctly handles dicts with invalid values."""
        rect = Rect(0, 0, 10, 10)
        rect_keys = {tuple(rect): "collide"}

        with self.assertRaises(TypeError):
            collide_items = rect.collidedictall(rect_keys, 1)

    def test_collidedictall__invalid_dict_key_format(self):
        """Ensures collidedictall correctly handles dicts with invalid keys."""
        rect = Rect(0, 0, 10, 10)
        rect_values = {"collide": rect.copy()}

        with self.assertRaises(TypeError):
            collide_items = rect.collidedictall(rect_values)

    def test_collidedictall__invalid_use_values_format(self):
        """Ensures collidedictall correctly handles invalid use_values
        parameters.
        """
        rect = Rect(0, 0, 1, 1)
        d = {}

        for invalid_param in (None, d, 1.1):
            with self.assertRaises(TypeError):
                collide_items = rect.collidedictall(d, invalid_param)

    def test_collidelist(self):

        # __doc__ (as of 2008-08-02) for pygame.rect.Rect.collidelist:

        # Rect.collidelist(list): return index
        # test if one rectangle in a list intersects
        #
        # Test whether the rectangle collides with any in a sequence of
        # rectangles. The index of the first collision found is returned. If
        # no collisions are found an index of -1 is returned.

        r = Rect(1, 1, 10, 10)
        l = [Rect(50, 50, 1, 1), Rect(5, 5, 10, 10), Rect(15, 15, 1, 1)]

        self.assertEqual(r.collidelist(l), 1)

        f = [Rect(50, 50, 1, 1), (100, 100, 4, 4)]
        self.assertEqual(r.collidelist(f), -1)

    def test_collidelistall(self):

        # __doc__ (as of 2008-08-02) for pygame.rect.Rect.collidelistall:

        # Rect.collidelistall(list): return indices
        # test if all rectangles in a list intersect
        #
        # Returns a list of all the indices that contain rectangles that
        # collide with the Rect. If no intersecting rectangles are found, an
        # empty list is returned.

        r = Rect(1, 1, 10, 10)

        l = [
            Rect(1, 1, 10, 10),
            Rect(5, 5, 10, 10),
            Rect(15, 15, 1, 1),
            Rect(2, 2, 1, 1),
        ]
        self.assertEqual(r.collidelistall(l), [0, 1, 3])

        f = [Rect(50, 50, 1, 1), Rect(20, 20, 5, 5)]
        self.assertFalse(r.collidelistall(f))

    def test_collidelistall_returns_empty_list(self):
        r = Rect(1, 1, 10, 10)

        l = [
            Rect(112, 1, 10, 10),
            Rect(50, 5, 10, 10),
            Rect(15, 15, 1, 1),
            Rect(-20, 2, 1, 1),
        ]
        self.assertEqual(r.collidelistall(l), [])

    def test_collidelistall_list_of_tuples(self):
        r = Rect(1, 1, 10, 10)

        l = [
            (1, 1, 10, 10),
            (5, 5, 10, 10),
            (15, 15, 1, 1),
            (2, 2, 1, 1),
        ]
        self.assertEqual(r.collidelistall(l), [0, 1, 3])

        f = [(50, 50, 1, 1), (20, 20, 5, 5)]
        self.assertFalse(r.collidelistall(f))

    def test_collidelistall_list_of_two_tuples(self):
        r = Rect(1, 1, 10, 10)

        l = [
            ((1, 1), (10, 10)),
            ((5, 5), (10, 10)),
            ((15, 15), (1, 1)),
            ((2, 2), (1, 1)),
        ]
        self.assertEqual(r.collidelistall(l), [0, 1, 3])

        f = [((50, 50), (1, 1)), ((20, 20), (5, 5))]
        self.assertFalse(r.collidelistall(f))

    def test_collidelistall_list_of_lists(self):
        r = Rect(1, 1, 10, 10)

        l = [
            [1, 1, 10, 10],
            [5, 5, 10, 10],
            [15, 15, 1, 1],
            [2, 2, 1, 1],
        ]
        self.assertEqual(r.collidelistall(l), [0, 1, 3])

        f = [[50, 50, 1, 1], [20, 20, 5, 5]]
        self.assertFalse(r.collidelistall(f))

    class _ObjectWithRectAttribute:
        def __init__(self, r):
            self.rect = r

    class _ObjectWithCallableRectAttribute:
        def __init__(self, r):
            self._rect = r

        def rect(self):
            return self._rect

    class _ObjectWithRectProperty:
        def __init__(self, r):
            self._rect = r

        @property
        def rect(self):
            return self._rect

    class _ObjectWithMultipleRectAttribute:
        def __init__(self, r1, r2, r3):
            self.rect1 = r1
            self.rect2 = r2
            self.rect3 = r3

    def test_collidelistall_list_of_object_with_rect_attribute(self):
        r = Rect(1, 1, 10, 10)

        l = [
            self._ObjectWithRectAttribute(Rect(1, 1, 10, 10)),
            self._ObjectWithRectAttribute(Rect(5, 5, 10, 10)),
            self._ObjectWithRectAttribute(Rect(15, 15, 1, 1)),
            self._ObjectWithRectAttribute(Rect(2, 2, 1, 1)),
        ]
        self.assertEqual(r.collidelistall(l), [0, 1, 3])

        f = [
            self._ObjectWithRectAttribute(Rect(50, 50, 1, 1)),
            self._ObjectWithRectAttribute(Rect(20, 20, 5, 5)),
        ]
        self.assertFalse(r.collidelistall(f))

    def test_collidelistall_list_of_object_with_callable_rect_attribute(self):
        r = Rect(1, 1, 10, 10)

        l = [
            self._ObjectWithCallableRectAttribute(Rect(1, 1, 10, 10)),
            self._ObjectWithCallableRectAttribute(Rect(5, 5, 10, 10)),
            self._ObjectWithCallableRectAttribute(Rect(15, 15, 1, 1)),
            self._ObjectWithCallableRectAttribute(Rect(2, 2, 1, 1)),
        ]
        self.assertEqual(r.collidelistall(l), [0, 1, 3])

        f = [
            self._ObjectWithCallableRectAttribute(Rect(50, 50, 1, 1)),
            self._ObjectWithCallableRectAttribute(Rect(20, 20, 5, 5)),
        ]
        self.assertFalse(r.collidelistall(f))

    def test_collidelistall_list_of_object_with_callable_rect_returning_object_with_rect_attribute(
        self,
    ):
        r = Rect(1, 1, 10, 10)

        l = [
            self._ObjectWithCallableRectAttribute(
                self._ObjectWithRectAttribute(Rect(1, 1, 10, 10))
            ),
            self._ObjectWithCallableRectAttribute(
                self._ObjectWithRectAttribute(Rect(5, 5, 10, 10))
            ),
            self._ObjectWithCallableRectAttribute(
                self._ObjectWithRectAttribute(Rect(15, 15, 1, 1))
            ),
            self._ObjectWithCallableRectAttribute(
                self._ObjectWithRectAttribute(Rect(2, 2, 1, 1))
            ),
        ]
        self.assertEqual(r.collidelistall(l), [0, 1, 3])

        f = [
            self._ObjectWithCallableRectAttribute(Rect(50, 50, 1, 1)),
            self._ObjectWithCallableRectAttribute(Rect(20, 20, 5, 5)),
        ]
        self.assertFalse(r.collidelistall(f))

    def test_collidelistall_list_of_object_with_rect_property(self):
        r = Rect(1, 1, 10, 10)

        l = [
            self._ObjectWithRectProperty(Rect(1, 1, 10, 10)),
            self._ObjectWithRectProperty(Rect(5, 5, 10, 10)),
            self._ObjectWithRectProperty(Rect(15, 15, 1, 1)),
            self._ObjectWithRectProperty(Rect(2, 2, 1, 1)),
        ]
        self.assertEqual(r.collidelistall(l), [0, 1, 3])

        f = [
            self._ObjectWithRectProperty(Rect(50, 50, 1, 1)),
            self._ObjectWithRectProperty(Rect(20, 20, 5, 5)),
        ]
        self.assertFalse(r.collidelistall(f))

    def test_collideobjects_call_variants(self):
        # arrange
        r = Rect(1, 1, 10, 10)
        rects = [Rect(1, 2, 3, 4), Rect(10, 20, 30, 40)]
        objects = [
            self._ObjectWithMultipleRectAttribute(
                Rect(1, 2, 3, 4), Rect(10, 20, 30, 40), Rect(100, 200, 300, 400)
            ),
            self._ObjectWithMultipleRectAttribute(
                Rect(1, 2, 3, 4), Rect(10, 20, 30, 40), Rect(100, 200, 300, 400)
            ),
        ]

        # act / verify
        r.collideobjects(rects)
        r.collideobjects(rects, key=None)
        r.collideobjects(objects, key=lambda o: o.rect1)
        self.assertRaises(TypeError, r.collideobjects, objects)

    def test_collideobjects_without_key(self):
        r = Rect(1, 1, 10, 10)
        types_to_test = [
            [Rect(50, 50, 1, 1), Rect(5, 5, 10, 10), Rect(4, 4, 1, 1)],
            [
                self._ObjectWithRectAttribute(Rect(50, 50, 1, 1)),
                self._ObjectWithRectAttribute(Rect(5, 5, 10, 10)),
                self._ObjectWithRectAttribute(Rect(4, 4, 1, 1)),
            ],
            [
                self._ObjectWithRectProperty(Rect(50, 50, 1, 1)),
                self._ObjectWithRectProperty(Rect(5, 5, 10, 10)),
                self._ObjectWithRectProperty(Rect(4, 4, 1, 1)),
            ],
            [
                self._ObjectWithCallableRectAttribute(Rect(50, 50, 1, 1)),
                self._ObjectWithCallableRectAttribute(Rect(5, 5, 10, 10)),
                self._ObjectWithCallableRectAttribute(Rect(4, 4, 1, 1)),
            ],
            [
                self._ObjectWithCallableRectAttribute(
                    self._ObjectWithRectAttribute(Rect(50, 50, 1, 1))
                ),
                self._ObjectWithCallableRectAttribute(
                    self._ObjectWithRectAttribute(Rect(5, 5, 10, 10))
                ),
                self._ObjectWithCallableRectAttribute(
                    self._ObjectWithRectAttribute(Rect(4, 4, 1, 1))
                ),
            ],
            [(50, 50, 1, 1), (5, 5, 10, 10), (4, 4, 1, 1)],
            [((50, 50), (1, 1)), ((5, 5), (10, 10)), ((4, 4), (1, 1))],
            [[50, 50, 1, 1], [5, 5, 10, 10], [4, 4, 1, 1]],
            [
                Rect(50, 50, 1, 1),
                self._ObjectWithRectAttribute(Rect(5, 5, 10, 10)),
                (4, 4, 1, 1),
            ],  # mix
        ]

        for l in types_to_test:
            with self.subTest(type=l[0].__class__.__name__):
                # act
                actual = r.collideobjects(l)
                # assert
                self.assertEqual(actual, l[1])

        types_to_test = [
            [Rect(50, 50, 1, 1), Rect(100, 100, 4, 4)],
            [
                self._ObjectWithRectAttribute(Rect(50, 50, 1, 1)),
                self._ObjectWithRectAttribute(Rect(100, 100, 4, 4)),
            ],
            [
                self._ObjectWithRectProperty(Rect(50, 50, 1, 1)),
                self._ObjectWithRectProperty(Rect(100, 100, 4, 4)),
            ],
            [
                self._ObjectWithCallableRectAttribute(Rect(50, 50, 1, 1)),
                self._ObjectWithCallableRectAttribute(Rect(100, 100, 4, 4)),
            ],
            [
                self._ObjectWithCallableRectAttribute(
                    self._ObjectWithRectAttribute(Rect(50, 50, 1, 1))
                ),
                self._ObjectWithCallableRectAttribute(
                    self._ObjectWithRectAttribute(Rect(100, 100, 4, 4))
                ),
            ],
            [(50, 50, 1, 1), (100, 100, 4, 4)],
            [((50, 50), (1, 1)), ((100, 100), (4, 4))],
            [[50, 50, 1, 1], [100, 100, 4, 4]],
            [Rect(50, 50, 1, 1), [100, 100, 4, 4]],  # mix
        ]

        for f in types_to_test:
            with self.subTest(type=f[0].__class__.__name__, expected=None):
                # act
                actual = r.collideobjects(f)
                # assert
                self.assertEqual(actual, None)

    def test_collideobjects_list_of_object_with_multiple_rect_attribute(self):
        r = Rect(1, 1, 10, 10)

        things = [
            self._ObjectWithMultipleRectAttribute(
                Rect(1, 1, 10, 10), Rect(5, 5, 1, 1), Rect(-73, 3, 3, 3)
            ),
            self._ObjectWithMultipleRectAttribute(
                Rect(5, 5, 10, 10), Rect(-5, -5, 10, 10), Rect(3, 3, 3, 3)
            ),
            self._ObjectWithMultipleRectAttribute(
                Rect(15, 15, 1, 1), Rect(100, 1, 1, 1), Rect(3, 83, 3, 3)
            ),
            self._ObjectWithMultipleRectAttribute(
                Rect(2, 2, 1, 1), Rect(1, -81, 10, 10), Rect(3, 8, 3, 3)
            ),
        ]
        self.assertEqual(r.collideobjects(things, key=lambda o: o.rect1), things[0])
        self.assertEqual(r.collideobjects(things, key=lambda o: o.rect2), things[0])
        self.assertEqual(r.collideobjects(things, key=lambda o: o.rect3), things[1])

        f = [
            self._ObjectWithMultipleRectAttribute(
                Rect(50, 50, 1, 1), Rect(11, 1, 1, 1), Rect(2, -32, 2, 2)
            ),
            self._ObjectWithMultipleRectAttribute(
                Rect(20, 20, 5, 5), Rect(1, 11, 1, 1), Rect(-20, 2, 2, 2)
            ),
        ]
        self.assertFalse(r.collideobjectsall(f, key=lambda o: o.rect1))
        self.assertFalse(r.collideobjectsall(f, key=lambda o: o.rect2))
        self.assertFalse(r.collideobjectsall(f, key=lambda o: o.rect3))

    def test_collideobjectsall_call_variants(self):
        # arrange
        r = Rect(1, 1, 10, 10)
        rects = [Rect(1, 2, 3, 4), Rect(10, 20, 30, 40)]
        objects = [
            self._ObjectWithMultipleRectAttribute(
                Rect(1, 2, 3, 4), Rect(10, 20, 30, 40), Rect(100, 200, 300, 400)
            ),
            self._ObjectWithMultipleRectAttribute(
                Rect(1, 2, 3, 4), Rect(10, 20, 30, 40), Rect(100, 200, 300, 400)
            ),
        ]

        # act / verify
        r.collideobjectsall(rects)
        r.collideobjectsall(rects, key=None)
        r.collideobjectsall(objects, key=lambda o: o.rect1)
        self.assertRaises(TypeError, r.collideobjectsall, objects)

    def test_collideobjectsall(self):
        r = Rect(1, 1, 10, 10)

        types_to_test = [
            [
                Rect(1, 1, 10, 10),
                Rect(5, 5, 10, 10),
                Rect(15, 15, 1, 1),
                Rect(2, 2, 1, 1),
            ],
            [
                (1, 1, 10, 10),
                (5, 5, 10, 10),
                (15, 15, 1, 1),
                (2, 2, 1, 1),
            ],
            [
                ((1, 1), (10, 10)),
                ((5, 5), (10, 10)),
                ((15, 15), (1, 1)),
                ((2, 2), (1, 1)),
            ],
            [
                [1, 1, 10, 10],
                [5, 5, 10, 10],
                [15, 15, 1, 1],
                [2, 2, 1, 1],
            ],
            [
                self._ObjectWithRectAttribute(Rect(1, 1, 10, 10)),
                self._ObjectWithRectAttribute(Rect(5, 5, 10, 10)),
                self._ObjectWithRectAttribute(Rect(15, 15, 1, 1)),
                self._ObjectWithRectAttribute(Rect(2, 2, 1, 1)),
            ],
            [
                self._ObjectWithCallableRectAttribute(Rect(1, 1, 10, 10)),
                self._ObjectWithCallableRectAttribute(Rect(5, 5, 10, 10)),
                self._ObjectWithCallableRectAttribute(Rect(15, 15, 1, 1)),
                self._ObjectWithCallableRectAttribute(Rect(2, 2, 1, 1)),
            ],
            [
                self._ObjectWithCallableRectAttribute(
                    self._ObjectWithRectAttribute(Rect(1, 1, 10, 10))
                ),
                self._ObjectWithCallableRectAttribute(
                    self._ObjectWithRectAttribute(Rect(5, 5, 10, 10))
                ),
                self._ObjectWithCallableRectAttribute(
                    self._ObjectWithRectAttribute(Rect(15, 15, 1, 1))
                ),
                self._ObjectWithCallableRectAttribute(
                    self._ObjectWithRectAttribute(Rect(2, 2, 1, 1))
                ),
            ],
            [
                self._ObjectWithRectProperty(Rect(1, 1, 10, 10)),
                self._ObjectWithRectProperty(Rect(5, 5, 10, 10)),
                self._ObjectWithRectProperty(Rect(15, 15, 1, 1)),
                self._ObjectWithRectProperty(Rect(2, 2, 1, 1)),
            ],
        ]
        for things in types_to_test:
            with self.subTest(type=things[0].__class__.__name__):
                # act
                actual = r.collideobjectsall(things, key=None)
                # assert
                self.assertEqual(actual, [things[0], things[1], things[3]])

        types_to_test = [
            [Rect(50, 50, 1, 1), Rect(20, 20, 5, 5)],
            [(50, 50, 1, 1), (20, 20, 5, 5)],
            [((50, 50), (1, 1)), ((20, 20), (5, 5))],
            [[50, 50, 1, 1], [20, 20, 5, 5]],
            [
                self._ObjectWithRectAttribute(Rect(50, 50, 1, 1)),
                self._ObjectWithRectAttribute(Rect(20, 20, 5, 5)),
            ],
            [
                self._ObjectWithCallableRectAttribute(Rect(50, 50, 1, 1)),
                self._ObjectWithCallableRectAttribute(Rect(20, 20, 5, 5)),
            ],
            [
                self._ObjectWithCallableRectAttribute(Rect(50, 50, 1, 1)),
                self._ObjectWithCallableRectAttribute(Rect(20, 20, 5, 5)),
            ],
            [
                self._ObjectWithRectProperty(Rect(50, 50, 1, 1)),
                self._ObjectWithRectProperty(Rect(20, 20, 5, 5)),
            ],
        ]
        for f in types_to_test:
            with self.subTest(type=f[0].__class__.__name__, expected=None):
                # act
                actual = r.collideobjectsall(f)
                # assert
                self.assertFalse(actual)

    def test_collideobjectsall_list_of_object_with_multiple_rect_attribute(self):
        r = Rect(1, 1, 10, 10)

        things = [
            self._ObjectWithMultipleRectAttribute(
                Rect(1, 1, 10, 10), Rect(5, 5, 1, 1), Rect(-73, 3, 3, 3)
            ),
            self._ObjectWithMultipleRectAttribute(
                Rect(5, 5, 10, 10), Rect(-5, -5, 10, 10), Rect(3, 3, 3, 3)
            ),
            self._ObjectWithMultipleRectAttribute(
                Rect(15, 15, 1, 1), Rect(100, 1, 1, 1), Rect(3, 83, 3, 3)
            ),
            self._ObjectWithMultipleRectAttribute(
                Rect(2, 2, 1, 1), Rect(1, -81, 10, 10), Rect(3, 8, 3, 3)
            ),
        ]
        self.assertEqual(
            r.collideobjectsall(things, key=lambda o: o.rect1),
            [things[0], things[1], things[3]],
        )
        self.assertEqual(
            r.collideobjectsall(things, key=lambda o: o.rect2), [things[0], things[1]]
        )
        self.assertEqual(
            r.collideobjectsall(things, key=lambda o: o.rect3), [things[1], things[3]]
        )

        f = [
            self._ObjectWithMultipleRectAttribute(
                Rect(50, 50, 1, 1), Rect(11, 1, 1, 1), Rect(2, -32, 2, 2)
            ),
            self._ObjectWithMultipleRectAttribute(
                Rect(20, 20, 5, 5), Rect(1, 11, 1, 1), Rect(-20, 2, 2, 2)
            ),
        ]
        self.assertFalse(r.collideobjectsall(f, key=lambda o: o.rect1))
        self.assertFalse(r.collideobjectsall(f, key=lambda o: o.rect2))
        self.assertFalse(r.collideobjectsall(f, key=lambda o: o.rect3))

    def test_fit(self):

        # __doc__ (as of 2008-08-02) for pygame.rect.Rect.fit:

        # Rect.fit(Rect): return Rect
        # resize and move a rectangle with aspect ratio
        #
        # Returns a new rectangle that is moved and resized to fit another.
        # The aspect ratio of the original Rect is preserved, so the new
        # rectangle may be smaller than the target in either width or height.

        r = Rect(10, 10, 30, 30)

        r2 = Rect(30, 30, 15, 10)

        f = r.fit(r2)
        self.assertTrue(r2.contains(f))

        f2 = r2.fit(r)
        self.assertTrue(r.contains(f2))

    def test_copy(self):
        r = Rect(1, 2, 10, 20)
        c = r.copy()
        self.assertEqual(c, r)

    def test_subscript(self):
        r = Rect(1, 2, 3, 4)
        self.assertEqual(r[0], 1)
        self.assertEqual(r[1], 2)
        self.assertEqual(r[2], 3)
        self.assertEqual(r[3], 4)
        self.assertEqual(r[-1], 4)
        self.assertEqual(r[-2], 3)
        self.assertEqual(r[-4], 1)
        self.assertRaises(IndexError, r.__getitem__, 5)
        self.assertRaises(IndexError, r.__getitem__, -5)
        self.assertEqual(r[0:2], [1, 2])
        self.assertEqual(r[0:4], [1, 2, 3, 4])
        self.assertEqual(r[0:-1], [1, 2, 3])
        self.assertEqual(r[:], [1, 2, 3, 4])
        self.assertEqual(r[...], [1, 2, 3, 4])
        self.assertEqual(r[0:4:2], [1, 3])
        self.assertEqual(r[0:4:3], [1, 4])
        self.assertEqual(r[3::-1], [4, 3, 2, 1])
        self.assertRaises(TypeError, r.__getitem__, None)

    def test_ass_subscript(self):
        r = Rect(0, 0, 0, 0)
        r[...] = 1, 2, 3, 4
        self.assertEqual(r, [1, 2, 3, 4])
        self.assertRaises(TypeError, r.__setitem__, None, 0)
        self.assertEqual(r, [1, 2, 3, 4])
        self.assertRaises(TypeError, r.__setitem__, 0, "")
        self.assertEqual(r, [1, 2, 3, 4])
        self.assertRaises(IndexError, r.__setitem__, 4, 0)
        self.assertEqual(r, [1, 2, 3, 4])
        self.assertRaises(IndexError, r.__setitem__, -5, 0)
        self.assertEqual(r, [1, 2, 3, 4])
        r[0] = 10
        self.assertEqual(r, [10, 2, 3, 4])
        r[3] = 40
        self.assertEqual(r, [10, 2, 3, 40])
        r[-1] = 400
        self.assertEqual(r, [10, 2, 3, 400])
        r[-4] = 100
        self.assertEqual(r, [100, 2, 3, 400])
        r[1:3] = 0
        self.assertEqual(r, [100, 0, 0, 400])
        r[...] = 0
        self.assertEqual(r, [0, 0, 0, 0])
        r[:] = 9
        self.assertEqual(r, [9, 9, 9, 9])
        r[:] = 11, 12, 13, 14
        self.assertEqual(r, [11, 12, 13, 14])
        r[::-1] = r
        self.assertEqual(r, [14, 13, 12, 11])

    def test_collection_abc(self):
        r = Rect(64, 70, 75, 30)
        self.assertTrue(isinstance(r, Collection))
        self.assertFalse(isinstance(r, Sequence))


@unittest.skipIf(IS_PYPY, "fails on pypy")
class SubclassTest(unittest.TestCase):
    class MyRect(Rect):
        def __init__(self, *args, **kwds):
            super(SubclassTest.MyRect, self).__init__(*args, **kwds)
            self.an_attribute = True

    def test_copy(self):
        mr1 = self.MyRect(1, 2, 10, 20)
        self.assertTrue(mr1.an_attribute)
        mr2 = mr1.copy()
        self.assertTrue(isinstance(mr2, self.MyRect))
        self.assertRaises(AttributeError, getattr, mr2, "an_attribute")

    def test_move(self):
        mr1 = self.MyRect(1, 2, 10, 20)
        self.assertTrue(mr1.an_attribute)
        mr2 = mr1.move(1, 2)
        self.assertTrue(isinstance(mr2, self.MyRect))
        self.assertRaises(AttributeError, getattr, mr2, "an_attribute")

    def test_inflate(self):
        mr1 = self.MyRect(1, 2, 10, 20)
        self.assertTrue(mr1.an_attribute)
        mr2 = mr1.inflate(2, 4)
        self.assertTrue(isinstance(mr2, self.MyRect))
        self.assertRaises(AttributeError, getattr, mr2, "an_attribute")

    def test_clamp(self):
        mr1 = self.MyRect(19, 12, 5, 5)
        self.assertTrue(mr1.an_attribute)
        mr2 = mr1.clamp(Rect(10, 10, 10, 10))
        self.assertTrue(isinstance(mr2, self.MyRect))
        self.assertRaises(AttributeError, getattr, mr2, "an_attribute")

    def test_clip(self):
        mr1 = self.MyRect(1, 2, 3, 4)
        self.assertTrue(mr1.an_attribute)
        mr2 = mr1.clip(Rect(0, 0, 3, 4))
        self.assertTrue(isinstance(mr2, self.MyRect))
        self.assertRaises(AttributeError, getattr, mr2, "an_attribute")

    def test_union(self):
        mr1 = self.MyRect(1, 1, 1, 2)
        self.assertTrue(mr1.an_attribute)
        mr2 = mr1.union(Rect(-2, -2, 1, 2))
        self.assertTrue(isinstance(mr2, self.MyRect))
        self.assertRaises(AttributeError, getattr, mr2, "an_attribute")

    def test_unionall(self):
        mr1 = self.MyRect(0, 0, 1, 1)
        self.assertTrue(mr1.an_attribute)
        mr2 = mr1.unionall([Rect(-2, -2, 1, 1), Rect(2, 2, 1, 1)])
        self.assertTrue(isinstance(mr2, self.MyRect))
        self.assertRaises(AttributeError, getattr, mr2, "an_attribute")

    def test_fit(self):
        mr1 = self.MyRect(10, 10, 30, 30)
        self.assertTrue(mr1.an_attribute)
        mr2 = mr1.fit(Rect(30, 30, 15, 10))
        self.assertTrue(isinstance(mr2, self.MyRect))
        self.assertRaises(AttributeError, getattr, mr2, "an_attribute")

    def test_collection_abc(self):
        mr1 = self.MyRect(64, 70, 75, 30)
        self.assertTrue(isinstance(mr1, Collection))
        self.assertFalse(isinstance(mr1, Sequence))


if __name__ == "__main__":
    unittest.main()<|MERGE_RESOLUTION|>--- conflicted
+++ resolved
@@ -1,10 +1,7 @@
 import math
 import platform
 import unittest
-<<<<<<< HEAD
-=======
 from collections.abc import Collection, Sequence
->>>>>>> 9ce94b0d
 
 from pygame import Rect, Vector2
 from pygame.tests import test_utils
