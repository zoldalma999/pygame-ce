import math
import unittest
from collections.abc import Collection, Sequence

from pygame import FRect, Rect as IRect, Vector2
from pygame.tests import test_utils

Rect = IRect


class RectTypeTest(unittest.TestCase):
    def setUp(self):
        global Rect
        Rect = IRect

    def _assertCountEqual(self, *args, **kwargs):
        self.assertCountEqual(*args, **kwargs)

    def testConstructionXYWidthHeight(self):
        r = Rect(1, 2, 3, 4)
        self.assertEqual(1, r.left)
        self.assertEqual(2, r.top)
        self.assertEqual(3, r.width)
        self.assertEqual(4, r.height)

    def testConstructionTopLeftSize(self):
        r = Rect((1, 2), (3, 4))
        self.assertEqual(1, r.left)
        self.assertEqual(2, r.top)
        self.assertEqual(3, r.width)
        self.assertEqual(4, r.height)

    def testCalculatedAttributes(self):
        r = Rect(1, 2, 3, 4)

        self.assertEqual(r.left + r.width, r.right)
        self.assertEqual(r.top + r.height, r.bottom)
        self.assertEqual((r.width, r.height), r.size)
        self.assertEqual((r.left, r.top), r.topleft)
        self.assertEqual((r.right, r.top), r.topright)
        self.assertEqual((r.left, r.bottom), r.bottomleft)
        self.assertEqual((r.right, r.bottom), r.bottomright)

        midx = r.left + r.width // 2
        midy = r.top + r.height // 2

        self.assertEqual(midx, r.centerx)
        self.assertEqual(midy, r.centery)
        self.assertEqual((r.centerx, r.centery), r.center)
        self.assertEqual((r.centerx, r.top), r.midtop)
        self.assertEqual((r.centerx, r.bottom), r.midbottom)
        self.assertEqual((r.left, r.centery), r.midleft)
        self.assertEqual((r.right, r.centery), r.midright)

    def testAttributes(self):
        """Checks that all the attributes are initialized correctly."""
        r = Rect(1, 2, 3, 4)

        self.assertEqual(1, r.left)
        self.assertEqual(2, r.top)
        self.assertEqual(4, r.right)
        self.assertEqual(6, r.bottom)

        self.assertEqual(1, r.x)
        self.assertEqual(2, r.y)

        self.assertEqual(3, r.w)
        self.assertEqual(4, r.h)

        self.assertEqual((1, 2), r.topleft)
        self.assertEqual((4, 2), r.topright)
        self.assertEqual((1, 6), r.bottomleft)
        self.assertEqual((4, 6), r.bottomright)

        self.assertEqual((3, 4), r.size)
        self.assertEqual(3, r.width)
        self.assertEqual(4, r.height)

        if isinstance(r, FRect):
            self.assertEqual(2.5, r.centerx)
            self.assertEqual(4, r.centery)
            self.assertEqual((2.5, 4), r.center)

            self.assertEqual((2.5, 2), r.midtop)
            self.assertEqual((2.5, 6), r.midbottom)
            self.assertEqual((1, 4), r.midleft)
            self.assertEqual((4, 4), r.midright)

        elif isinstance(r, Rect):
            self.assertEqual(2, r.centerx)
            self.assertEqual(4, r.centery)
            self.assertEqual((2, 4), r.center)

            self.assertEqual((2, 2), r.midtop)
            self.assertEqual((2, 6), r.midbottom)
            self.assertEqual((1, 4), r.midleft)
            self.assertEqual((4, 4), r.midright)

    def testRepr(self):
        rect = Rect(12, 34, 56, 78)
        self.assertEqual(repr(rect), "Rect(12, 34, 56, 78)")

    def test_rect_iter(self):
        rect = Rect(50, 100, 150, 200)

        # call __iter__ explicitly to test that it is defined
        rect_iterator = rect.__iter__()
        for i, val in enumerate(rect_iterator):
            self.assertEqual(rect[i], val)

    def test_normalize(self):
        """Ensures normalize works when width and height are both negative."""
        test_rect = Rect((1, 2), (-3, -6))
        expected_normalized_rect = (
            (test_rect.x + test_rect.w, test_rect.y + test_rect.h),
            (-test_rect.w, -test_rect.h),
        )

        test_rect.normalize()

        self.assertEqual(test_rect, expected_normalized_rect)

    def test_normalize__positive_height(self):
        """Ensures normalize works with a negative width and a positive height."""
        test_rect = Rect((1, 2), (-3, 6))
        expected_normalized_rect = (
            (test_rect.x + test_rect.w, test_rect.y),
            (-test_rect.w, test_rect.h),
        )

        test_rect.normalize()

        self.assertEqual(test_rect, expected_normalized_rect)

    def test_normalize__positive_width(self):
        """Ensures normalize works with a positive width and a negative height."""
        test_rect = Rect((1, 2), (3, -6))
        expected_normalized_rect = (
            (test_rect.x, test_rect.y + test_rect.h),
            (test_rect.w, -test_rect.h),
        )

        test_rect.normalize()

        self.assertEqual(test_rect, expected_normalized_rect)

    def test_normalize__zero_height(self):
        """Ensures normalize works with a negative width and a zero height."""
        test_rect = Rect((1, 2), (-3, 0))
        expected_normalized_rect = (
            (test_rect.x + test_rect.w, test_rect.y),
            (-test_rect.w, test_rect.h),
        )

        test_rect.normalize()

        self.assertEqual(test_rect, expected_normalized_rect)

    def test_normalize__zero_width(self):
        """Ensures normalize works with a zero width and a negative height."""
        test_rect = Rect((1, 2), (0, -6))
        expected_normalized_rect = (
            (test_rect.x, test_rect.y + test_rect.h),
            (test_rect.w, -test_rect.h),
        )

        test_rect.normalize()

        self.assertEqual(test_rect, expected_normalized_rect)

    def test_normalize__non_negative(self):
        """Ensures normalize works when width and height are both non-negative.

        Tests combinations of positive and zero values for width and height.
        The normalize method has no impact when both width and height are
        non-negative.
        """
        for size in ((3, 6), (3, 0), (0, 6), (0, 0)):
            test_rect = Rect((1, 2), size)
            expected_normalized_rect = Rect(test_rect)

            test_rect.normalize()

            self.assertEqual(test_rect, expected_normalized_rect)

    def test_x(self):
        """Ensures changing the x attribute moves the rect and does not change
        the rect's size.
        """
        expected_x = 10
        expected_y = 2
        expected_size = (3, 4)
        r = Rect((1, expected_y), expected_size)

        r.x = expected_x

        self.assertEqual(r.x, expected_x)
        self.assertEqual(r.x, r.left)
        self.assertEqual(r.y, expected_y)
        self.assertEqual(r.size, expected_size)

    def test_x__invalid_value(self):
        """Ensures the x attribute handles invalid values correctly."""
        r = Rect(0, 0, 1, 1)

        for value in (None, [], "1", (1,), [1, 2, 3]):
            with self.assertRaises(TypeError):
                r.x = value

    def test_x__del(self):
        """Ensures the x attribute can't be deleted."""
        r = Rect(0, 0, 1, 1)

        with self.assertRaises(AttributeError):
            del r.x

    def test_y(self):
        """Ensures changing the y attribute moves the rect and does not change
        the rect's size.
        """
        expected_x = 1
        expected_y = 20
        expected_size = (3, 4)
        r = Rect((expected_x, 2), expected_size)

        r.y = expected_y

        self.assertEqual(r.y, expected_y)
        self.assertEqual(r.y, r.top)
        self.assertEqual(r.x, expected_x)
        self.assertEqual(r.size, expected_size)

    def test_y__invalid_value(self):
        """Ensures the y attribute handles invalid values correctly."""
        r = Rect(0, 0, 1, 1)

        for value in (None, [], "1", (1,), [1, 2, 3]):
            with self.assertRaises(TypeError):
                r.y = value

    def test_y__del(self):
        """Ensures the y attribute can't be deleted."""
        r = Rect(0, 0, 1, 1)

        with self.assertRaises(AttributeError):
            del r.y

    def test_left(self):
        """Changing the left attribute moves the rect and does not change
        the rect's width
        """
        r = Rect(1, 2, 3, 4)
        new_left = 10

        r.left = new_left
        self.assertEqual(new_left, r.left)
        self.assertEqual(Rect(new_left, 2, 3, 4), r)

    def test_left__invalid_value(self):
        """Ensures the left attribute handles invalid values correctly."""
        r = Rect(0, 0, 1, 1)

        for value in (None, [], "1", (1,), [1, 2, 3]):
            with self.assertRaises(TypeError):
                r.left = value

    def test_left__del(self):
        """Ensures the left attribute can't be deleted."""
        r = Rect(0, 0, 1, 1)

        with self.assertRaises(AttributeError):
            del r.left

    def test_right(self):
        """Changing the right attribute moves the rect and does not change
        the rect's width
        """
        r = Rect(1, 2, 3, 4)
        new_right = r.right + 20
        expected_left = r.left + 20
        old_width = r.width

        r.right = new_right
        self.assertEqual(new_right, r.right)
        self.assertEqual(expected_left, r.left)
        self.assertEqual(old_width, r.width)

    def test_right__invalid_value(self):
        """Ensures the right attribute handles invalid values correctly."""
        r = Rect(0, 0, 1, 1)

        for value in (None, [], "1", (1,), [1, 2, 3]):
            with self.assertRaises(TypeError):
                r.right = value

    def test_right__del(self):
        """Ensures the right attribute can't be deleted."""
        r = Rect(0, 0, 1, 1)

        with self.assertRaises(AttributeError):
            del r.right

    def test_top(self):
        """Changing the top attribute moves the rect and does not change
        the rect's width
        """
        r = Rect(1, 2, 3, 4)
        new_top = 10

        r.top = new_top
        self.assertEqual(Rect(1, new_top, 3, 4), r)
        self.assertEqual(new_top, r.top)

    def test_top__invalid_value(self):
        """Ensures the top attribute handles invalid values correctly."""
        r = Rect(0, 0, 1, 1)

        for value in (None, [], "1", (1,), [1, 2, 3]):
            with self.assertRaises(TypeError):
                r.top = value

    def test_top__del(self):
        """Ensures the top attribute can't be deleted."""
        r = Rect(0, 0, 1, 1)

        with self.assertRaises(AttributeError):
            del r.top

    def test_bottom(self):
        """Changing the bottom attribute moves the rect and does not change
        the rect's height
        """
        r = Rect(1, 2, 3, 4)
        new_bottom = r.bottom + 20
        expected_top = r.top + 20
        old_height = r.height

        r.bottom = new_bottom
        self.assertEqual(new_bottom, r.bottom)
        self.assertEqual(expected_top, r.top)
        self.assertEqual(old_height, r.height)

    def test_bottom__invalid_value(self):
        """Ensures the bottom attribute handles invalid values correctly."""
        r = Rect(0, 0, 1, 1)

        for value in (None, [], "1", (1,), [1, 2, 3]):
            with self.assertRaises(TypeError):
                r.bottom = value

    def test_bottom__del(self):
        """Ensures the bottom attribute can't be deleted."""
        r = Rect(0, 0, 1, 1)

        with self.assertRaises(AttributeError):
            del r.bottom

    def test_centerx(self):
        """Changing the centerx attribute moves the rect and does not change
        the rect's width
        """
        r = Rect(1, 2, 3, 4)
        new_centerx = r.centerx + 20
        expected_left = r.left + 20
        old_width = r.width

        r.centerx = new_centerx
        self.assertEqual(new_centerx, r.centerx)
        self.assertEqual(expected_left, r.left)
        self.assertEqual(old_width, r.width)

    def test_centerx__invalid_value(self):
        """Ensures the centerx attribute handles invalid values correctly."""
        r = Rect(0, 0, 1, 1)

        for value in (None, [], "1", (1,), [1, 2, 3]):
            with self.assertRaises(TypeError):
                r.centerx = value

    def test_centerx__del(self):
        """Ensures the centerx attribute can't be deleted."""
        r = Rect(0, 0, 1, 1)

        with self.assertRaises(AttributeError):
            del r.centerx

    def test_centery(self):
        """Changing the centery attribute moves the rect and does not change
        the rect's width
        """
        r = Rect(1, 2, 3, 4)
        new_centery = r.centery + 20
        expected_top = r.top + 20
        old_height = r.height

        r.centery = new_centery
        self.assertEqual(new_centery, r.centery)
        self.assertEqual(expected_top, r.top)
        self.assertEqual(old_height, r.height)

    def test_centery__invalid_value(self):
        """Ensures the centery attribute handles invalid values correctly."""
        r = Rect(0, 0, 1, 1)

        for value in (None, [], "1", (1,), [1, 2, 3]):
            with self.assertRaises(TypeError):
                r.centery = value

    def test_centery__del(self):
        """Ensures the centery attribute can't be deleted."""
        r = Rect(0, 0, 1, 1)

        with self.assertRaises(AttributeError):
            del r.centery

    def test_topleft(self):
        """Changing the topleft attribute moves the rect and does not change
        the rect's size
        """
        r = Rect(1, 2, 3, 4)
        new_topleft = (r.left + 20, r.top + 30)
        old_size = r.size

        r.topleft = new_topleft
        self.assertEqual(new_topleft, r.topleft)
        self.assertEqual(old_size, r.size)

    def test_topleft__invalid_value(self):
        """Ensures the topleft attribute handles invalid values correctly."""
        r = Rect(0, 0, 1, 1)

        for value in (None, [], "1", 1, (1,), [1, 2, 3]):
            with self.assertRaises(TypeError):
                r.topleft = value

    def test_topleft__del(self):
        """Ensures the topleft attribute can't be deleted."""
        r = Rect(0, 0, 1, 1)

        with self.assertRaises(AttributeError):
            del r.topleft

    def test_bottomleft(self):
        """Changing the bottomleft attribute moves the rect and does not change
        the rect's size
        """
        r = Rect(1, 2, 3, 4)
        new_bottomleft = (r.left + 20, r.bottom + 30)
        expected_topleft = (r.left + 20, r.top + 30)
        old_size = r.size

        r.bottomleft = new_bottomleft
        self.assertEqual(new_bottomleft, r.bottomleft)
        self.assertEqual(expected_topleft, r.topleft)
        self.assertEqual(old_size, r.size)

    def test_bottomleft__invalid_value(self):
        """Ensures the bottomleft attribute handles invalid values correctly."""
        r = Rect(0, 0, 1, 1)

        for value in (None, [], "1", 1, (1,), [1, 2, 3]):
            with self.assertRaises(TypeError):
                r.bottomleft = value

    def test_bottomleft__del(self):
        """Ensures the bottomleft attribute can't be deleted."""
        r = Rect(0, 0, 1, 1)

        with self.assertRaises(AttributeError):
            del r.bottomleft

    def test_topright(self):
        """Changing the topright attribute moves the rect and does not change
        the rect's size
        """
        r = Rect(1, 2, 3, 4)
        new_topright = (r.right + 20, r.top + 30)
        expected_topleft = (r.left + 20, r.top + 30)
        old_size = r.size

        r.topright = new_topright
        self.assertEqual(new_topright, r.topright)
        self.assertEqual(expected_topleft, r.topleft)
        self.assertEqual(old_size, r.size)

    def test_topright__invalid_value(self):
        """Ensures the topright attribute handles invalid values correctly."""
        r = Rect(0, 0, 1, 1)

        for value in (None, [], "1", 1, (1,), [1, 2, 3]):
            with self.assertRaises(TypeError):
                r.topright = value

    def test_topright__del(self):
        """Ensures the topright attribute can't be deleted."""
        r = Rect(0, 0, 1, 1)

        with self.assertRaises(AttributeError):
            del r.topright

    def test_bottomright(self):
        """Changing the bottomright attribute moves the rect and does not change
        the rect's size
        """
        r = Rect(1, 2, 3, 4)
        new_bottomright = (r.right + 20, r.bottom + 30)
        expected_topleft = (r.left + 20, r.top + 30)
        old_size = r.size

        r.bottomright = new_bottomright
        self.assertEqual(new_bottomright, r.bottomright)
        self.assertEqual(expected_topleft, r.topleft)
        self.assertEqual(old_size, r.size)

    def test_bottomright__invalid_value(self):
        """Ensures the bottomright attribute handles invalid values correctly."""
        r = Rect(0, 0, 1, 1)

        for value in (None, [], "1", 1, (1,), [1, 2, 3]):
            with self.assertRaises(TypeError):
                r.bottomright = value

    def test_bottomright__del(self):
        """Ensures the bottomright attribute can't be deleted."""
        r = Rect(0, 0, 1, 1)

        with self.assertRaises(AttributeError):
            del r.bottomright

    def test_center(self):
        """Changing the center attribute moves the rect and does not change
        the rect's size
        """
        r = Rect(1, 2, 3, 4)
        new_center = (r.centerx + 20, r.centery + 30)
        expected_topleft = (r.left + 20, r.top + 30)
        old_size = r.size

        r.center = new_center
        self.assertEqual(new_center, r.center)
        self.assertEqual(expected_topleft, r.topleft)
        self.assertEqual(old_size, r.size)

    def test_center__invalid_value(self):
        """Ensures the center attribute handles invalid values correctly."""
        r = Rect(0, 0, 1, 1)

        for value in (None, [], "1", 1, (1,), [1, 2, 3]):
            with self.assertRaises(TypeError):
                r.center = value

    def test_center__del(self):
        """Ensures the center attribute can't be deleted."""
        r = Rect(0, 0, 1, 1)

        with self.assertRaises(AttributeError):
            del r.center

    def test_relcenter(self):
        """Changing the relcenter attribute changes the rect's size and
        does not move the rect.
        """
        r = Rect(1, 2, 75, 45)
        new_relcenter = (697, 345)
        old_topleft = (r.left, r.top)
        expected_size = (697 * 2, 345 * 2)

        r.relcenter = new_relcenter
        self.assertEqual(new_relcenter, r.relcenter)
        self.assertEqual(old_topleft, r.topleft)
        self.assertEqual(expected_size, r.size)

    def test_relcenter__invalid_value(self):
        """Ensures the relcenter attribute handles invalid values correctly."""
        r = Rect(0, 0, 1, 1)

        for value in (None, [], "1", 1, (1,), [1, 2, 3]):
            with self.assertRaises(TypeError):
                r.relcenter = value

    def test_relcenter__del(self):
        """Ensures the center attribute can't be deleted."""
        r = Rect(0, 0, 1, 1)

        with self.assertRaises(AttributeError):
            del r.relcenter

    def test_midleft(self):
        """Changing the midleft attribute moves the rect and does not change
        the rect's size
        """
        r = Rect(1, 2, 3, 4)
        new_midleft = (r.left + 20, r.centery + 30)
        expected_topleft = (r.left + 20, r.top + 30)
        old_size = r.size

        r.midleft = new_midleft
        self.assertEqual(new_midleft, r.midleft)
        self.assertEqual(expected_topleft, r.topleft)
        self.assertEqual(old_size, r.size)

    def test_midleft__invalid_value(self):
        """Ensures the midleft attribute handles invalid values correctly."""
        r = Rect(0, 0, 1, 1)

        for value in (None, [], "1", 1, (1,), [1, 2, 3]):
            with self.assertRaises(TypeError):
                r.midleft = value

    def test_midleft__del(self):
        """Ensures the midleft attribute can't be deleted."""
        r = Rect(0, 0, 1, 1)

        with self.assertRaises(AttributeError):
            del r.midleft

    def test_midright(self):
        """Changing the midright attribute moves the rect and does not change
        the rect's size
        """
        r = Rect(1, 2, 3, 4)
        new_midright = (r.right + 20, r.centery + 30)
        expected_topleft = (r.left + 20, r.top + 30)
        old_size = r.size

        r.midright = new_midright
        self.assertEqual(new_midright, r.midright)
        self.assertEqual(expected_topleft, r.topleft)
        self.assertEqual(old_size, r.size)

    def test_midright__invalid_value(self):
        """Ensures the midright attribute handles invalid values correctly."""
        r = Rect(0, 0, 1, 1)

        for value in (None, [], "1", 1, (1,), [1, 2, 3]):
            with self.assertRaises(TypeError):
                r.midright = value

    def test_midright__del(self):
        """Ensures the midright attribute can't be deleted."""
        r = Rect(0, 0, 1, 1)

        with self.assertRaises(AttributeError):
            del r.midright

    def test_midtop(self):
        """Changing the midtop attribute moves the rect and does not change
        the rect's size
        """
        r = Rect(1, 2, 3, 4)
        new_midtop = (r.centerx + 20, r.top + 30)
        expected_topleft = (r.left + 20, r.top + 30)
        old_size = r.size

        r.midtop = new_midtop
        self.assertEqual(new_midtop, r.midtop)
        self.assertEqual(expected_topleft, r.topleft)
        self.assertEqual(old_size, r.size)

    def test_midtop__invalid_value(self):
        """Ensures the midtop attribute handles invalid values correctly."""
        r = Rect(0, 0, 1, 1)

        for value in (None, [], "1", 1, (1,), [1, 2, 3]):
            with self.assertRaises(TypeError):
                r.midtop = value

    def test_midtop__del(self):
        """Ensures the midtop attribute can't be deleted."""
        r = Rect(0, 0, 1, 1)

        with self.assertRaises(AttributeError):
            del r.midtop

    def test_midbottom(self):
        """Changing the midbottom attribute moves the rect and does not change
        the rect's size
        """
        r = Rect(1, 2, 3, 4)
        new_midbottom = (r.centerx + 20, r.bottom + 30)
        expected_topleft = (r.left + 20, r.top + 30)
        old_size = r.size

        r.midbottom = new_midbottom
        self.assertEqual(new_midbottom, r.midbottom)
        self.assertEqual(expected_topleft, r.topleft)
        self.assertEqual(old_size, r.size)

    def test_midbottom__invalid_value(self):
        """Ensures the midbottom attribute handles invalid values correctly."""
        r = Rect(0, 0, 1, 1)

        for value in (None, [], "1", 1, (1,), [1, 2, 3]):
            with self.assertRaises(TypeError):
                r.midbottom = value

    def test_midbottom__del(self):
        """Ensures the midbottom attribute can't be deleted."""
        r = Rect(0, 0, 1, 1)

        with self.assertRaises(AttributeError):
            del r.midbottom

    def test_width(self):
        """Changing the width resizes the rect from the top-left corner"""
        r = Rect(1, 2, 3, 4)
        new_width = 10
        old_topleft = r.topleft
        old_height = r.height

        r.width = new_width
        self.assertEqual(new_width, r.width)
        self.assertEqual(old_height, r.height)
        self.assertEqual(old_topleft, r.topleft)

    def test_width__invalid_value(self):
        """Ensures the width attribute handles invalid values correctly."""
        r = Rect(0, 0, 1, 1)

        for value in (None, [], "1", (1,), [1, 2, 3]):
            with self.assertRaises(TypeError):
                r.width = value

    def test_width__del(self):
        """Ensures the width attribute can't be deleted."""
        r = Rect(0, 0, 1, 1)

        with self.assertRaises(AttributeError):
            del r.width

    def test_height(self):
        """Changing the height resizes the rect from the top-left corner"""
        r = Rect(1, 2, 3, 4)
        new_height = 10
        old_topleft = r.topleft
        old_width = r.width

        r.height = new_height
        self.assertEqual(new_height, r.height)
        self.assertEqual(old_width, r.width)
        self.assertEqual(old_topleft, r.topleft)

    def test_height__invalid_value(self):
        """Ensures the height attribute handles invalid values correctly."""
        r = Rect(0, 0, 1, 1)

        for value in (None, [], "1", (1,), [1, 2, 3]):
            with self.assertRaises(TypeError):
                r.height = value

    def test_height__del(self):
        """Ensures the height attribute can't be deleted."""
        r = Rect(0, 0, 1, 1)

        with self.assertRaises(AttributeError):
            del r.height

    def test_size(self):
        """Changing the size resizes the rect from the top-left corner"""
        r = Rect(1, 2, 3, 4)
        new_size = (10, 20)
        old_topleft = r.topleft

        r.size = new_size
        self.assertEqual(new_size, r.size)
        self.assertEqual(old_topleft, r.topleft)

    def test_size__invalid_value(self):
        """Ensures the size attribute handles invalid values correctly."""
        r = Rect(0, 0, 1, 1)

        for value in (None, [], "1", 1, (1,), [1, 2, 3]):
            with self.assertRaises(TypeError):
                r.size = value

    def test_size__del(self):
        """Ensures the size attribute can't be deleted."""
        r = Rect(0, 0, 1, 1)

        with self.assertRaises(AttributeError):
            del r.size

    def test_contains(self):
        r = Rect(1, 2, 3, 4)

        self.assertTrue(
            r.contains(Rect(2, 3, 1, 1)), "r does not contain Rect(2, 3, 1, 1)"
        )
        self.assertTrue(Rect(2, 3, 1, 1) in r, "r does not contain Rect(2, 3, 1, 1) 2")
        self.assertTrue(
            r.contains(Rect(r)), "r does not contain the same rect as itself"
        )
        self.assertTrue(r in Rect(r), "r does not contain the same rect as itself")
        self.assertTrue(
            r.contains(Rect(2, 3, 0, 0)),
            "r does not contain an empty rect within its bounds",
        )
        self.assertTrue(
            Rect(2, 3, 0, 0) in r,
            "r does not contain an empty rect within its bounds",
        )
        self.assertFalse(r.contains(Rect(0, 0, 1, 2)), "r contains Rect(0, 0, 1, 2)")
        self.assertFalse(r.contains(Rect(4, 6, 1, 1)), "r contains Rect(4, 6, 1, 1)")
        self.assertFalse(r.contains(Rect(4, 6, 0, 0)), "r contains Rect(4, 6, 0, 0)")
        self.assertFalse(Rect(0, 0, 1, 2) in r, "r contains Rect(0, 0, 1, 2)")
        self.assertFalse(Rect(4, 6, 1, 1) in r, "r contains Rect(4, 6, 1, 1)")
        self.assertFalse(Rect(4, 6, 0, 0) in r, "r contains Rect(4, 6, 0, 0)")
        self.assertTrue(2 in Rect(0, 0, 1, 2), "r does not contain 2")
        self.assertFalse(3 in Rect(0, 0, 1, 2), "r contains 3")

        self.assertRaises(TypeError, lambda: "string" in Rect(0, 0, 1, 2))
        self.assertRaises(TypeError, lambda: 4 + 3j in Rect(0, 0, 1, 2))

    def test_collidepoint(self):
        r = Rect(1, 2, 3, 4)

        self.assertTrue(
            r.collidepoint(r.left, r.top), "r does not collide with point (left, top)"
        )
        self.assertFalse(
            r.collidepoint(r.left - 1, r.top), "r collides with point (left - 1, top)"
        )
        self.assertFalse(
            r.collidepoint(r.left, r.top - 1), "r collides with point (left, top - 1)"
        )
        self.assertFalse(
            r.collidepoint(r.left - 1, r.top - 1),
            "r collides with point (left - 1, top - 1)",
        )

        self.assertTrue(
            r.collidepoint(r.right - 1, r.bottom - 1),
            "r does not collide with point (right - 1, bottom - 1)",
        )
        self.assertFalse(
            r.collidepoint(r.right, r.bottom), "r collides with point (right, bottom)"
        )
        self.assertFalse(
            r.collidepoint(r.right - 1, r.bottom),
            "r collides with point (right - 1, bottom)",
        )
        self.assertFalse(
            r.collidepoint(r.right, r.bottom - 1),
            "r collides with point (right, bottom - 1)",
        )

    def test_inflate__larger(self):
        """Ensures inflating a rect keeps its center the same
        and grows dimensions by correct values."""
        r = Rect(2, 4, 6, 8)
        r2 = r.inflate(4, 6)

        self.assertEqual(r2.center, (5, 8))
        self.assertEqual(r2.left, 0)
        self.assertEqual(r2.top, 1)
        self.assertEqual(r2.right, 10)
        self.assertEqual(r2.bottom, 15)
        self.assertEqual(r2.width, 10)
        self.assertEqual(r2.height, 14)

    def test_inflate__smaller(self):
        """Ensures deflating a rect keeps its center the same
        and shrinks dimensions by correct values."""
        r = Rect(2, 4, 6, 8)
        r2 = r.inflate(-4, -6)
        expected_new_relcenter = r.w // 2 - 2, r.h // 2 - 3

<<<<<<< HEAD
        self.assertEqual(expected_new_relcenter, r2.relcenter)
        self.assertEqual(r.center, r2.center)
        self.assertEqual(r.left + 2, r2.left)
        self.assertEqual(r.top + 3, r2.top)
        self.assertEqual(r.right - 2, r2.right)
        self.assertEqual(r.bottom - 3, r2.bottom)
        self.assertEqual(r.width - 4, r2.width)
        self.assertEqual(r.height - 6, r2.height)
=======
        self.assertEqual((5, 8), r2.center)
        self.assertEqual(4, r2.left)
        self.assertEqual(7, r2.top)
        self.assertEqual(6, r2.right)
        self.assertEqual(9, r2.bottom)
        self.assertEqual(2, r2.width)
        self.assertEqual(2, r2.height)
>>>>>>> f46a4b61

    def test_inflate_ip__larger(self):
        """Ensures inflating a rect in place keeps its center the same
        and grows dimensions by correct values."""
        r = Rect(2, 4, 6, 8)
        r2 = Rect(r)
        r2.inflate_ip(4, 6)

        self.assertEqual(r2.center, (5, 8))
        self.assertEqual(r2.left, 0)
        self.assertEqual(r2.top, 1)
        self.assertEqual(r2.right, 10)
        self.assertEqual(r2.bottom, 15)
        self.assertEqual(r2.width, 10)
        self.assertEqual(r2.height, 14)

    def test_inflate_ip__smaller(self):
        """Ensures deflating a rect in place keeps its center the same
        and shrinks dimensions by correct values."""
        r = Rect(2, 4, 6, 8)
        r2 = Rect(r)
        r2.inflate_ip(-4, -6)
        expected_new_relcenter = r.w // 2 - 2, r.h // 2 - 3

<<<<<<< HEAD
        self.assertEqual(expected_new_relcenter, r2.relcenter)
        self.assertEqual(r.center, r2.center)
        self.assertEqual(r.left + 2, r2.left)
        self.assertEqual(r.top + 3, r2.top)
        self.assertEqual(r.right - 2, r2.right)
        self.assertEqual(r.bottom - 3, r2.bottom)
        self.assertEqual(r.width - 4, r2.width)
        self.assertEqual(r.height - 6, r2.height)
=======
        self.assertEqual(r2.center, (5, 8))
        self.assertEqual(r2.left, 4)
        self.assertEqual(r2.top, 7)
        self.assertEqual(r2.right, 6)
        self.assertEqual(r2.bottom, 9)
        self.assertEqual(r2.width, 2)
        self.assertEqual(r2.height, 2)
>>>>>>> f46a4b61

    def test_scale_by__larger_single_argument(self):
        """The scale method scales around the center of the rectangle"""
        r = Rect(2, 4, 6, 8)
        r2 = r.scale_by(2)
        expected_new_relcenter = r.size

        self.assertEqual(expected_new_relcenter, r2.relcenter)
        self.assertEqual(r.center, r2.center)
        self.assertEqual(r.left - 3, r2.left)
        self.assertEqual(r.top - 4, r2.top)
        self.assertEqual(r.right + 3, r2.right)
        self.assertEqual(r.bottom + 4, r2.bottom)
        self.assertEqual(r.width * 2, r2.width)
        self.assertEqual(r.height * 2, r2.height)

    def test_scale_by__larger_single_argument_kwarg(self):
        """The scale method scales around the center of the rectangle using
        keyword arguments 'x' and 'y'"""
        r = Rect(2, 4, 6, 8)
        r2 = r.scale_by(x=2)
        expected_new_relcenter = r.size

        self.assertEqual(expected_new_relcenter, r2.relcenter)
        self.assertEqual(r.center, r2.center)
        self.assertEqual(r.left - 3, r2.left)
        self.assertEqual(r.top - 4, r2.top)
        self.assertEqual(r.right + 3, r2.right)
        self.assertEqual(r.bottom + 4, r2.bottom)
        self.assertEqual(r.width * 2, r2.width)
        self.assertEqual(r.height * 2, r2.height)

    def test_scale_by__smaller_single_argument(self):
        """The scale method scales around the center of the rectangle"""
        r = Rect(2, 4, 8, 8)
        r2 = r.scale_by(0.5)
        expected_new_relcenter = r.w // 4, r.h // 4

        self.assertEqual(expected_new_relcenter, r2.relcenter)
        self.assertEqual(r.center, r2.center)
        self.assertEqual(r.left + 2, r2.left)
        self.assertEqual(r.top + 2, r2.top)
        self.assertEqual(r.right - 2, r2.right)
        self.assertEqual(r.bottom - 2, r2.bottom)
        self.assertEqual(r.width - 4, r2.width)
        self.assertEqual(r.height - 4, r2.height)

    def test_scale_by__larger(self):
        """The scale method scales around the center of the rectangle"""
        # arrange
        r = Rect(2, 4, 6, 8)
        # act
        r2 = r.scale_by(2, 4)
        # assert
        expected_new_relcenter = r.w, r.h * 2

        self.assertEqual(expected_new_relcenter, r2.relcenter)
        self.assertEqual(r.center, r2.center)
        self.assertEqual(r.left - 3, r2.left)
        self.assertEqual(r.centery - r.h * 4 / 2, r2.top)
        self.assertEqual(r.right + 3, r2.right)
        self.assertEqual(r.centery + r.h * 4 / 2, r2.bottom)
        self.assertEqual(r.width * 2, r2.width)
        self.assertEqual(r.height * 4, r2.height)

    def test_scale_by__larger_kwargs_scale_by(self):
        """
        The scale method scales around the center of the rectangle
        Uses 'scale_by' kwarg.
        """
        # arrange
        r = Rect(2, 4, 6, 8)
        # act
        r2 = r.scale_by(scale_by=(2, 4))
        r3 = r.scale_by((2, 4))
        self.assertEqual(r2, r3)
        # assert
        expected_new_relcenter = r.w, r.h * 2

        self.assertEqual(expected_new_relcenter, r2.relcenter)
        self.assertEqual(r.center, r2.center)
        self.assertEqual(r.left - 3, r2.left)
        self.assertEqual(r.centery - r.h * 4 / 2, r2.top)
        self.assertEqual(r.right + 3, r2.right)
        self.assertEqual(r.centery + r.h * 4 / 2, r2.bottom)
        self.assertEqual(r.width * 2, r2.width)
        self.assertEqual(r.height * 4, r2.height)

    def test_scale_by__larger_kwargs(self):
        """
        The scale method scales around the center of the rectangle
        Uses 'x' and 'y' kwargs.
        """
        # arrange
        r = Rect(2, 4, 6, 8)
        # act
        r2 = r.scale_by(x=2, y=4)
        # assert
        expected_new_relcenter = r.w, r.h * 2

        self.assertEqual(expected_new_relcenter, r2.relcenter)
        self.assertEqual(r.center, r2.center)
        self.assertEqual(r.left - 3, r2.left)
        self.assertEqual(r.centery - r.h * 4 / 2, r2.top)
        self.assertEqual(r.right + 3, r2.right)
        self.assertEqual(r.centery + r.h * 4 / 2, r2.bottom)
        self.assertEqual(r.width * 2, r2.width)
        self.assertEqual(r.height * 4, r2.height)

    def test_scale_by__smaller(self):
        """The scale method scales around the center of the rectangle"""
        # arrange
        r = Rect(2, 4, 8, 8)
        # act
        r2 = r.scale_by(0.5, 0.25)
        # assert
        expected_new_relcenter = r.w // 4, r.h // 8

        self.assertEqual(expected_new_relcenter, r2.relcenter)
        self.assertEqual(r.center, r2.center)
        self.assertEqual(r.left + 2, r2.left)
        self.assertEqual(r.centery - r.h / 4 / 2, r2.top)
        self.assertEqual(r.right - 2, r2.right)
        self.assertEqual(r.centery + r.h / 4 / 2, r2.bottom)
        self.assertEqual(r.width - 4, r2.width)
        self.assertEqual(r.height // 4, r2.height)

    def test_scale_by__subzero(self):
        """The scale method scales around the center of the rectangle"""
        r = Rect(2, 4, 6, 8)
        r.scale_by(0)
        r.scale_by(-1)
        r.scale_by(-0.000001)
        r.scale_by(0.00001)

        rx1 = r.scale_by(10, 1)
        expected_new_relcenter = r.w * 5, r.h // 2

        self.assertEqual(expected_new_relcenter, rx1.relcenter)
        self.assertEqual(r.centerx - r.w * 10 / 2, rx1.x)
        self.assertEqual(r.y, rx1.y)
        self.assertEqual(r.w * 10, rx1.w)
        self.assertEqual(r.h, rx1.h)
        rx2 = r.scale_by(-10, 1)
        expected_new_relcenter = r.w * 5, r.h // 2

        self.assertEqual(expected_new_relcenter, rx2.relcenter)
        self.assertEqual(rx1.x, rx2.x)
        self.assertEqual(rx1.y, rx2.y)
        self.assertEqual(rx1.w, rx2.w)
        self.assertEqual(rx1.h, rx2.h)

        ry1 = r.scale_by(1, 10)
        expected_new_relcenter = r.w // 2, r.h * 5

        self.assertEqual(expected_new_relcenter, ry1.relcenter)
        self.assertEqual(r.x, ry1.x)
        self.assertEqual(r.centery - r.h * 10 / 2, ry1.y)
        self.assertEqual(r.w, ry1.w)
        self.assertEqual(r.h * 10, ry1.h)
        ry2 = r.scale_by(1, -10)
        expected_new_relcenter = r.w // 2, r.h * 5

        self.assertEqual(expected_new_relcenter, ry2.relcenter)
        self.assertEqual(ry1.x, ry2.x)
        self.assertEqual(ry1.y, ry2.y)
        self.assertEqual(ry1.w, ry2.w)
        self.assertEqual(ry1.h, ry2.h)

        r1 = r.scale_by(10)
        expected_new_relcenter = r.w * 5, r.h * 5

        self.assertEqual(expected_new_relcenter, r1.relcenter)
        self.assertEqual(r.centerx - r.w * 10 / 2, r1.x)
        self.assertEqual(r.centery - r.h * 10 / 2, r1.y)
        self.assertEqual(r.w * 10, r1.w)
        self.assertEqual(r.h * 10, r1.h)

    def test_scale_by_identity(self):
        """The scale method scales around the center of the rectangle"""
        # arrange
        r = Rect(2, 4, 6, 8)
        # act
        actual = r.scale_by(1, 1)
        # assert
        self.assertEqual(r.x, actual.x)
        self.assertEqual(r.y, actual.y)
        self.assertEqual(r.w, actual.w)
        self.assertEqual(r.h, actual.h)

    def test_scale_by_negative_identity(self):
        """The scale method scales around the center of the rectangle"""
        # arrange
        r = Rect(2, 4, 6, 8)
        # act
        actual = r.scale_by(-1, -1)
        # assert
        self.assertEqual(r.x, actual.x)
        self.assertEqual(r.y, actual.y)
        self.assertEqual(r.w, actual.w)
        self.assertEqual(r.h, actual.h)

    def test_scale_by_identity_single_argument(self):
        """The scale method scales around the center of the rectangle"""
        # arrange
        r = Rect(2, 4, 6, 8)
        # act
        actual = r.scale_by(1)
        # assert
        self.assertEqual(r.x, actual.x)
        self.assertEqual(r.y, actual.y)
        self.assertEqual(r.w, actual.w)
        self.assertEqual(r.h, actual.h)

    def test_scale_by_negative_identity_single_argument(self):
        """The scale method scales around the center of the rectangle"""
        # arrange
        r = Rect(2, 4, 6, 8)
        # act
        actual = r.scale_by(-1)
        # assert
        self.assertEqual(r.x, actual.x)
        self.assertEqual(r.y, actual.y)
        self.assertEqual(r.w, actual.w)
        self.assertEqual(r.h, actual.h)

    def test_scale_by_ip__larger(self):
        """The scale method scales around the center of the rectangle"""
        r = Rect(2, 4, 6, 8)
        r2 = Rect(r)
        r2.scale_by_ip(2)
        expected_new_relcenter = r.w, r.h

        self.assertEqual(expected_new_relcenter, r2.relcenter)
        self.assertEqual(r.center, r2.center)
        self.assertEqual(r.left - 3, r2.left)
        self.assertEqual(r.top - 4, r2.top)
        self.assertEqual(r.right + 3, r2.right)
        self.assertEqual(r.bottom + 4, r2.bottom)
        self.assertEqual(r.width * 2, r2.width)
        self.assertEqual(r.height * 2, r2.height)

    def test_scale_by_ip__smaller(self):
        """The scale method scales around the center of the rectangle"""
        r = Rect(2, 4, 8, 8)
        r2 = Rect(r)
        r2.scale_by_ip(0.5)
        expected_new_relcenter = r.w // 4, r.h // 4

        self.assertEqual(expected_new_relcenter, r2.relcenter)
        self.assertEqual(r.center, r2.center)
        self.assertEqual(r.left + 2, r2.left)
        self.assertEqual(r.top + 2, r2.top)
        self.assertEqual(r.right - 2, r2.right)
        self.assertEqual(r.bottom - 2, r2.bottom)
        self.assertEqual(r.width / 2, r2.width)
        self.assertEqual(r.height / 2, r2.height)

    def test_scale_by_ip__subzero(self):
        """The scale method scales around the center of the rectangle"""
        r = Rect(2, 4, 6, 8)
        r.scale_by_ip(0)
        r.scale_by_ip(-1)
        r.scale_by_ip(-0.000001)
        r.scale_by_ip(0.00001)

    def test_scale_by_ip__kwargs(self):
        """The scale method scales around the center of the rectangle"""
        r = Rect(2, 4, 6, 8)
        r2 = Rect(r)
        r2.scale_by_ip(x=2, y=4)

        # assert
        expected_new_relcenter = r.w, r.h * 2

        self.assertEqual(expected_new_relcenter, r2.relcenter)
        self.assertEqual(r.center, r2.center)
        self.assertEqual(r.left - 3, r2.left)
        self.assertEqual(r.centery - r.h * 4 / 2, r2.top)
        self.assertEqual(r.right + 3, r2.right)
        self.assertEqual(r.centery + r.h * 4 / 2, r2.bottom)
        self.assertEqual(r.width * 2, r2.width)
        self.assertEqual(r.height * 4, r2.height)

    def test_scale_by_ip__kwarg_exceptions(self):
        """The scale method scales around the center of the rectangle using
        keyword argument 'scale_by'. Tests for incorrect keyword args"""
        r = Rect(2, 4, 6, 8)

        with self.assertRaises(TypeError):
            r.scale_by_ip(scale_by=2)

        with self.assertRaises(TypeError):
            r.scale_by_ip(scale_by=(1, 2), y=1)

    def test_clamp(self):
        r = Rect(10, 10, 10, 10)
        c = Rect(19, 12, 5, 5).clamp(r)
        self.assertEqual(c.right, r.right)
        self.assertEqual(c.top, 12)
        c = Rect(1, 2, 3, 4).clamp(r)
        self.assertEqual(c.topleft, r.topleft)
        c = Rect(5, 500, 22, 33).clamp(r)
        self.assertEqual(c.center, r.center)

    def test_clamp_ip(self):
        r = Rect(10, 10, 10, 10)
        c = Rect(19, 12, 5, 5)
        c.clamp_ip(r)
        self.assertEqual(c.right, r.right)
        self.assertEqual(c.top, 12)
        c = Rect(1, 2, 3, 4)
        c.clamp_ip(r)
        self.assertEqual(c.topleft, r.topleft)
        c = Rect(5, 500, 22, 33)
        c.clamp_ip(r)
        self.assertEqual(c.center, r.center)

    def test_clip(self):
        r1 = Rect(1, 2, 3, 4)
        self.assertEqual(Rect(1, 2, 2, 2), r1.clip(Rect(0, 0, 3, 4)))
        self.assertEqual(Rect(2, 2, 2, 4), r1.clip(Rect(2, 2, 10, 20)))
        self.assertEqual(Rect(2, 3, 1, 2), r1.clip(Rect(2, 3, 1, 2)))
        self.assertEqual((0, 0), r1.clip(20, 30, 5, 6).size)
        self.assertEqual(
            r1, r1.clip(Rect(r1)), "r1 does not clip an identical rect to itself"
        )
        self.assertEqual(Rect(1, 2, 0, 0), r1.clip(Rect(3, 0, 2, 2)))
        self.assertEqual(Rect(1, 2, 0, 0), r1.clip(Rect(3, 8, 2, 2)))
        self.assertEqual(Rect(1, 2, 0, 0), r1.clip(Rect(-2, 8, 2, 2)))
        self.assertEqual(Rect(1, 2, 0, 0), r1.clip(Rect(-2, 0, 2, 2)))

    def test_clipline(self):
        """Ensures clipline handles four int parameters.

        Tests the clipline(x1, y1, x2, y2) format.
        """
        rect = Rect((1, 2), (35, 40))
        x1 = 5
        y1 = 6
        x2 = 11
        y2 = 19
        expected_line = ((x1, y1), (x2, y2))

        clipped_line = rect.clipline(x1, y1, x2, y2)

        self.assertIsInstance(clipped_line, tuple)
        self.assertTupleEqual(clipped_line, expected_line)

    def test_clipline__two_sequences(self):
        """Ensures clipline handles a sequence of two sequences.

        Tests the clipline((x1, y1), (x2, y2)) format.
        Tests the sequences as different types.
        """
        rect = Rect((1, 2), (35, 40))
        pt1 = (5, 6)
        pt2 = (11, 19)

        INNER_SEQUENCES = (list, tuple, Vector2)
        expected_line = (pt1, pt2)

        for inner_seq1 in INNER_SEQUENCES:
            endpt1 = inner_seq1(pt1)

            for inner_seq2 in INNER_SEQUENCES:
                clipped_line = rect.clipline((endpt1, inner_seq2(pt2)))

                self.assertIsInstance(clipped_line, tuple)
                self.assertTupleEqual(clipped_line, expected_line)

    def test_clipline__sequence_of_four_ints(self):
        """Ensures clipline handles a sequence of four ints.

        Tests the clipline((x1, y1, x2, y2)) format.
        Tests the sequence as different types.
        """
        rect = Rect((1, 2), (35, 40))
        line = (5, 6, 11, 19)
        expected_line = ((line[0], line[1]), (line[2], line[3]))

        for outer_seq in (list, tuple):
            clipped_line = rect.clipline(outer_seq(line))

            self.assertIsInstance(clipped_line, tuple)
            self.assertTupleEqual(clipped_line, expected_line)

    def test_clipline__sequence_of_two_sequences(self):
        """Ensures clipline handles a sequence of two sequences.

        Tests the clipline(((x1, y1), (x2, y2))) format.
        Tests the sequences as different types.
        """
        rect = Rect((1, 2), (35, 40))
        pt1 = (5, 6)
        pt2 = (11, 19)

        INNER_SEQUENCES = (list, tuple, Vector2)
        expected_line = (pt1, pt2)

        for inner_seq1 in INNER_SEQUENCES:
            endpt1 = inner_seq1(pt1)

            for inner_seq2 in INNER_SEQUENCES:
                endpt2 = inner_seq2(pt2)

                for outer_seq in (list, tuple):
                    clipped_line = rect.clipline(outer_seq((endpt1, endpt2)))

                    self.assertIsInstance(clipped_line, tuple)
                    self.assertTupleEqual(clipped_line, expected_line)

    def test_clipline__floats(self):
        """Ensures clipline handles float parameters."""
        rect = Rect((1, 2), (35, 40))
        x1 = 5.9
        y1 = 6.9
        x2 = 11.9
        y2 = 19.9

        # Floats are truncated.
        expected_line = (
            (math.floor(x1), math.floor(y1)),
            (math.floor(x2), math.floor(y2)),
        )

        clipped_line = rect.clipline(x1, y1, x2, y2)

        self.assertIsInstance(clipped_line, tuple)
        self.assertTupleEqual(clipped_line, expected_line)

    def test_clipline__no_overlap(self):
        """Ensures lines that do not overlap the rect are not clipped."""
        rect = Rect((10, 25), (15, 20))
        # Use a bigger rect to help create test lines.
        big_rect = rect.inflate(2, 2)
        lines = (
            (big_rect.bottomleft, big_rect.topleft),  # Left edge.
            (big_rect.topleft, big_rect.topright),  # Top edge.
            (big_rect.topright, big_rect.bottomright),  # Right edge.
            (big_rect.bottomright, big_rect.bottomleft),
        )  # Bottom edge.
        expected_line = ()

        # Test lines outside rect.
        for line in lines:
            clipped_line = rect.clipline(line)

            self.assertTupleEqual(clipped_line, expected_line)

    def test_clipline__both_endpoints_outside(self):
        """Ensures lines that overlap the rect are clipped.

        Testing lines with both endpoints outside the rect.
        """
        rect = Rect((0, 0), (20, 20))
        # Use a bigger rect to help create test lines.
        big_rect = rect.inflate(2, 2)

        # Create a dict of lines and expected results.
        line_dict = {
            (big_rect.midleft, big_rect.midright): (
                rect.midleft,
                (rect.midright[0] - 1, rect.midright[1]),
            ),
            (big_rect.midtop, big_rect.midbottom): (
                rect.midtop,
                (rect.midbottom[0], rect.midbottom[1] - 1),
            ),
            # Diagonals.
            (big_rect.topleft, big_rect.bottomright): (
                rect.topleft,
                (rect.bottomright[0] - 1, rect.bottomright[1] - 1),
            ),
            # This line needs a small adjustment to make sure it intersects
            # the rect correctly.
            (
                (big_rect.topright[0] - 1, big_rect.topright[1]),
                (big_rect.bottomleft[0], big_rect.bottomleft[1] - 1),
            ): (
                (rect.topright[0] - 1, rect.topright[1]),
                (rect.bottomleft[0], rect.bottomleft[1] - 1),
            ),
        }

        for line, expected_line in line_dict.items():
            clipped_line = rect.clipline(line)

            self.assertTupleEqual(clipped_line, expected_line)

            # Swap endpoints to test for symmetry.
            expected_line = (expected_line[1], expected_line[0])

            clipped_line = rect.clipline((line[1], line[0]))

            self.assertTupleEqual(clipped_line, expected_line)

    def test_clipline__both_endpoints_inside(self):
        """Ensures lines that overlap the rect are clipped.

        Testing lines with both endpoints inside the rect.
        """
        rect = Rect((-10, -5), (20, 20))
        # Use a smaller rect to help create test lines.
        small_rect = rect.inflate(-2, -2)

        lines = (
            (small_rect.midleft, small_rect.midright),
            (small_rect.midtop, small_rect.midbottom),
            # Diagonals.
            (small_rect.topleft, small_rect.bottomright),
            (small_rect.topright, small_rect.bottomleft),
        )

        for line in lines:
            expected_line = line

            clipped_line = rect.clipline(line)

            self.assertTupleEqual(clipped_line, expected_line)

            # Swap endpoints to test for symmetry.
            expected_line = (expected_line[1], expected_line[0])

            clipped_line = rect.clipline((line[1], line[0]))

            self.assertTupleEqual(clipped_line, expected_line)

    def test_clipline__endpoints_inside_and_outside(self):
        """Ensures lines that overlap the rect are clipped.

        Testing lines with one endpoint outside the rect and the other
        inside the rect.
        """
        rect = Rect((0, 0), (21, 21))
        # Use a bigger rect to help create test lines.
        big_rect = rect.inflate(2, 2)

        # Create a dict of lines and expected results.
        line_dict = {
            (big_rect.midleft, rect.center): (rect.midleft, rect.center),
            (big_rect.midtop, rect.center): (rect.midtop, rect.center),
            (big_rect.midright, rect.center): (
                (rect.midright[0] - 1, rect.midright[1]),
                rect.center,
            ),
            (big_rect.midbottom, rect.center): (
                (rect.midbottom[0], rect.midbottom[1] - 1),
                rect.center,
            ),
            # Diagonals.
            (big_rect.topleft, rect.center): (rect.topleft, rect.center),
            (big_rect.topright, rect.center): (
                (rect.topright[0] - 1, rect.topright[1]),
                rect.center,
            ),
            (big_rect.bottomright, rect.center): (
                (rect.bottomright[0] - 1, rect.bottomright[1] - 1),
                rect.center,
            ),
            # This line needs a small adjustment to make sure it intersects
            # the rect correctly.
            ((big_rect.bottomleft[0], big_rect.bottomleft[1] - 1), rect.center): (
                (rect.bottomleft[0], rect.bottomleft[1] - 1),
                rect.center,
            ),
        }

        for line, expected_line in line_dict.items():
            clipped_line = rect.clipline(line)

            self.assertTupleEqual(clipped_line, expected_line)

            # Swap endpoints to test for symmetry.
            expected_line = (expected_line[1], expected_line[0])

            clipped_line = rect.clipline((line[1], line[0]))

            self.assertTupleEqual(clipped_line, expected_line)

    def test_clipline__edges(self):
        """Ensures clipline properly clips line that are along the rect edges."""
        rect = Rect((10, 25), (15, 20))

        # Create a dict of edges and expected results.
        edge_dict = {
            # Left edge.
            (rect.bottomleft, rect.topleft): (
                (rect.bottomleft[0], rect.bottomleft[1] - 1),
                rect.topleft,
            ),
            # Top edge.
            (rect.topleft, rect.topright): (
                rect.topleft,
                (rect.topright[0] - 1, rect.topright[1]),
            ),
            # Right edge.
            (rect.topright, rect.bottomright): (),
            # Bottom edge.
            (rect.bottomright, rect.bottomleft): (),
        }

        for edge, expected_line in edge_dict.items():
            clipped_line = rect.clipline(edge)

            self.assertTupleEqual(clipped_line, expected_line)

            # Swap endpoints to test for symmetry.
            if expected_line:
                expected_line = (expected_line[1], expected_line[0])

            clipped_line = rect.clipline((edge[1], edge[0]))

            self.assertTupleEqual(clipped_line, expected_line)

    def test_clipline__equal_endpoints_with_overlap(self):
        """Ensures clipline handles lines with both endpoints the same.

        Testing lines that overlap the rect.
        """
        rect = Rect((10, 25), (15, 20))

        # Test all the points in and on a rect.
        pts = (
            (x, y)
            for x in range(rect.left, rect.right)
            for y in range(rect.top, rect.bottom)
        )

        for pt in pts:
            expected_line = (pt, pt)

            clipped_line = rect.clipline((pt, pt))

            self.assertTupleEqual(clipped_line, expected_line)

    def test_clipline__equal_endpoints_no_overlap(self):
        """Ensures clipline handles lines with both endpoints the same.

        Testing lines that do not overlap the rect.
        """
        expected_line = ()
        rect = Rect((10, 25), (15, 20))

        # Test points outside rect.
        for pt in test_utils.rect_perimeter_pts(rect.inflate(2, 2)):
            clipped_line = rect.clipline((pt, pt))

            self.assertTupleEqual(clipped_line, expected_line)

    def test_clipline__zero_size_rect(self):
        """Ensures clipline handles zero sized rects correctly."""
        expected_line = ()

        for size in ((0, 15), (15, 0), (0, 0)):
            rect = Rect((10, 25), size)

            clipped_line = rect.clipline(rect.topleft, rect.topleft)

            self.assertTupleEqual(clipped_line, expected_line)

    def test_clipline__negative_size_rect(self):
        """Ensures clipline handles negative sized rects correctly."""
        expected_line = ()

        for size in ((-15, 20), (15, -20), (-15, -20)):
            rect = Rect((10, 25), size)
            norm_rect = rect.copy()
            norm_rect.normalize()
            # Use a bigger rect to help create test lines.
            big_rect = norm_rect.inflate(2, 2)

            # Create a dict of lines and expected results. Some line have both
            # endpoints outside the rect and some have one inside and one
            # outside.
            line_dict = {
                (big_rect.midleft, big_rect.midright): (
                    norm_rect.midleft,
                    (norm_rect.midright[0] - 1, norm_rect.midright[1]),
                ),
                (big_rect.midtop, big_rect.midbottom): (
                    norm_rect.midtop,
                    (norm_rect.midbottom[0], norm_rect.midbottom[1] - 1),
                ),
                (big_rect.midleft, norm_rect.center): (
                    norm_rect.midleft,
                    norm_rect.center,
                ),
                (big_rect.midtop, norm_rect.center): (
                    norm_rect.midtop,
                    norm_rect.center,
                ),
                (big_rect.midright, norm_rect.center): (
                    (norm_rect.midright[0] - 1, norm_rect.midright[1]),
                    norm_rect.center,
                ),
                (big_rect.midbottom, norm_rect.center): (
                    (norm_rect.midbottom[0], norm_rect.midbottom[1] - 1),
                    norm_rect.center,
                ),
            }

            for line, expected_line in line_dict.items():
                clipped_line = rect.clipline(line)

                # Make sure rect wasn't normalized.
                self.assertNotEqual(rect, norm_rect)
                self.assertTupleEqual(clipped_line, expected_line)

                # Swap endpoints to test for symmetry.
                expected_line = (expected_line[1], expected_line[0])

                clipped_line = rect.clipline((line[1], line[0]))

                self.assertTupleEqual(clipped_line, expected_line)

    def test_clipline__invalid_line(self):
        """Ensures clipline handles invalid lines correctly."""
        rect = Rect((0, 0), (10, 20))
        invalid_lines = (
            (),
            (1,),
            (1, 2),
            (1, 2, 3),
            (1, 2, 3, 4, 5),
            ((1, 2),),
            ((1, 2), (3,)),
            ((1, 2), 3),
            ((1, 2, 5), (3, 4)),
            ((1, 2), (3, 4, 5)),
            ((1, 2), (3, 4), (5, 6)),
        )

        for line in invalid_lines:
            with self.assertRaises(TypeError):
                clipped_line = rect.clipline(line)

            with self.assertRaises(TypeError):
                clipped_line = rect.clipline(*line)

    def test_move(self):
        r = Rect(1, 2, 3, 4)
        move_x = 10
        move_y = 20
        r2 = r.move(move_x, move_y)
        expected_r2 = Rect(r.left + move_x, r.top + move_y, r.width, r.height)
        self.assertEqual(expected_r2, r2)

    def test_move_ip(self):
        r = Rect(1, 2, 3, 4)
        r2 = Rect(r)
        move_x = 10
        move_y = 20
        r2.move_ip(move_x, move_y)
        expected_r2 = Rect(r.left + move_x, r.top + move_y, r.width, r.height)
        self.assertEqual(expected_r2, r2)

    def test_move_to(self):
        r = Rect(1, 2, 3, 4)
        topleft = (10, 20)
        center = (10, 20)

        r2 = r.move_to(topleft=topleft)
        r3 = r.move_to(center=center)

        expected_r2 = Rect(r.x, r.y, r.width, r.height)
        expected_r2.topleft = topleft

        expected_r3 = Rect(r.x, r.y, r.width, r.height)
        expected_r3.center = center

        self.assertEqual(expected_r2, r2)
        self.assertEqual(expected_r3, r3)

        self.assertIsInstance(r2, Rect)

        self.assertRaises(TypeError, r.move_to, 1, 2, 3)
        with self.assertRaises(TypeError):
            r.move_to()

    def test_update_XYWidthHeight(self):
        """Test update with 4 int values(x, y, w, h)"""
        rect = Rect(0, 0, 1, 1)
        rect.update(1, 2, 3, 4)

        self.assertEqual(1, rect.left)
        self.assertEqual(2, rect.top)
        self.assertEqual(3, rect.width)
        self.assertEqual(4, rect.height)

    def test_update__TopLeftSize(self):
        """Test update with 2 tuples((x, y), (w, h))"""
        rect = Rect(0, 0, 1, 1)
        rect.update((1, 2), (3, 4))

        self.assertEqual(1, rect.left)
        self.assertEqual(2, rect.top)
        self.assertEqual(3, rect.width)
        self.assertEqual(4, rect.height)

    def test_update__List(self):
        """Test update with list"""
        rect = Rect(0, 0, 1, 1)
        rect2 = [1, 2, 3, 4]
        rect.update(rect2)

        self.assertEqual(1, rect.left)
        self.assertEqual(2, rect.top)
        self.assertEqual(3, rect.width)
        self.assertEqual(4, rect.height)

    def test_update__RectObject(self):
        """Test update with other rect object"""
        rect = Rect(0, 0, 1, 1)
        rect2 = Rect(1, 2, 3, 4)
        rect.update(rect2)

        self.assertEqual(1, rect.left)
        self.assertEqual(2, rect.top)
        self.assertEqual(3, rect.width)
        self.assertEqual(4, rect.height)

    def test_union(self):
        r1 = Rect(1, 1, 1, 2)
        r2 = Rect(-2, -2, 1, 2)
        self.assertEqual(Rect(-2, -2, 4, 5), r1.union(r2))

    def test_union__with_identical_Rect(self):
        r1 = Rect(1, 2, 3, 4)
        self.assertEqual(r1, r1.union(Rect(r1)))

    def test_union_ip(self):
        r1 = Rect(1, 1, 1, 2)
        r2 = Rect(-2, -2, 1, 2)
        r1.union_ip(r2)
        self.assertEqual(Rect(-2, -2, 4, 5), r1)

    def test_unionall(self):
        r1 = Rect(0, 0, 1, 1)
        r2 = Rect(-2, -2, 1, 1)
        r3 = Rect(2, 2, 1, 1)

        r4 = r1.unionall([r2, r3])
        self.assertEqual(Rect(-2, -2, 5, 5), r4)

    def test_unionall__invalid_rect_format(self):
        """Ensures unionall correctly handles invalid rect parameters."""
        numbers = [0, 1.2, 2, 3.3]
        strs = ["a", "b", "c"]
        nones = [None, None]

        for invalid_rects in (numbers, strs, nones):
            with self.assertRaises(TypeError):
                Rect(0, 0, 1, 1).unionall(invalid_rects)

    def test_unionall_ip(self):
        r1 = Rect(0, 0, 1, 1)
        r2 = Rect(-2, -2, 1, 1)
        r3 = Rect(2, 2, 1, 1)

        r1.unionall_ip([r2, r3])
        self.assertEqual(Rect(-2, -2, 5, 5), r1)

        # Bug for an empty list. Would return a Rect instead of None.
        self.assertTrue(r1.unionall_ip([]) is None)

    def test_colliderect(self):
        r1 = Rect(1, 2, 3, 4)
        self.assertTrue(
            r1.colliderect(Rect(0, 0, 2, 3)),
            "r1 does not collide with Rect(0, 0, 2, 3)",
        )
        self.assertFalse(
            r1.colliderect(Rect(0, 0, 1, 2)), "r1 collides with Rect(0, 0, 1, 2)"
        )
        self.assertFalse(
            r1.colliderect(Rect(r1.right, r1.bottom, 2, 2)),
            "r1 collides with Rect(r1.right, r1.bottom, 2, 2)",
        )
        self.assertTrue(
            r1.colliderect(Rect(r1.left + 1, r1.top + 1, r1.width - 2, r1.height - 2)),
            "r1 does not collide with Rect(r1.left + 1, r1.top + 1, "
            + "r1.width - 2, r1.height - 2)",
        )
        self.assertTrue(
            r1.colliderect(Rect(r1.left - 1, r1.top - 1, r1.width + 2, r1.height + 2)),
            "r1 does not collide with Rect(r1.left - 1, r1.top - 1, "
            + "r1.width + 2, r1.height + 2)",
        )
        self.assertTrue(
            r1.colliderect(Rect(r1)), "r1 does not collide with an identical rect"
        )
        self.assertFalse(
            r1.colliderect(Rect(r1.right, r1.bottom, 0, 0)),
            "r1 collides with Rect(r1.right, r1.bottom, 0, 0)",
        )
        self.assertFalse(
            r1.colliderect(Rect(r1.right, r1.bottom, 1, 1)),
            "r1 collides with Rect(r1.right, r1.bottom, 1, 1)",
        )

    def testEquals(self):
        """check to see how the rect uses __eq__"""
        r1 = Rect(1, 2, 3, 4)
        r2 = Rect(10, 20, 30, 40)
        r3 = (10, 20, 30, 40)
        r4 = Rect(10, 20, 30, 40)

        class foo(Rect):
            def __eq__(self, other):
                return id(self) == id(other)

            def __ne__(self, other):
                return id(self) != id(other)

        class foo2(Rect):
            pass

        r5 = foo(10, 20, 30, 40)
        r6 = foo2(10, 20, 30, 40)

        self.assertNotEqual(r5, r2)

        # because we define equality differently for this subclass.
        self.assertEqual(r6, r2)

        rect_list = [r1, r2, r3, r4, r6]

        # see if we can remove 4 of these.
        rect_list.remove(r2)
        rect_list.remove(r2)
        rect_list.remove(r2)
        rect_list.remove(r2)
        self.assertRaises(ValueError, rect_list.remove, r2)

    def test_collidedict(self):
        """Ensures collidedict detects collisions."""
        rect = Rect(1, 1, 10, 10)

        collide_item1 = ("collide 1", rect.copy())
        collide_item2 = ("collide 2", Rect(5, 5, 10, 10))
        no_collide_item1 = ("no collide 1", Rect(60, 60, 10, 10))
        no_collide_item2 = ("no collide 2", Rect(70, 70, 10, 10))

        # Dict to check collisions with values.
        rect_values = dict(
            (collide_item1, collide_item2, no_collide_item1, no_collide_item2)
        )
        value_collide_items = (collide_item1, collide_item2)

        # Dict to check collisions with keys.
        rect_keys = {tuple(v): k for k, v in rect_values.items()}
        key_collide_items = tuple((tuple(v), k) for k, v in value_collide_items)

        for use_values in (True, False):
            if use_values:
                expected_items = value_collide_items
                d = rect_values
            else:
                expected_items = key_collide_items
                d = rect_keys

            collide_item = rect.collidedict(d, use_values)

            # The detected collision could be any of the possible items.
            self.assertIn(collide_item, expected_items)

    def test_collidedict__no_collision(self):
        """Ensures collidedict returns None when no collisions."""
        rect = Rect(1, 1, 10, 10)

        no_collide_item1 = ("no collide 1", Rect(50, 50, 10, 10))
        no_collide_item2 = ("no collide 2", Rect(60, 60, 10, 10))
        no_collide_item3 = ("no collide 3", Rect(70, 70, 10, 10))

        # Dict to check collisions with values.
        rect_values = dict((no_collide_item1, no_collide_item2, no_collide_item3))

        # Dict to check collisions with keys.
        rect_keys = {tuple(v): k for k, v in rect_values.items()}

        for use_values in (True, False):
            d = rect_values if use_values else rect_keys

            collide_item = rect.collidedict(d, use_values)

            self.assertIsNone(collide_item)

    def test_collidedict__barely_touching(self):
        """Ensures collidedict works correctly for rects that barely touch."""
        rect = Rect(1, 1, 10, 10)
        # Small rect to test barely touching collisions.
        collide_rect = Rect(0, 0, 1, 1)

        collide_item1 = ("collide 1", collide_rect)
        no_collide_item1 = ("no collide 1", Rect(50, 50, 10, 10))
        no_collide_item2 = ("no collide 2", Rect(60, 60, 10, 10))
        no_collide_item3 = ("no collide 3", Rect(70, 70, 10, 10))

        # Dict to check collisions with values.
        no_collide_rect_values = dict(
            (no_collide_item1, no_collide_item2, no_collide_item3)
        )

        # Dict to check collisions with keys.
        no_collide_rect_keys = {tuple(v): k for k, v in no_collide_rect_values.items()}

        # Tests the collide_rect on each of the rect's corners.
        for attr in ("topleft", "topright", "bottomright", "bottomleft"):
            setattr(collide_rect, attr, getattr(rect, attr))

            for use_values in (True, False):
                if use_values:
                    expected_item = collide_item1
                    d = dict(no_collide_rect_values)
                else:
                    expected_item = (tuple(collide_item1[1]), collide_item1[0])
                    d = dict(no_collide_rect_keys)

                d.update((expected_item,))  # Add in the expected item.

                collide_item = rect.collidedict(d, use_values)

                self.assertTupleEqual(collide_item, expected_item)

    def test_collidedict__zero_sized_rects(self):
        """Ensures collidedict works correctly with zero sized rects.

        There should be no collisions with zero sized rects.
        """
        zero_rect1 = Rect(1, 1, 0, 0)
        zero_rect2 = Rect(1, 1, 1, 0)
        zero_rect3 = Rect(1, 1, 0, 1)
        zero_rect4 = Rect(1, 1, -1, 0)
        zero_rect5 = Rect(1, 1, 0, -1)

        no_collide_item1 = ("no collide 1", zero_rect1.copy())
        no_collide_item2 = ("no collide 2", zero_rect2.copy())
        no_collide_item3 = ("no collide 3", zero_rect3.copy())
        no_collide_item4 = ("no collide 4", zero_rect4.copy())
        no_collide_item5 = ("no collide 5", zero_rect5.copy())
        no_collide_item6 = ("no collide 6", Rect(0, 0, 10, 10))
        no_collide_item7 = ("no collide 7", Rect(0, 0, 2, 2))

        # Dict to check collisions with values.
        rect_values = dict(
            (
                no_collide_item1,
                no_collide_item2,
                no_collide_item3,
                no_collide_item4,
                no_collide_item5,
                no_collide_item6,
                no_collide_item7,
            )
        )

        # Dict to check collisions with keys.
        rect_keys = {tuple(v): k for k, v in rect_values.items()}

        for use_values in (True, False):
            d = rect_values if use_values else rect_keys

            for zero_rect in (
                zero_rect1,
                zero_rect2,
                zero_rect3,
                zero_rect4,
                zero_rect5,
            ):
                collide_item = zero_rect.collidedict(d, use_values)

                self.assertIsNone(collide_item)

    def test_collidedict__zero_sized_rects_as_args(self):
        """Ensures collidedict works correctly with zero sized rects as args.

        There should be no collisions with zero sized rects.
        """
        rect = Rect(0, 0, 10, 10)

        no_collide_item1 = ("no collide 1", Rect(1, 1, 0, 0))
        no_collide_item2 = ("no collide 2", Rect(1, 1, 1, 0))
        no_collide_item3 = ("no collide 3", Rect(1, 1, 0, 1))

        # Dict to check collisions with values.
        rect_values = dict((no_collide_item1, no_collide_item2, no_collide_item3))

        # Dict to check collisions with keys.
        rect_keys = {tuple(v): k for k, v in rect_values.items()}

        for use_values in (True, False):
            d = rect_values if use_values else rect_keys

            collide_item = rect.collidedict(d, use_values)

            self.assertIsNone(collide_item)

    def test_collidedict__negative_sized_rects(self):
        """Ensures collidedict works correctly with negative sized rects."""
        neg_rect = Rect(1, 1, -1, -1)

        collide_item1 = ("collide 1", neg_rect.copy())
        collide_item2 = ("collide 2", Rect(0, 0, 10, 10))
        no_collide_item1 = ("no collide 1", Rect(1, 1, 10, 10))

        # Dict to check collisions with values.
        rect_values = dict((collide_item1, collide_item2, no_collide_item1))
        value_collide_items = (collide_item1, collide_item2)

        # Dict to check collisions with keys.
        rect_keys = {tuple(v): k for k, v in rect_values.items()}
        key_collide_items = tuple((tuple(v), k) for k, v in value_collide_items)

        for use_values in (True, False):
            if use_values:
                collide_items = value_collide_items
                d = rect_values
            else:
                collide_items = key_collide_items
                d = rect_keys

            collide_item = neg_rect.collidedict(d, use_values)

            # The detected collision could be any of the possible items.
            self.assertIn(collide_item, collide_items)

    def test_collidedict__negative_sized_rects_as_args(self):
        """Ensures collidedict works correctly with negative sized rect args."""
        rect = Rect(0, 0, 10, 10)

        collide_item1 = ("collide 1", Rect(1, 1, -1, -1))
        no_collide_item1 = ("no collide 1", Rect(1, 1, -1, 0))
        no_collide_item2 = ("no collide 2", Rect(1, 1, 0, -1))

        # Dict to check collisions with values.
        rect_values = dict((collide_item1, no_collide_item1, no_collide_item2))

        # Dict to check collisions with keys.
        rect_keys = {tuple(v): k for k, v in rect_values.items()}

        for use_values in (True, False):
            if use_values:
                expected_item = collide_item1
                d = rect_values
            else:
                expected_item = (tuple(collide_item1[1]), collide_item1[0])
                d = rect_keys

            collide_item = rect.collidedict(d, use_values)

            self.assertTupleEqual(collide_item, expected_item)

    def test_collidedict__invalid_dict_format(self):
        """Ensures collidedict correctly handles invalid dict parameters."""
        rect = Rect(0, 0, 10, 10)

        invalid_value_dict = ("collide", rect.copy())
        invalid_key_dict = tuple(invalid_value_dict[1]), invalid_value_dict[0]

        for use_values in (True, False):
            d = invalid_value_dict if use_values else invalid_key_dict

            with self.assertRaises(TypeError):
                collide_item = rect.collidedict(d, use_values)

    def test_collidedict__invalid_dict_value_format(self):
        """Ensures collidedict correctly handles dicts with invalid values."""
        rect = Rect(0, 0, 10, 10)
        rect_keys = {tuple(rect): "collide"}

        with self.assertRaises(TypeError):
            collide_item = rect.collidedict(rect_keys, 1)

    def test_collidedict__invalid_dict_key_format(self):
        """Ensures collidedict correctly handles dicts with invalid keys."""
        rect = Rect(0, 0, 10, 10)
        rect_values = {"collide": rect.copy()}

        with self.assertRaises(TypeError):
            collide_item = rect.collidedict(rect_values)

    def test_collidedict__kwarg(self):
        """Ensures the values keyword works with collidedict"""
        rects = [Rect(i, i, i, i) for i in range(1, 5)]

        rect_dict = {i: tuple(rect) for i, rect in enumerate(rects)}
        rect_dict_inverted = {v: k for k, v in rect_dict.items()}

        try:
            Rect(1, 2, 3, 4).collidedict(rect_dict, values=True)

            Rect(1, 2, 3, 4).collidedict(rect_dict_inverted, values=False)
        except TypeError as e:
            self.fail(f"collidedict raised a TypeError with traceback:\n{e}")

    def test_collidedictall(self):
        """Ensures collidedictall detects collisions."""
        rect = Rect(1, 1, 10, 10)

        collide_item1 = ("collide 1", rect.copy())
        collide_item2 = ("collide 2", Rect(5, 5, 10, 10))
        no_collide_item1 = ("no collide 1", Rect(60, 60, 20, 20))
        no_collide_item2 = ("no collide 2", Rect(70, 70, 20, 20))

        # Dict to check collisions with values.
        rect_values = dict(
            (collide_item1, collide_item2, no_collide_item1, no_collide_item2)
        )
        value_collide_items = [collide_item1, collide_item2]

        # Dict to check collisions with keys.
        rect_keys = {tuple(v): k for k, v in rect_values.items()}
        key_collide_items = [(tuple(v), k) for k, v in value_collide_items]

        for use_values in (True, False):
            if use_values:
                expected_items = value_collide_items
                d = rect_values
            else:
                expected_items = key_collide_items
                d = rect_keys

            collide_items = rect.collidedictall(d, use_values)

            self._assertCountEqual(collide_items, expected_items)

    def test_collidedictall__no_collision(self):
        """Ensures collidedictall returns an empty list when no collisions."""
        rect = Rect(1, 1, 10, 10)

        no_collide_item1 = ("no collide 1", Rect(50, 50, 20, 20))
        no_collide_item2 = ("no collide 2", Rect(60, 60, 20, 20))
        no_collide_item3 = ("no collide 3", Rect(70, 70, 20, 20))

        # Dict to check collisions with values.
        rect_values = dict((no_collide_item1, no_collide_item2, no_collide_item3))

        # Dict to check collisions with keys.
        rect_keys = {tuple(v): k for k, v in rect_values.items()}

        expected_items = []

        for use_values in (True, False):
            d = rect_values if use_values else rect_keys

            collide_items = rect.collidedictall(d, use_values)

            self._assertCountEqual(collide_items, expected_items)

    def test_collidedictall__barely_touching(self):
        """Ensures collidedictall works correctly for rects that barely touch."""
        rect = Rect(1, 1, 10, 10)
        # Small rect to test barely touching collisions.
        collide_rect = Rect(0, 0, 1, 1)

        collide_item1 = ("collide 1", collide_rect)
        no_collide_item1 = ("no collide 1", Rect(50, 50, 20, 20))
        no_collide_item2 = ("no collide 2", Rect(60, 60, 20, 20))
        no_collide_item3 = ("no collide 3", Rect(70, 70, 20, 20))

        # Dict to check collisions with values.
        no_collide_rect_values = dict(
            (no_collide_item1, no_collide_item2, no_collide_item3)
        )

        # Dict to check collisions with keys.
        no_collide_rect_keys = {tuple(v): k for k, v in no_collide_rect_values.items()}

        # Tests the collide_rect on each of the rect's corners.
        for attr in ("topleft", "topright", "bottomright", "bottomleft"):
            setattr(collide_rect, attr, getattr(rect, attr))

            for use_values in (True, False):
                if use_values:
                    expected_items = [collide_item1]
                    d = dict(no_collide_rect_values)
                else:
                    expected_items = [(tuple(collide_item1[1]), collide_item1[0])]
                    d = dict(no_collide_rect_keys)

                d.update(expected_items)  # Add in the expected items.

                collide_items = rect.collidedictall(d, use_values)

                self._assertCountEqual(collide_items, expected_items)

    def test_collidedictall__zero_sized_rects(self):
        """Ensures collidedictall works correctly with zero sized rects.

        There should be no collisions with zero sized rects.
        """
        zero_rect1 = Rect(2, 2, 0, 0)
        zero_rect2 = Rect(2, 2, 2, 0)
        zero_rect3 = Rect(2, 2, 0, 2)
        zero_rect4 = Rect(2, 2, -2, 0)
        zero_rect5 = Rect(2, 2, 0, -2)

        no_collide_item1 = ("no collide 1", zero_rect1.copy())
        no_collide_item2 = ("no collide 2", zero_rect2.copy())
        no_collide_item3 = ("no collide 3", zero_rect3.copy())
        no_collide_item4 = ("no collide 4", zero_rect4.copy())
        no_collide_item5 = ("no collide 5", zero_rect5.copy())
        no_collide_item6 = ("no collide 6", Rect(0, 0, 10, 10))
        no_collide_item7 = ("no collide 7", Rect(0, 0, 2, 2))

        # Dict to check collisions with values.
        rect_values = dict(
            (
                no_collide_item1,
                no_collide_item2,
                no_collide_item3,
                no_collide_item4,
                no_collide_item5,
                no_collide_item6,
                no_collide_item7,
            )
        )

        # Dict to check collisions with keys.
        rect_keys = {tuple(v): k for k, v in rect_values.items()}

        expected_items = []

        for use_values in (True, False):
            d = rect_values if use_values else rect_keys

            for zero_rect in (
                zero_rect1,
                zero_rect2,
                zero_rect3,
                zero_rect4,
                zero_rect5,
            ):
                collide_items = zero_rect.collidedictall(d, use_values)

                self._assertCountEqual(collide_items, expected_items)

    def test_collidedictall__zero_sized_rects_as_args(self):
        """Ensures collidedictall works correctly with zero sized rects
        as args.

        There should be no collisions with zero sized rects.
        """
        rect = Rect(0, 0, 20, 20)

        no_collide_item1 = ("no collide 1", Rect(2, 2, 0, 0))
        no_collide_item2 = ("no collide 2", Rect(2, 2, 2, 0))
        no_collide_item3 = ("no collide 3", Rect(2, 2, 0, 2))

        # Dict to check collisions with values.
        rect_values = dict((no_collide_item1, no_collide_item2, no_collide_item3))

        # Dict to check collisions with keys.
        rect_keys = {tuple(v): k for k, v in rect_values.items()}

        expected_items = []

        for use_values in (True, False):
            d = rect_values if use_values else rect_keys

            collide_items = rect.collidedictall(d, use_values)

            self._assertCountEqual(collide_items, expected_items)

    def test_collidedictall__negative_sized_rects(self):
        """Ensures collidedictall works correctly with negative sized rects."""
        neg_rect = Rect(2, 2, -2, -2)

        collide_item1 = ("collide 1", neg_rect.copy())
        collide_item2 = ("collide 2", Rect(0, 0, 20, 20))
        no_collide_item1 = ("no collide 1", Rect(2, 2, 20, 20))

        # Dict to check collisions with values.
        rect_values = dict((collide_item1, collide_item2, no_collide_item1))
        value_collide_items = [collide_item1, collide_item2]

        # Dict to check collisions with keys.
        rect_keys = {tuple(v): k for k, v in rect_values.items()}
        key_collide_items = [(tuple(v), k) for k, v in value_collide_items]

        for use_values in (True, False):
            if use_values:
                expected_items = value_collide_items
                d = rect_values
            else:
                expected_items = key_collide_items
                d = rect_keys

            collide_items = neg_rect.collidedictall(d, use_values)

            self._assertCountEqual(collide_items, expected_items)

    def test_collidedictall__negative_sized_rects_as_args(self):
        """Ensures collidedictall works correctly with negative sized rect
        args.
        """
        rect = Rect(0, 0, 10, 10)

        collide_item1 = ("collide 1", Rect(1, 1, -1, -1))
        no_collide_item1 = ("no collide 1", Rect(1, 1, -1, 0))
        no_collide_item2 = ("no collide 2", Rect(1, 1, 0, -1))

        # Dict to check collisions with values.
        rect_values = dict((collide_item1, no_collide_item1, no_collide_item2))
        value_collide_items = [collide_item1]

        # Dict to check collisions with keys.
        rect_keys = {tuple(v): k for k, v in rect_values.items()}
        key_collide_items = [(tuple(v), k) for k, v in value_collide_items]

        for use_values in (True, False):
            if use_values:
                expected_items = value_collide_items
                d = rect_values
            else:
                expected_items = key_collide_items
                d = rect_keys

            collide_items = rect.collidedictall(d, use_values)

            self._assertCountEqual(collide_items, expected_items)

    def test_collidedictall__invalid_dict_format(self):
        """Ensures collidedictall correctly handles invalid dict parameters."""
        rect = Rect(0, 0, 10, 10)

        invalid_value_dict = ("collide", rect.copy())
        invalid_key_dict = tuple(invalid_value_dict[1]), invalid_value_dict[0]

        for use_values in (True, False):
            d = invalid_value_dict if use_values else invalid_key_dict

            with self.assertRaises(TypeError):
                collide_item = rect.collidedictall(d, use_values)

    def test_collidedictall__invalid_dict_value_format(self):
        """Ensures collidedictall correctly handles dicts with invalid values."""
        rect = Rect(0, 0, 10, 10)
        rect_keys = {tuple(rect): "collide"}

        with self.assertRaises(TypeError):
            collide_items = rect.collidedictall(rect_keys, 1)

    def test_collidedictall__invalid_dict_key_format(self):
        """Ensures collidedictall correctly handles dicts with invalid keys."""
        rect = Rect(0, 0, 10, 10)
        rect_values = {"collide": rect.copy()}

        with self.assertRaises(TypeError):
            collide_items = rect.collidedictall(rect_values)

    def test_collidedictall__kwarg(self):
        """Ensures the values keyword works with collidedictall"""
        rects = [Rect(i, i, i, i) for i in range(1, 5)]

        rect_dict = {i: tuple(rect) for i, rect in enumerate(rects)}
        rect_dict_inverted = {v: k for k, v in rect_dict.items()}

        try:
            Rect(1, 2, 3, 4).collidedictall(rect_dict, values=True)

            Rect(1, 2, 3, 4).collidedictall(rect_dict_inverted, values=False)
        except TypeError as e:
            self.fail(f"collidedictall raised a TypeError with traceback:\n{e}")

    def test_collidelist(self):
        # __doc__ (as of 2008-08-02) for pygame.rect.Rect.collidelist:

        # Rect.collidelist(list): return index
        # test if one rectangle in a list intersects
        #
        # Test whether the rectangle collides with any in a sequence of
        # rectangles. The index of the first collision found is returned. If
        # no collisions are found an index of -1 is returned.

        r = Rect(1, 1, 10, 10)
        l = [Rect(50, 50, 1, 1), Rect(5, 5, 10, 10), Rect(15, 15, 1, 1)]

        self.assertEqual(r.collidelist(l), 1)  # list
        self.assertEqual(r.collidelist(tuple(l)), 1)  # tuple

        f = [Rect(50, 50, 1, 1), (100, 100, 4, 4)]
        self.assertEqual(r.collidelist(f), -1)  # list
        self.assertEqual(r.collidelist(tuple(f)), -1)  # tuple

    def test_collidelistall(self):
        # __doc__ (as of 2008-08-02) for pygame.rect.Rect.collidelistall:

        # Rect.collidelistall(list): return indices
        # test if all rectangles in a list intersect
        #
        # Returns a list of all the indices that contain rectangles that
        # collide with the Rect. If no intersecting rectangles are found, an
        # empty list is returned.

        r = Rect(1, 1, 10, 10)

        l = [
            Rect(1, 1, 10, 10),
            Rect(5, 5, 10, 10),
            Rect(15, 15, 1, 1),
            Rect(2, 2, 1, 1),
        ]
        self.assertEqual(r.collidelistall(l), [0, 1, 3])  # list
        self.assertEqual(r.collidelistall(tuple(l)), [0, 1, 3])  # tuple

        f = [Rect(50, 50, 1, 1), Rect(20, 20, 5, 5)]
        self.assertFalse(r.collidelistall(f))  # list
        self.assertFalse(r.collidelistall(tuple(f)))  # tuple

    def test_collidelistall_returns_empty_list(self):
        r = Rect(1, 1, 10, 10)

        l = [
            Rect(112, 1, 10, 10),
            Rect(50, 5, 10, 10),
            Rect(15, 15, 1, 1),
            Rect(-20, 2, 1, 1),
        ]
        self.assertEqual(r.collidelistall(l), [])  # list
        self.assertEqual(r.collidelistall(tuple(l)), [])  # tuple

    def test_collidelistall_list_of_tuples(self):
        r = Rect(1, 1, 10, 10)

        l = [
            (1, 1, 10, 10),
            (5, 5, 10, 10),
            (15, 15, 1, 1),
            (2, 2, 1, 1),
        ]
        self.assertEqual(r.collidelistall(l), [0, 1, 3])  # list
        self.assertEqual(r.collidelistall(tuple(l)), [0, 1, 3])  # tuple

        f = [(50, 50, 1, 1), (20, 20, 5, 5)]
        self.assertFalse(r.collidelistall(f))  # list
        self.assertFalse(r.collidelistall(tuple(f)))  # tuple

    def test_collidelistall_list_of_two_tuples(self):
        r = Rect(1, 1, 10, 10)

        l = [
            ((1, 1), (10, 10)),
            ((5, 5), (10, 10)),
            ((15, 15), (1, 1)),
            ((2, 2), (1, 1)),
        ]
        self.assertEqual(r.collidelistall(l), [0, 1, 3])  # list
        self.assertEqual(r.collidelistall(tuple(l)), [0, 1, 3])  # tuple

        f = [((50, 50), (1, 1)), ((20, 20), (5, 5))]
        self.assertFalse(r.collidelistall(f))  # list
        self.assertFalse(r.collidelistall(tuple(f)))  # tuple

    def test_collidelistall_list_of_lists(self):
        r = Rect(1, 1, 10, 10)

        l = [
            [1, 1, 10, 10],
            [5, 5, 10, 10],
            [15, 15, 1, 1],
            [2, 2, 1, 1],
        ]
        self.assertEqual(r.collidelistall(l), [0, 1, 3])  # list
        self.assertEqual(r.collidelistall(tuple(l)), [0, 1, 3])  # tuple

        f = [[50, 50, 1, 1], [20, 20, 5, 5]]
        self.assertFalse(r.collidelistall(f))  # list
        self.assertFalse(r.collidelistall(tuple(f)))  # tuple

    class _ObjectWithRectAttribute:
        def __init__(self, r):
            self.rect = r

    class _ObjectWithCallableRectAttribute:
        def __init__(self, r):
            self._rect = r

        def rect(self):
            return self._rect

    class _ObjectWithRectProperty:
        def __init__(self, r):
            self._rect = r

        @property
        def rect(self):
            return self._rect

    class _ObjectWithMultipleRectAttribute:
        def __init__(self, r1, r2, r3):
            self.rect1 = r1
            self.rect2 = r2
            self.rect3 = r3

    def test_collidelistall_list_of_object_with_rect_attribute(self):
        r = Rect(1, 1, 10, 10)

        l = [
            self._ObjectWithRectAttribute(Rect(1, 1, 10, 10)),
            self._ObjectWithRectAttribute(Rect(5, 5, 10, 10)),
            self._ObjectWithRectAttribute(Rect(15, 15, 1, 1)),
            self._ObjectWithRectAttribute(Rect(2, 2, 1, 1)),
        ]
        self.assertEqual(r.collidelistall(l), [0, 1, 3])  # list
        self.assertEqual(r.collidelistall(tuple(l)), [0, 1, 3])  # tuple

        f = [
            self._ObjectWithRectAttribute(Rect(50, 50, 1, 1)),
            self._ObjectWithRectAttribute(Rect(20, 20, 5, 5)),
        ]
        self.assertFalse(r.collidelistall(f))  # list
        self.assertFalse(r.collidelistall(tuple(f)))  # tuple

    def test_collidelistall_list_of_object_with_callable_rect_attribute(self):
        r = Rect(1, 1, 10, 10)

        l = [
            self._ObjectWithCallableRectAttribute(Rect(1, 1, 10, 10)),
            self._ObjectWithCallableRectAttribute(Rect(5, 5, 10, 10)),
            self._ObjectWithCallableRectAttribute(Rect(15, 15, 1, 1)),
            self._ObjectWithCallableRectAttribute(Rect(2, 2, 1, 1)),
        ]
        self.assertEqual(r.collidelistall(l), [0, 1, 3])  # list
        self.assertEqual(r.collidelistall(tuple(l)), [0, 1, 3])  # tuple

        f = [
            self._ObjectWithCallableRectAttribute(Rect(50, 50, 1, 1)),
            self._ObjectWithCallableRectAttribute(Rect(20, 20, 5, 5)),
        ]
        self.assertFalse(r.collidelistall(f))  # list
        self.assertFalse(r.collidelistall(tuple(f)))  # tuple

    def test_collidelistall_list_of_object_with_callable_rect_returning_object_with_rect_attribute(
        self,
    ):
        r = Rect(1, 1, 10, 10)

        l = [
            self._ObjectWithCallableRectAttribute(
                self._ObjectWithRectAttribute(Rect(1, 1, 10, 10))
            ),
            self._ObjectWithCallableRectAttribute(
                self._ObjectWithRectAttribute(Rect(5, 5, 10, 10))
            ),
            self._ObjectWithCallableRectAttribute(
                self._ObjectWithRectAttribute(Rect(15, 15, 1, 1))
            ),
            self._ObjectWithCallableRectAttribute(
                self._ObjectWithRectAttribute(Rect(2, 2, 1, 1))
            ),
        ]
        self.assertEqual(r.collidelistall(l), [0, 1, 3])  # list
        self.assertEqual(r.collidelistall(tuple(l)), [0, 1, 3])  # tuple

        f = [
            self._ObjectWithCallableRectAttribute(Rect(50, 50, 1, 1)),
            self._ObjectWithCallableRectAttribute(Rect(20, 20, 5, 5)),
        ]
        self.assertFalse(r.collidelistall(f))  # list
        self.assertFalse(r.collidelistall(tuple(f)))  # tuple

    def test_collidelistall_list_of_object_with_rect_property(self):
        r = Rect(1, 1, 10, 10)

        l = [
            self._ObjectWithRectProperty(Rect(1, 1, 10, 10)),
            self._ObjectWithRectProperty(Rect(5, 5, 10, 10)),
            self._ObjectWithRectProperty(Rect(15, 15, 1, 1)),
            self._ObjectWithRectProperty(Rect(2, 2, 1, 1)),
        ]
        self.assertEqual(r.collidelistall(l), [0, 1, 3])  # list
        self.assertEqual(r.collidelistall(tuple(l)), [0, 1, 3])  # tuple

        f = [
            self._ObjectWithRectProperty(Rect(50, 50, 1, 1)),
            self._ObjectWithRectProperty(Rect(20, 20, 5, 5)),
        ]
        self.assertFalse(r.collidelistall(f))  # list
        self.assertFalse(r.collidelistall(tuple(f)))  # tuple

    def test_collideobjects_call_variants(self):
        # arrange
        r = Rect(1, 1, 10, 10)
        rects = [Rect(1, 2, 3, 4), Rect(10, 20, 30, 40)]
        objects = [
            self._ObjectWithMultipleRectAttribute(
                Rect(1, 2, 3, 4), Rect(10, 20, 30, 40), Rect(100, 200, 300, 400)
            ),
            self._ObjectWithMultipleRectAttribute(
                Rect(1, 2, 3, 4), Rect(10, 20, 30, 40), Rect(100, 200, 300, 400)
            ),
        ]

        # act / verify
        r.collideobjects(rects)
        r.collideobjects(rects, key=None)
        r.collideobjects(objects, key=lambda o: o.rect1)
        self.assertRaises(TypeError, r.collideobjects, objects)

    def test_collideobjects_without_key(self):
        r = Rect(1, 1, 10, 10)
        types_to_test = [
            [Rect(50, 50, 1, 1), Rect(5, 5, 10, 10), Rect(4, 4, 1, 1)],
            [
                self._ObjectWithRectAttribute(Rect(50, 50, 1, 1)),
                self._ObjectWithRectAttribute(Rect(5, 5, 10, 10)),
                self._ObjectWithRectAttribute(Rect(4, 4, 1, 1)),
            ],
            [
                self._ObjectWithRectProperty(Rect(50, 50, 1, 1)),
                self._ObjectWithRectProperty(Rect(5, 5, 10, 10)),
                self._ObjectWithRectProperty(Rect(4, 4, 1, 1)),
            ],
            [
                self._ObjectWithCallableRectAttribute(Rect(50, 50, 1, 1)),
                self._ObjectWithCallableRectAttribute(Rect(5, 5, 10, 10)),
                self._ObjectWithCallableRectAttribute(Rect(4, 4, 1, 1)),
            ],
            [
                self._ObjectWithCallableRectAttribute(
                    self._ObjectWithRectAttribute(Rect(50, 50, 1, 1))
                ),
                self._ObjectWithCallableRectAttribute(
                    self._ObjectWithRectAttribute(Rect(5, 5, 10, 10))
                ),
                self._ObjectWithCallableRectAttribute(
                    self._ObjectWithRectAttribute(Rect(4, 4, 1, 1))
                ),
            ],
            [(50, 50, 1, 1), (5, 5, 10, 10), (4, 4, 1, 1)],
            [((50, 50), (1, 1)), ((5, 5), (10, 10)), ((4, 4), (1, 1))],
            [[50, 50, 1, 1], [5, 5, 10, 10], [4, 4, 1, 1]],
            [
                Rect(50, 50, 1, 1),
                self._ObjectWithRectAttribute(Rect(5, 5, 10, 10)),
                (4, 4, 1, 1),
            ],  # mix
        ]

        for l in types_to_test:
            with self.subTest(type=l[0].__class__.__name__):
                # act
                actual = r.collideobjects(l)
                # assert
                self.assertEqual(actual, l[1])

        types_to_test = [
            [Rect(50, 50, 1, 1), Rect(100, 100, 4, 4)],
            [
                self._ObjectWithRectAttribute(Rect(50, 50, 1, 1)),
                self._ObjectWithRectAttribute(Rect(100, 100, 4, 4)),
            ],
            [
                self._ObjectWithRectProperty(Rect(50, 50, 1, 1)),
                self._ObjectWithRectProperty(Rect(100, 100, 4, 4)),
            ],
            [
                self._ObjectWithCallableRectAttribute(Rect(50, 50, 1, 1)),
                self._ObjectWithCallableRectAttribute(Rect(100, 100, 4, 4)),
            ],
            [
                self._ObjectWithCallableRectAttribute(
                    self._ObjectWithRectAttribute(Rect(50, 50, 1, 1))
                ),
                self._ObjectWithCallableRectAttribute(
                    self._ObjectWithRectAttribute(Rect(100, 100, 4, 4))
                ),
            ],
            [(50, 50, 1, 1), (100, 100, 4, 4)],
            [((50, 50), (1, 1)), ((100, 100), (4, 4))],
            [[50, 50, 1, 1], [100, 100, 4, 4]],
            [Rect(50, 50, 1, 1), [100, 100, 4, 4]],  # mix
        ]

        for f in types_to_test:
            with self.subTest(type=f[0].__class__.__name__, expected=None):
                # act
                actual = r.collideobjects(f)
                # assert
                self.assertEqual(actual, None)

    def test_collideobjects_list_of_object_with_multiple_rect_attribute(self):
        r = Rect(1, 1, 10, 10)

        things = [
            self._ObjectWithMultipleRectAttribute(
                Rect(1, 1, 10, 10), Rect(5, 5, 1, 1), Rect(-73, 3, 3, 3)
            ),
            self._ObjectWithMultipleRectAttribute(
                Rect(5, 5, 10, 10), Rect(-5, -5, 10, 10), Rect(3, 3, 3, 3)
            ),
            self._ObjectWithMultipleRectAttribute(
                Rect(15, 15, 1, 1), Rect(100, 1, 1, 1), Rect(3, 83, 3, 3)
            ),
            self._ObjectWithMultipleRectAttribute(
                Rect(2, 2, 1, 1), Rect(1, -81, 10, 10), Rect(3, 8, 3, 3)
            ),
        ]
        self.assertEqual(r.collideobjects(things, key=lambda o: o.rect1), things[0])
        self.assertEqual(r.collideobjects(things, key=lambda o: o.rect2), things[0])
        self.assertEqual(r.collideobjects(things, key=lambda o: o.rect3), things[1])

        f = [
            self._ObjectWithMultipleRectAttribute(
                Rect(50, 50, 1, 1), Rect(11, 1, 1, 1), Rect(2, -32, 2, 2)
            ),
            self._ObjectWithMultipleRectAttribute(
                Rect(20, 20, 5, 5), Rect(1, 11, 1, 1), Rect(-20, 2, 2, 2)
            ),
        ]
        self.assertFalse(r.collideobjectsall(f, key=lambda o: o.rect1))
        self.assertFalse(r.collideobjectsall(f, key=lambda o: o.rect2))
        self.assertFalse(r.collideobjectsall(f, key=lambda o: o.rect3))

    def test_collideobjectsall_call_variants(self):
        # arrange
        r = Rect(1, 1, 10, 10)
        rects = [Rect(1, 2, 3, 4), Rect(10, 20, 30, 40)]
        objects = [
            self._ObjectWithMultipleRectAttribute(
                Rect(1, 2, 3, 4), Rect(10, 20, 30, 40), Rect(100, 200, 300, 400)
            ),
            self._ObjectWithMultipleRectAttribute(
                Rect(1, 2, 3, 4), Rect(10, 20, 30, 40), Rect(100, 200, 300, 400)
            ),
        ]

        # act / verify
        r.collideobjectsall(rects)
        r.collideobjectsall(rects, key=None)
        r.collideobjectsall(objects, key=lambda o: o.rect1)
        self.assertRaises(TypeError, r.collideobjectsall, objects)

    def test_collideobjectsall(self):
        r = Rect(1, 1, 10, 10)

        types_to_test = [
            [
                Rect(1, 1, 10, 10),
                Rect(5, 5, 10, 10),
                Rect(15, 15, 1, 1),
                Rect(2, 2, 1, 1),
            ],
            [
                (1, 1, 10, 10),
                (5, 5, 10, 10),
                (15, 15, 1, 1),
                (2, 2, 1, 1),
            ],
            [
                ((1, 1), (10, 10)),
                ((5, 5), (10, 10)),
                ((15, 15), (1, 1)),
                ((2, 2), (1, 1)),
            ],
            [
                [1, 1, 10, 10],
                [5, 5, 10, 10],
                [15, 15, 1, 1],
                [2, 2, 1, 1],
            ],
            [
                self._ObjectWithRectAttribute(Rect(1, 1, 10, 10)),
                self._ObjectWithRectAttribute(Rect(5, 5, 10, 10)),
                self._ObjectWithRectAttribute(Rect(15, 15, 1, 1)),
                self._ObjectWithRectAttribute(Rect(2, 2, 1, 1)),
            ],
            [
                self._ObjectWithCallableRectAttribute(Rect(1, 1, 10, 10)),
                self._ObjectWithCallableRectAttribute(Rect(5, 5, 10, 10)),
                self._ObjectWithCallableRectAttribute(Rect(15, 15, 1, 1)),
                self._ObjectWithCallableRectAttribute(Rect(2, 2, 1, 1)),
            ],
            [
                self._ObjectWithCallableRectAttribute(
                    self._ObjectWithRectAttribute(Rect(1, 1, 10, 10))
                ),
                self._ObjectWithCallableRectAttribute(
                    self._ObjectWithRectAttribute(Rect(5, 5, 10, 10))
                ),
                self._ObjectWithCallableRectAttribute(
                    self._ObjectWithRectAttribute(Rect(15, 15, 1, 1))
                ),
                self._ObjectWithCallableRectAttribute(
                    self._ObjectWithRectAttribute(Rect(2, 2, 1, 1))
                ),
            ],
            [
                self._ObjectWithRectProperty(Rect(1, 1, 10, 10)),
                self._ObjectWithRectProperty(Rect(5, 5, 10, 10)),
                self._ObjectWithRectProperty(Rect(15, 15, 1, 1)),
                self._ObjectWithRectProperty(Rect(2, 2, 1, 1)),
            ],
        ]
        for things in types_to_test:
            with self.subTest(type=things[0].__class__.__name__):
                # act
                actual = r.collideobjectsall(things, key=None)
                # assert
                self.assertEqual(actual, [things[0], things[1], things[3]])

        types_to_test = [
            [Rect(50, 50, 1, 1), Rect(20, 20, 5, 5)],
            [(50, 50, 1, 1), (20, 20, 5, 5)],
            [((50, 50), (1, 1)), ((20, 20), (5, 5))],
            [[50, 50, 1, 1], [20, 20, 5, 5]],
            [
                self._ObjectWithRectAttribute(Rect(50, 50, 1, 1)),
                self._ObjectWithRectAttribute(Rect(20, 20, 5, 5)),
            ],
            [
                self._ObjectWithCallableRectAttribute(Rect(50, 50, 1, 1)),
                self._ObjectWithCallableRectAttribute(Rect(20, 20, 5, 5)),
            ],
            [
                self._ObjectWithCallableRectAttribute(Rect(50, 50, 1, 1)),
                self._ObjectWithCallableRectAttribute(Rect(20, 20, 5, 5)),
            ],
            [
                self._ObjectWithRectProperty(Rect(50, 50, 1, 1)),
                self._ObjectWithRectProperty(Rect(20, 20, 5, 5)),
            ],
        ]
        for f in types_to_test:
            with self.subTest(type=f[0].__class__.__name__, expected=None):
                # act
                actual = r.collideobjectsall(f)
                # assert
                self.assertFalse(actual)

    def test_collideobjectsall_list_of_object_with_multiple_rect_attribute(self):
        r = Rect(1, 1, 10, 10)

        things = [
            self._ObjectWithMultipleRectAttribute(
                Rect(1, 1, 10, 10), Rect(5, 5, 1, 1), Rect(-73, 3, 3, 3)
            ),
            self._ObjectWithMultipleRectAttribute(
                Rect(5, 5, 10, 10), Rect(-5, -5, 10, 10), Rect(3, 3, 3, 3)
            ),
            self._ObjectWithMultipleRectAttribute(
                Rect(15, 15, 1, 1), Rect(100, 1, 1, 1), Rect(3, 83, 3, 3)
            ),
            self._ObjectWithMultipleRectAttribute(
                Rect(2, 2, 1, 1), Rect(1, -81, 10, 10), Rect(3, 8, 3, 3)
            ),
        ]
        self.assertEqual(
            r.collideobjectsall(things, key=lambda o: o.rect1),
            [things[0], things[1], things[3]],
        )
        self.assertEqual(
            r.collideobjectsall(things, key=lambda o: o.rect2), [things[0], things[1]]
        )
        self.assertEqual(
            r.collideobjectsall(things, key=lambda o: o.rect3), [things[1], things[3]]
        )

        f = [
            self._ObjectWithMultipleRectAttribute(
                Rect(50, 50, 1, 1), Rect(11, 1, 1, 1), Rect(2, -32, 2, 2)
            ),
            self._ObjectWithMultipleRectAttribute(
                Rect(20, 20, 5, 5), Rect(1, 11, 1, 1), Rect(-20, 2, 2, 2)
            ),
        ]
        self.assertFalse(r.collideobjectsall(f, key=lambda o: o.rect1))
        self.assertFalse(r.collideobjectsall(f, key=lambda o: o.rect2))
        self.assertFalse(r.collideobjectsall(f, key=lambda o: o.rect3))

    def test_fit(self):
        # __doc__ (as of 2008-08-02) for pygame.rect.Rect.fit:

        # Rect.fit(Rect): return Rect
        # resize and move a rectangle with aspect ratio
        #
        # Returns a new rectangle that is moved and resized to fit another.
        # The aspect ratio of the original Rect is preserved, so the new
        # rectangle may be smaller than the target in either width or height.

        r = Rect(10, 10, 30, 30)

        r2 = Rect(30, 30, 15, 10)

        f = r.fit(r2)
        self.assertTrue(r2.contains(f))

        f2 = r2.fit(r)
        self.assertTrue(r.contains(f2))

    def test_copy(self):
        r = Rect(1, 2, 10, 20)
        c = r.copy()
        self.assertEqual(c, r)

    def test_subscript(self):
        r = Rect(1, 2, 3, 4)
        self.assertEqual(r[0], 1)
        self.assertEqual(r[1], 2)
        self.assertEqual(r[2], 3)
        self.assertEqual(r[3], 4)
        self.assertEqual(r[-1], 4)
        self.assertEqual(r[-2], 3)
        self.assertEqual(r[-4], 1)
        self.assertRaises(IndexError, r.__getitem__, 5)
        self.assertRaises(IndexError, r.__getitem__, -5)
        self.assertEqual(r[0:2], [1, 2])
        self.assertEqual(r[0:4], [1, 2, 3, 4])
        self.assertEqual(r[0:-1], [1, 2, 3])
        self.assertEqual(r[:], [1, 2, 3, 4])
        self.assertEqual(r[...], [1, 2, 3, 4])
        self.assertEqual(r[0:4:2], [1, 3])
        self.assertEqual(r[0:4:3], [1, 4])
        self.assertEqual(r[3::-1], [4, 3, 2, 1])
        self.assertRaises(TypeError, r.__getitem__, None)

    def test_ass_subscript(self):
        r = Rect(0, 0, 0, 0)
        r[...] = 1, 2, 3, 4
        self.assertEqual(r, [1, 2, 3, 4])
        self.assertRaises(TypeError, r.__setitem__, None, 0)
        self.assertEqual(r, [1, 2, 3, 4])
        self.assertRaises(TypeError, r.__setitem__, 0, "")
        self.assertEqual(r, [1, 2, 3, 4])
        self.assertRaises(IndexError, r.__setitem__, 4, 0)
        self.assertEqual(r, [1, 2, 3, 4])
        self.assertRaises(IndexError, r.__setitem__, -5, 0)
        self.assertEqual(r, [1, 2, 3, 4])
        r[0] = 10
        self.assertEqual(r, [10, 2, 3, 4])
        r[3] = 40
        self.assertEqual(r, [10, 2, 3, 40])
        r[-1] = 400
        self.assertEqual(r, [10, 2, 3, 400])
        r[-4] = 100
        self.assertEqual(r, [100, 2, 3, 400])
        r[1:3] = 0
        self.assertEqual(r, [100, 0, 0, 400])
        r[...] = 0
        self.assertEqual(r, [0, 0, 0, 0])
        r[:] = 9
        self.assertEqual(r, [9, 9, 9, 9])
        r[:] = 11, 12, 13, 14
        self.assertEqual(r, [11, 12, 13, 14])
        r[::-1] = r
        self.assertEqual(r, [14, 13, 12, 11])

    def test_ass_subscript_deletion(self):
        r = Rect(0, 0, 0, 0)
        with self.assertRaises(TypeError):
            del r[0]

        with self.assertRaises(TypeError):
            del r[0:2]

        with self.assertRaises(TypeError):
            del r[...]

    def test_collection_abc(self):
        r = Rect(64, 70, 75, 30)
        self.assertTrue(isinstance(r, Collection))
        self.assertFalse(isinstance(r, Sequence))

    def test_construction_no_args(self):
        r = Rect()
        self.assertEqual(r.x, 0)
        self.assertEqual(r.y, 0)
        self.assertEqual(r.w, 0)
        self.assertEqual(r.h, 0)


class FRectTypeTest(RectTypeTest):
    def setUp(self):
        global Rect
        Rect = FRect

    def test_convert_rect_frect(self):
        r = IRect(1, 2, 3, 4)
        fr = FRect(1.1, 2.2, 3.3, 4.4)

        self.assertEqual(IRect(fr), IRect(1, 2, 3, 4))
        self.assertEqual(FRect(r), FRect(1.0, 2.0, 3.0, 4.0))

    def test_clipline__floats(self):
        """This test is not for FRect"""
        pass  # Unused

    def testRepr(self):
        rect = Rect(12.3456789, 34, 56, 78)
        self.assertEqual(
            repr(rect), "FRect(12.345679, 34.000000, 56.000000, 78.000000)"
        )

        # test that a large rect repr doesn't error
        self.assertIsInstance(repr(Rect(-2e38, -2e38, -2e38, -2e38)), str)

    def test_clipline__equal_endpoints_no_overlap(self):
        """Ensures clipline handles lines with both endpoints the same.

        Testing lines that do not overlap the rect.
        """
        expected_line = ()
        rect = FRect((10, 25), (15, 20))

        # Test points outside rect.
        for pt in test_utils.rect_perimeter_pts(IRect((0, 0), (35, 70))):
            clipped_line = rect.clipline((pt, pt))

            self.assertTupleEqual(clipped_line, expected_line)

    def test_clipline__equal_endpoints_with_overlap(self):
        """Ensures clipline handles lines with both endpoints the same.

        Testing lines that overlap the rect.
        """
        rect = FRect((10, 25), (15, 20))

        # Test all the points in and on a rect.
        pts = (
            (x, y)
            for x in range(int(rect.left), int(rect.right))
            for y in range(int(rect.top), int(rect.bottom))
        )

        for pt in pts:
            expected_line = (pt, pt)

            clipped_line = rect.clipline((pt, pt))

            self.assertTupleEqual(clipped_line, expected_line)

    def test_clipline__endpoints_inside_and_outside(self):
        """Ensures lines that overlap the rect are clipped.

        Testing lines with one endpoint outside the rect and the other
        inside the rect.
        """
        rect = Rect((0, 0), (21, 21))
        # Use a bigger rect to help create test lines.
        big_rect = rect.inflate(2, 2)

        # Create a dict of lines and expected results.
        line_dict = {
            (big_rect.midleft, rect.center): (rect.midleft, rect.center),
            (big_rect.midtop, rect.center): (rect.midtop, rect.center),
            (big_rect.midright, rect.center): (
                (rect.midright[0] - 1, rect.midright[1]),
                rect.center,
            ),
            (big_rect.midbottom, rect.center): (
                (rect.midbottom[0], rect.midbottom[1] - 1),
                rect.center,
            ),
        }
        for line, expected_line in line_dict.items():
            clipped_line = rect.clipline(line)

            self.assertTupleEqual(clipped_line, expected_line)

            # Swap endpoints to test for symmetry.
            expected_line = (expected_line[1], expected_line[0])

            clipped_line = rect.clipline((line[1], line[0]))

            self.assertTupleEqual(clipped_line, expected_line)

    def test_contains(self):
        r = FRect(1, 2, 3, 4)

        self.assertTrue(
            r.contains(FRect(2, 3, 1, 1)), "r does not contain Rect(2, 3, 1, 1)"
        )
        self.assertTrue(FRect(2, 3, 1, 1) in r, "r does not contain Rect(2, 3, 1, 1) 2")
        self.assertTrue(
            r.contains(FRect(r)), "r does not contain the same rect as itself"
        )
        self.assertTrue(r in FRect(r), "r does not contain the same rect as itself")
        self.assertTrue(
            r.contains(FRect(2, 3, 0, 0)),
            "r does not contain an empty rect within its bounds",
        )
        self.assertTrue(
            FRect(2, 3, 0, 0) in r,
            "r does not contain an empty rect within its bounds",
        )
        self.assertFalse(r.contains(FRect(0, 0, 1, 2)), "r contains Rect(0, 0, 1, 2)")
        self.assertFalse(r.contains(FRect(4, 6, 1, 1)), "r contains Rect(4, 6, 1, 1)")
        self.assertFalse(r.contains(FRect(4, 6, 0, 0)), "r contains Rect(4, 6, 0, 0)")
        self.assertFalse(FRect(0, 0, 1, 2) in r, "r contains Rect(0, 0, 1, 2)")
        self.assertFalse(FRect(4, 6, 1, 1) in r, "r contains Rect(4, 6, 1, 1)")
        self.assertFalse(FRect(4, 6, 0, 0) in r, "r contains Rect(4, 6, 0, 0)")

        # TO BE IMPLEMENTED

        # self.assertTrue(2 in FRect(0, 0, 1, 2), "r does not contain 2")
        # self.assertFalse(3 in FRect(0, 0, 1, 2), "r contains 3")

        self.assertRaises(TypeError, lambda: "string" in FRect(0, 0, 1, 2))
        self.assertRaises(TypeError, lambda: 4 + 3j in FRect(0, 0, 1, 2))

    def testCalculatedAttributes(self):
        r = FRect(1.0, 2.0, 3.0, 4.0)

        self.assertEqual(r.left + r.width, r.right)
        self.assertEqual(r.top + r.height, r.bottom)
        self.assertEqual((r.width, r.height), r.size)
        self.assertEqual((r.left, r.top), r.topleft)
        self.assertEqual((r.right, r.top), r.topright)
        self.assertEqual((r.left, r.bottom), r.bottomleft)
        self.assertEqual((r.right, r.bottom), r.bottomright)

        midx = r.left + r.width / 2
        midy = r.top + r.height / 2
        expected_new_relcenter = r.w / 2, r.h / 2

        self.assertEqual(expected_new_relcenter, r.relcenter)
        self.assertEqual(midx, r.centerx)
        self.assertEqual(midy, r.centery)
        self.assertEqual((r.centerx, r.centery), r.center)
        self.assertEqual((r.centerx, r.top), r.midtop)
        self.assertEqual((r.centerx, r.bottom), r.midbottom)
        self.assertEqual((r.left, r.centery), r.midleft)
        self.assertEqual((r.right, r.centery), r.midright)

    def assertAlmostEqual5(self, first, second):
        """
        TinyUtility for 'almost almost' equal without having to specify
        places argument a bunch of times.
        """
        self.assertAlmostEqual(first, second, places=5)

    def assertSeqAlmostEqual5(self, first, second):
        """
        Same as above but for sequences
        """
        self.assertEqual(len(first), len(second))
        for i, j in zip(first, second):
            self.assertAlmostEqual5(i, j)

    def test_scale_by__larger_single_argument(self):
        """The scale method scales around the center of the rectangle"""
        r = FRect(2.1, 4, 6, 8.9)
        r2 = r.scale_by(2.3)
        expected_new_relcenter = r.w * 1.15, r.h * 1.15

        self.assertSeqAlmostEqual5(expected_new_relcenter, r2.relcenter)
        self.assertSeqAlmostEqual5(r.center, r2.center)
        # ((w * scaling) - w) / 2 -> 3.9
        self.assertAlmostEqual5(r.left - 3.9, r2.left)
        self.assertAlmostEqual5(r.top - 5.785, r2.top)
        self.assertAlmostEqual5(r.right + 3.9, r2.right)
        self.assertAlmostEqual5(r.bottom + 5.785, r2.bottom)
        self.assertAlmostEqual5(r.width * 2.3, r2.width)
        self.assertAlmostEqual5(r.height * 2.3, r2.height)

    def test_scale_by__larger_single_argument_kwarg(self):
        """The scale method scales around the center of the rectangle using
        keyword arguments 'x' and 'y'"""
        r = FRect(2.1, 4, 6, 8.9)
        r2 = r.scale_by(x=2.3)
        expected_new_relcenter = r.w * 1.15, r.h * 1.15

        self.assertSeqAlmostEqual5(expected_new_relcenter, r2.relcenter)
        self.assertSeqAlmostEqual5(r.center, r2.center)
        # ((w * scaling) - w) / 2 -> 3.9
        self.assertAlmostEqual5(r.left - 3.9, r2.left)
        self.assertAlmostEqual5(r.top - 5.785, r2.top)
        self.assertAlmostEqual5(r.right + 3.9, r2.right)
        self.assertAlmostEqual5(r.bottom + 5.785, r2.bottom)
        self.assertAlmostEqual5(r.width * 2.3, r2.width)
        self.assertAlmostEqual5(r.height * 2.3, r2.height)

    def test_scale_by__smaller_single_argument(self):
        """The scale method scales around the center of the rectangle"""
        r = FRect(2.1, 4, 6, 8.9)
        r2 = r.scale_by(0.5)
        expected_new_relcenter = r.w * 0.25, r.h * 0.25

        self.assertSeqAlmostEqual5(expected_new_relcenter, r2.relcenter)
        self.assertSeqAlmostEqual5(r.center, r2.center)
        self.assertAlmostEqual5(r.left + 1.5, r2.left)
        self.assertAlmostEqual5(r.top + 2.225, r2.top)
        self.assertAlmostEqual5(r.right - 1.5, r2.right)
        self.assertAlmostEqual5(r.bottom - 2.225, r2.bottom)
        self.assertAlmostEqual5(r.width - 3, r2.width)
        self.assertAlmostEqual5(r.height - 4.45, r2.height)

    def test_scale_by__larger(self):
        """The scale method scales around the center of the rectangle"""
        # arrange
        r = FRect(2.1, 4, 6, 8.9)
        # act
        r2 = r.scale_by(2, 4)
        # assert
        expected_new_relcenter = r.w, r.h * 2

        self.assertSeqAlmostEqual5(expected_new_relcenter, r2.relcenter)
        self.assertSeqAlmostEqual5(r.center, r2.center)
        self.assertAlmostEqual5(r.left - 3, r2.left)
        self.assertAlmostEqual5(r.centery - r.h * 4 / 2, r2.top)
        self.assertAlmostEqual5(r.right + 3, r2.right)
        self.assertAlmostEqual5(r.centery + r.h * 4 / 2, r2.bottom)
        self.assertAlmostEqual5(r.width * 2, r2.width)
        self.assertAlmostEqual5(r.height * 4, r2.height)

    def test_scale_by__larger_kwargs_scale_by(self):
        """
        The scale method scales around the center of the rectangle
        Uses 'scale_by' kwarg.
        """
        # arrange
        r = FRect(2.1, 4, 6, 8.9)
        # act
        r2 = r.scale_by(scale_by=(2, 4))
        r3 = r.scale_by((2, 4))
        self.assertEqual(r2, r3)
        # assert
        expected_new_relcenter = r.w, r.h * 2

        self.assertSeqAlmostEqual5(expected_new_relcenter, r2.relcenter)
        self.assertSeqAlmostEqual5(r.center, r2.center)
        self.assertAlmostEqual5(r.left - 3, r2.left)
        self.assertAlmostEqual5(r.centery - r.h * 4 / 2, r2.top)
        self.assertAlmostEqual5(r.right + 3, r2.right)
        self.assertAlmostEqual5(r.centery + r.h * 4 / 2, r2.bottom)
        self.assertAlmostEqual5(r.width * 2, r2.width)
        self.assertAlmostEqual5(r.height * 4, r2.height)

    def test_scale_by__larger_kwargs(self):
        """
        The scale method scales around the center of the rectangle
        Uses 'x' and 'y' kwargs.
        """
        # arrange
        r = FRect(2.1, 4, 6, 8.9)
        # act
        r2 = r.scale_by(x=2, y=4)
        # assert
        expected_new_relcenter = r.w, r.h * 2

        self.assertSeqAlmostEqual5(expected_new_relcenter, r2.relcenter)
        self.assertSeqAlmostEqual5(r.center, r2.center)
        self.assertAlmostEqual5(r.left - 3, r2.left)
        self.assertAlmostEqual5(r.centery - r.h * 4 / 2, r2.top)
        self.assertAlmostEqual5(r.right + 3, r2.right)
        self.assertAlmostEqual5(r.centery + r.h * 4 / 2, r2.bottom)
        self.assertAlmostEqual5(r.width * 2, r2.width)
        self.assertAlmostEqual5(r.height * 4, r2.height)

    def test_scale_by__smaller(self):
        """The scale method scales around the center of the rectangle"""
        # arrange
        r = FRect(2.1, 4, 6, 8.9)
        # act
        r2 = r.scale_by(0.5, 0.25)
        # assert
        expected_new_relcenter = r.w * 0.25, r.h * 0.125

        self.assertSeqAlmostEqual5(expected_new_relcenter, r2.relcenter)
        self.assertSeqAlmostEqual5(r.center, r2.center)
        self.assertAlmostEqual5(r.left + 1.5, r2.left)
        self.assertAlmostEqual5(r.centery - r.h / 4 / 2, r2.top)
        self.assertAlmostEqual5(r.right - 1.5, r2.right)
        self.assertAlmostEqual5(r.centery + r.h / 4 / 2, r2.bottom)
        self.assertAlmostEqual5(r.width - 3, r2.width)
        self.assertAlmostEqual5(r.height / 4, r2.height)

    def test_scale_by__subzero(self):
        """The scale method scales around the center of the rectangle"""
        r = FRect(2.1, 4, 6, 8.9)
        r.scale_by(0)
        r.scale_by(-1)
        r.scale_by(-0.000001)
        r.scale_by(0.00001)

        rx1 = r.scale_by(10, 1)
        expected_new_relcenter = r.w * 5, r.h * 0.5

        self.assertSeqAlmostEqual5(expected_new_relcenter, rx1.relcenter)
        self.assertAlmostEqual5(r.centerx - r.w * 10 / 2, rx1.x)
        self.assertAlmostEqual5(r.y, rx1.y)
        self.assertAlmostEqual5(r.w * 10, rx1.w)
        self.assertAlmostEqual5(r.h, rx1.h)

        rx2 = r.scale_by(-10, 1)
        expected_new_relcenter = r.w * 5, r.h * 0.5

        self.assertSeqAlmostEqual5(expected_new_relcenter, rx2.relcenter)
        self.assertAlmostEqual5(rx1.x, rx2.x)
        self.assertAlmostEqual5(rx1.y, rx2.y)
        self.assertAlmostEqual5(rx1.w, rx2.w)
        self.assertAlmostEqual5(rx1.h, rx2.h)

        ry1 = r.scale_by(1, 10)
        expected_new_relcenter = r.w * 0.5, r.h * 5

        self.assertSeqAlmostEqual5(expected_new_relcenter, ry1.relcenter)
        self.assertAlmostEqual5(r.x, ry1.x)
        self.assertAlmostEqual5(r.centery - r.h * 10 / 2, ry1.y)
        self.assertAlmostEqual5(r.w, ry1.w)
        self.assertAlmostEqual5(r.h * 10, ry1.h)

        ry2 = r.scale_by(1, -10)
        expected_new_relcenter = r.w * 0.5, r.h * 5

        self.assertSeqAlmostEqual5(expected_new_relcenter, ry2.relcenter)
        self.assertAlmostEqual5(ry1.x, ry2.x)
        self.assertAlmostEqual5(ry1.y, ry2.y)
        self.assertAlmostEqual5(ry1.w, ry2.w)
        self.assertAlmostEqual5(ry1.h, ry2.h)

        r1 = r.scale_by(10)
        expected_new_relcenter = r.w * 5, r.h * 5

        self.assertSeqAlmostEqual5(expected_new_relcenter, r1.relcenter)
        self.assertAlmostEqual5(r.centerx - r.w * 10 / 2, r1.x)
        self.assertAlmostEqual5(r.centery - r.h * 10 / 2, r1.y)
        self.assertAlmostEqual5(r.w * 10, r1.w)
        self.assertAlmostEqual5(r.h * 10, r1.h)

    def test_scale_by_identity(self):
        """The scale method scales around the center of the rectangle"""
        # arrange
        r = FRect(2.1, 4, 6, 8.9)
        # act
        actual = r.scale_by(1, 1)
        # assert
        self.assertEqual(r.x, actual.x)
        self.assertEqual(r.y, actual.y)
        self.assertEqual(r.w, actual.w)
        self.assertEqual(r.h, actual.h)

    def test_scale_by_negative_identity(self):
        """The scale method scales around the center of the rectangle"""
        # arrange
        r = FRect(2.1, 4, 6, 8.9)
        # act
        actual = r.scale_by(-1, -1)
        # assert
        self.assertEqual(r.x, actual.x)
        self.assertEqual(r.y, actual.y)
        self.assertEqual(r.w, actual.w)
        self.assertEqual(r.h, actual.h)

    def test_scale_by_identity_single_argument(self):
        """The scale method scales around the center of the rectangle"""
        # arrange
        r = FRect(2.1, 4, 6, 8.9)
        # act
        actual = r.scale_by(1)
        # assert
        self.assertEqual(r.x, actual.x)
        self.assertEqual(r.y, actual.y)
        self.assertEqual(r.w, actual.w)
        self.assertEqual(r.h, actual.h)

    def test_scale_by_negative_identity_single_argument(self):
        """The scale method scales around the center of the rectangle"""
        # arrange
        r = FRect(2.1, 4, 6, 8.9)
        # act
        actual = r.scale_by(-1)
        # assert
        self.assertEqual(r.x, actual.x)
        self.assertEqual(r.y, actual.y)
        self.assertEqual(r.w, actual.w)
        self.assertEqual(r.h, actual.h)

    def test_scale_by_ip__larger(self):
        """The scale method scales around the center of the rectangle"""
        r = FRect(2.1, 4, 6, 8.9)
        r2 = FRect(r)
        r2.scale_by_ip(2.3)
        expected_new_relcenter = r.w * 1.15, r.h * 1.15

        self.assertSeqAlmostEqual5(expected_new_relcenter, r2.relcenter)
        self.assertSeqAlmostEqual5(r.center, r2.center)
        # ((w * scaling) - w) / 2 -> 3.9
        self.assertAlmostEqual5(r.left - 3.9, r2.left)
        self.assertAlmostEqual5(r.top - 5.785, r2.top)
        self.assertAlmostEqual5(r.right + 3.9, r2.right)
        self.assertAlmostEqual5(r.bottom + 5.785, r2.bottom)
        self.assertAlmostEqual5(r.width * 2.3, r2.width)
        self.assertAlmostEqual5(r.height * 2.3, r2.height)

    def test_scale_by_ip__smaller(self):
        """The scale method scales around the center of the rectangle"""
        r = FRect(2.1, 4, 6, 8.9)
        r2 = FRect(r)
        r2.scale_by_ip(0.5)
        expected_new_relcenter = r.w * 0.25, r.h * 0.25

        self.assertSeqAlmostEqual5(expected_new_relcenter, r2.relcenter)
        self.assertSeqAlmostEqual5(r.center, r2.center)
        self.assertAlmostEqual5(r.left + 1.5, r2.left)
        self.assertAlmostEqual5(r.top + 2.225, r2.top)
        self.assertAlmostEqual5(r.right - 1.5, r2.right)
        self.assertAlmostEqual5(r.bottom - 2.225, r2.bottom)
        self.assertAlmostEqual5(r.width - 3, r2.width)
        self.assertAlmostEqual5(r.height - 4.45, r2.height)

    def test_scale_by_ip__subzero(self):
        """The scale method scales around the center of the rectangle"""
        r = FRect(2.1, 4, 6, 8.9)
        r.scale_by_ip(0)
        r.scale_by_ip(-1)
        r.scale_by_ip(-0.000001)
        r.scale_by_ip(0.00001)

    def test_scale_by_ip__kwargs(self):
        """The scale method scales around the center of the rectangle"""
        r = FRect(2.1, 4, 6, 8.9)
        r2 = FRect(r)
        r2.scale_by_ip(x=2, y=4)

        # assert
        expected_new_relcenter = r.w, r.h * 2.0

        self.assertSeqAlmostEqual5(expected_new_relcenter, r2.relcenter)
        self.assertEqual(r.center, r2.center)
        self.assertAlmostEqual5(r.left - 3, r2.left)
        self.assertAlmostEqual5(r.centery - r.h * 4 / 2, r2.top)
        self.assertAlmostEqual5(r.right + 3, r2.right)
        self.assertAlmostEqual5(r.centery + r.h * 4 / 2, r2.bottom)
        self.assertAlmostEqual5(r.width * 2, r2.width)
        self.assertAlmostEqual5(r.height * 4, r2.height)

    def test_scale_by_ip__kwarg_exceptions(self):
        """The scale method scales around the center of the rectangle using
        keyword argument 'scale_by'. Tests for incorrect keyword args"""
        r = FRect(2.1, 4, 6, 8.9)

        with self.assertRaises(TypeError):
            r.scale_by_ip(scale_by=2)

        with self.assertRaises(TypeError):
            r.scale_by_ip(scale_by=(1, 2), y=1)

    def test_frect_subscript(self):
        r = FRect(1.2, 2.4, 3.6, 4.8)
        self.assertAlmostEqual5(r[0], 1.2)
        self.assertAlmostEqual5(r[1], 2.4)
        self.assertAlmostEqual5(r[2], 3.6)
        self.assertAlmostEqual5(r[3], 4.8)
        self.assertEqual(r[-1], r[3])
        self.assertEqual(r[-2], r[2])
        self.assertEqual(r[-3], r[1])
        self.assertEqual(r[-4], r[0])
        self.assertRaises(IndexError, r.__getitem__, 5)
        self.assertRaises(IndexError, r.__getitem__, -5)
        self.assertSeqAlmostEqual5(r[0:2], [1.2, 2.4])
        self.assertSeqAlmostEqual5(r[0:4], [1.2, 2.4, 3.6, 4.8])
        self.assertSeqAlmostEqual5(r[0:-1], [1.2, 2.4, 3.6])
        self.assertSeqAlmostEqual5(r[:], [1.2, 2.4, 3.6, 4.8])
        self.assertSeqAlmostEqual5(r[...], [1.2, 2.4, 3.6, 4.8])
        self.assertEqual(r[0:4], r)
        self.assertEqual(r[:], r)
        self.assertEqual(r[...], r)
        self.assertSeqAlmostEqual5(r[0:4:2], [1.2, 3.6])
        self.assertSeqAlmostEqual5(r[0:4:3], [1.2, 4.8])
        self.assertSeqAlmostEqual5(r[3::-1], [4.8, 3.6, 2.4, 1.2])
        self.assertRaises(TypeError, r.__getitem__, None)

    def test_construction_no_args(self):
        r = FRect()
        self.assertEqual(r.x, 0.0)
        self.assertEqual(r.y, 0.0)
        self.assertEqual(r.w, 0.0)
        self.assertEqual(r.h, 0.0)


class SubclassTest(unittest.TestCase):
    class MyRect(Rect):
        def __init__(self, *args, **kwds):
            super(SubclassTest.MyRect, self).__init__(*args, **kwds)
            self.an_attribute = True

    def test_copy(self):
        mr1 = self.MyRect(1, 2, 10, 20)
        self.assertTrue(mr1.an_attribute)
        mr2 = mr1.copy()
        self.assertTrue(isinstance(mr2, self.MyRect))
        self.assertRaises(AttributeError, getattr, mr2, "an_attribute")

    def test_move(self):
        mr1 = self.MyRect(1, 2, 10, 20)
        self.assertTrue(mr1.an_attribute)
        mr2 = mr1.move(1, 2)
        self.assertTrue(isinstance(mr2, self.MyRect))
        self.assertRaises(AttributeError, getattr, mr2, "an_attribute")

    def test_move_to(self):
        mr1 = self.MyRect(1, 2, 10, 20)
        self.assertTrue(mr1.an_attribute)
        mr2 = mr1.move_to(topleft=(10, 10))
        self.assertTrue(isinstance(mr2, self.MyRect))
        self.assertRaises(AttributeError, getattr, mr2, "an_attribute")

    def test_inflate(self):
        mr1 = self.MyRect(1, 2, 10, 20)
        self.assertTrue(mr1.an_attribute)
        mr2 = mr1.inflate(2, 4)
        self.assertTrue(isinstance(mr2, self.MyRect))
        self.assertRaises(AttributeError, getattr, mr2, "an_attribute")

    def test_clamp(self):
        mr1 = self.MyRect(19, 12, 5, 5)
        self.assertTrue(mr1.an_attribute)
        mr2 = mr1.clamp(Rect(10, 10, 10, 10))
        self.assertTrue(isinstance(mr2, self.MyRect))
        self.assertRaises(AttributeError, getattr, mr2, "an_attribute")

    def test_clip(self):
        mr1 = self.MyRect(1, 2, 3, 4)
        self.assertTrue(mr1.an_attribute)
        mr2 = mr1.clip(Rect(0, 0, 3, 4))
        self.assertTrue(isinstance(mr2, self.MyRect))
        self.assertRaises(AttributeError, getattr, mr2, "an_attribute")

    def test_union(self):
        mr1 = self.MyRect(1, 1, 1, 2)
        self.assertTrue(mr1.an_attribute)
        mr2 = mr1.union(Rect(-2, -2, 1, 2))
        self.assertTrue(isinstance(mr2, self.MyRect))
        self.assertRaises(AttributeError, getattr, mr2, "an_attribute")

    def test_unionall(self):
        mr1 = self.MyRect(0, 0, 1, 1)
        self.assertTrue(mr1.an_attribute)
        mr2 = mr1.unionall([Rect(-2, -2, 1, 1), Rect(2, 2, 1, 1)])
        self.assertTrue(isinstance(mr2, self.MyRect))
        self.assertRaises(AttributeError, getattr, mr2, "an_attribute")

    def test_fit(self):
        mr1 = self.MyRect(10, 10, 30, 30)
        self.assertTrue(mr1.an_attribute)
        mr2 = mr1.fit(Rect(30, 30, 15, 10))
        self.assertTrue(isinstance(mr2, self.MyRect))
        self.assertRaises(AttributeError, getattr, mr2, "an_attribute")

    def test_collection_abc(self):
        mr1 = self.MyRect(64, 70, 75, 30)
        self.assertTrue(isinstance(mr1, Collection))
        self.assertFalse(isinstance(mr1, Sequence))

    def test_construction_no_args(self):
        mr = self.MyRect()
        self.assertEqual(mr.x, 0)
        self.assertEqual(mr.y, 0)
        self.assertEqual(mr.w, 0)
        self.assertEqual(mr.h, 0)


if __name__ == "__main__":
    unittest.main()<|MERGE_RESOLUTION|>--- conflicted
+++ resolved
@@ -865,16 +865,7 @@
         r2 = r.inflate(-4, -6)
         expected_new_relcenter = r.w // 2 - 2, r.h // 2 - 3
 
-<<<<<<< HEAD
         self.assertEqual(expected_new_relcenter, r2.relcenter)
-        self.assertEqual(r.center, r2.center)
-        self.assertEqual(r.left + 2, r2.left)
-        self.assertEqual(r.top + 3, r2.top)
-        self.assertEqual(r.right - 2, r2.right)
-        self.assertEqual(r.bottom - 3, r2.bottom)
-        self.assertEqual(r.width - 4, r2.width)
-        self.assertEqual(r.height - 6, r2.height)
-=======
         self.assertEqual((5, 8), r2.center)
         self.assertEqual(4, r2.left)
         self.assertEqual(7, r2.top)
@@ -882,7 +873,6 @@
         self.assertEqual(9, r2.bottom)
         self.assertEqual(2, r2.width)
         self.assertEqual(2, r2.height)
->>>>>>> f46a4b61
 
     def test_inflate_ip__larger(self):
         """Ensures inflating a rect in place keeps its center the same
@@ -907,16 +897,7 @@
         r2.inflate_ip(-4, -6)
         expected_new_relcenter = r.w // 2 - 2, r.h // 2 - 3
 
-<<<<<<< HEAD
         self.assertEqual(expected_new_relcenter, r2.relcenter)
-        self.assertEqual(r.center, r2.center)
-        self.assertEqual(r.left + 2, r2.left)
-        self.assertEqual(r.top + 3, r2.top)
-        self.assertEqual(r.right - 2, r2.right)
-        self.assertEqual(r.bottom - 3, r2.bottom)
-        self.assertEqual(r.width - 4, r2.width)
-        self.assertEqual(r.height - 6, r2.height)
-=======
         self.assertEqual(r2.center, (5, 8))
         self.assertEqual(r2.left, 4)
         self.assertEqual(r2.top, 7)
@@ -924,7 +905,6 @@
         self.assertEqual(r2.bottom, 9)
         self.assertEqual(r2.width, 2)
         self.assertEqual(r2.height, 2)
->>>>>>> f46a4b61
 
     def test_scale_by__larger_single_argument(self):
         """The scale method scales around the center of the rectangle"""
