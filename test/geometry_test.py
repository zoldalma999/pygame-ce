import unittest
import math

from math import sqrt
from pygame import Vector2, Vector3, Rect, FRect

from pygame.geometry import Circle


class CircleTypeTest(unittest.TestCase):
    def testConstruction_invalid_type(self):
        """Checks whether passing wrong types to the constructor
        raises the appropriate errors
        """
        invalid_types = (None, [], "1", (1,), [1, 2, 3], Vector2(1, 1))

        # Test x
        for value in invalid_types:
            with self.assertRaises(TypeError):
                c = Circle(value, 0, 1)
        # Test y
        for value in invalid_types:
            with self.assertRaises(TypeError):
                c = Circle(0, value, 1)
        # Test r
        for value in invalid_types + (-1,):
            with self.assertRaises(TypeError):
                c = Circle(0, 0, value)

    def test2ndConstruction_invalid_type(self):
        """Checks whether passing wrong types to the 2nd constructor
        raises the appropriate errors
        """
        invalid_types = (None, [], "1", (1,), [1, 2, 3], Vector2(1, 1))

        # Test x
        for value in invalid_types:
            with self.assertRaises(TypeError):
                c = Circle((value, 0), 1)
        # Test y
        for value in invalid_types:
            with self.assertRaises(TypeError):
                c = Circle((0, value), 1)
        # Test r
        for value in invalid_types + (-1,):
            with self.assertRaises(TypeError):
                c = Circle((0, 0), value)

    def testConstruction_invalid_arguments_number(self):
        """Checks whether passing the wrong number of arguments to the constructor
        raises the appropriate errors
        """
        arguments = (
            (1,),  # one non vec3 non circle arg
            (1, 1, 1, 1),  # four args
        )

        for arg_seq in arguments:
            with self.assertRaises(TypeError):
                c = Circle(*arg_seq)

    def testConstructionXYR_float(self):
        c = Circle(1.0, 2.0, 3.0)

        self.assertEqual(1.0, c.x)
        self.assertEqual(2.0, c.y)
        self.assertEqual(3.0, c.r)

    def testConstructionTUP_XYR_float(self):
        c = Circle((1.0, 2.0, 3.0))

        self.assertEqual(1.0, c.x)
        self.assertEqual(2.0, c.y)
        self.assertEqual(3.0, c.r)

    def testConstructionXYR_int(self):
        c = Circle(1, 2, 3)

        self.assertEqual(1.0, c.x)
        self.assertEqual(2.0, c.y)
        self.assertEqual(3.0, c.r)

    def testConstructionTUP_XYR_int(self):
        c = Circle((1, 2, 3))

        self.assertEqual(1.0, c.x)
        self.assertEqual(2.0, c.y)
        self.assertEqual(3.0, c.r)

    def test_x(self):
        """Ensures changing the x attribute moves the circle and does not change
        the circle's radius.
        """
        expected_x = 10.0
        expected_y = 2.0
        expected_radius = 5.0
        c = Circle(1, expected_y, expected_radius)

        c.x = expected_x

        self.assertEqual(c.x, expected_x)
        self.assertEqual(c.y, expected_y)
        self.assertEqual(c.r, expected_radius)

    def test_x__invalid_value(self):
        """Ensures the x attribute handles invalid values correctly."""
        c = Circle(0, 0, 1)

        for value in (None, [], "1", (1,), [1, 2, 3]):
            with self.assertRaises(TypeError):
                c.x = value

    def test_x__del(self):
        """Ensures the x attribute can't be deleted."""
        c = Circle(0, 0, 1)

        with self.assertRaises(AttributeError):
            del c.x

    def test_y(self):
        """Ensures changing the y attribute moves the circle and does not change
        the circle's radius.
        """
        expected_x = 10.0
        expected_y = 2.0
        expected_radius = 5.0
        c = Circle(expected_x, 1, expected_radius)

        c.y = expected_y

        self.assertEqual(c.x, expected_x)
        self.assertEqual(c.y, expected_y)
        self.assertEqual(c.r, expected_radius)

    def test_y__invalid_value(self):
        """Ensures the y attribute handles invalid values correctly."""
        c = Circle(0, 0, 1)

        for value in (None, [], "1", (1,), [1, 2, 3]):
            with self.assertRaises(TypeError):
                c.y = value

    def test_y__del(self):
        """Ensures the y attribute can't be deleted."""
        c = Circle(0, 0, 1)

        with self.assertRaises(AttributeError):
            del c.y

    def test_r(self):
        """Ensures changing the r attribute changes the radius without moving the circle."""
        expected_x = 10.0
        expected_y = 2.0
        expected_radius = 5.0
        c = Circle(expected_x, expected_y, 1.0)

        c.r = expected_radius

        self.assertEqual(c.x, expected_x)
        self.assertEqual(c.y, expected_y)
        self.assertEqual(c.r, expected_radius)

        c.radius = expected_radius
        self.assertEqual(c.x, expected_x)
        self.assertEqual(c.y, expected_y)
        self.assertEqual(c.radius, expected_radius)

    def test_r__invalid_value(self):
        """Ensures the r attribute handles invalid values correctly."""
        c = Circle(0, 0, 1)

        for value in (None, [], "1", (1,), [1, 2, 3]):
            with self.assertRaises(TypeError):
                c.r = value
            with self.assertRaises(TypeError):
                c.radius = value

        for value in (-10.3234, -1, 0, 0.0):
            with self.assertRaises(ValueError):
                c.r = value
            with self.assertRaises(ValueError):
                c.radius = value

    def test_r__del(self):
        """Ensures the r attribute can't be deleted."""
        c = Circle(0, 0, 1)

        with self.assertRaises(AttributeError):
            del c.r

        with self.assertRaises(AttributeError):
            del c.radius

    def test_r_sqr(self):
        """Ensures setting the r_sqr attribute matches the r_sqr passed"""
        expected_r_sqr = 10.0
        c = Circle(1.0, 1.0, 1.0)
        c.r_sqr = expected_r_sqr

        self.assertAlmostEqual(c.r_sqr, expected_r_sqr, places=14)

    def test_r_to_r_sqr(self):
        """Ensures changing the r attribute correctly changes the r_sqr attribute."""
        expected_r_sqr = 1.0
        expected_r_sqr2 = 100.0

        c = Circle(0, 0, 23)
        c2 = Circle(0, 0, 4)

        c.r = 1
        self.assertEqual(c.r_sqr, expected_r_sqr)

        c2.r = 10
        self.assertEqual(c2.r_sqr, expected_r_sqr2)

    def test_r_sqr_to_r(self):
        """Ensures changing the r_sqr attribute correctly changes the r attribute."""
        expected_r = 2.0

        c = Circle(0, 0, 23)

        c.r_sqr = 4.0
        self.assertEqual(c.r, expected_r)
        self.assertEqual(c.radius, expected_r)

        c.r_sqr = 13.33421
        self.assertEqual(c.r, sqrt(13.33421))
        self.assertEqual(c.radius, sqrt(13.33421))

    def test_r_sqr__invalid_set(self):
        """Ensures the r_sqr attribute can't be set"""
        c = Circle(0, 0, 1)

        for value in (None, [], "1", (1,), [1, 2, 3]):
            with self.assertRaises(TypeError):
                c.r_sqr = value

    def test_r_sqr__del(self):
        """Ensures the r attribute can't be deleted."""
        c = Circle(0, 0, 1)

        with self.assertRaises(AttributeError):
            del c.r

    def test_center(self):
        """Ensures changing the center moves the circle and does not change
        the circle's radius.
        """
        expected_x = 10.3
        expected_y = 2.12
        expected_radius = 5.0
        c = Circle(1, 1, expected_radius)

        c.center = (expected_x, expected_y)

        self.assertEqual(c.x, expected_x)
        self.assertEqual(c.y, expected_y)
        self.assertEqual(c.r, expected_radius)

    def test_center_update(self):
        """Ensures changing the x or y value of the circle correctly updates the center."""
        expected_x = 10.3
        expected_y = 2.12
        expected_radius = 5.0
        c = Circle(1, 1, expected_radius)

        c.x = expected_x
        self.assertEqual(c.center, (expected_x, c.y))

        c.y = expected_y
        self.assertEqual(c.center, (c.x, expected_y))

    def test_center_invalid_value(self):
        """Ensures the center attribute handles invalid values correctly."""
        c = Circle(0, 0, 1)

        for value in (None, [], "1", (1,), [1, 2, 3]):
            with self.assertRaises(TypeError):
                c.center = value

    def test_center_del(self):
        """Ensures the center attribute can't be deleted."""
        c = Circle(0, 0, 1)

        with self.assertRaises(AttributeError):
            del c.center

    def test_area(self):
        """Ensures the area is calculated correctly."""
        c = Circle(0, 0, 1)

        self.assertEqual(c.area, math.pi)

    def test_area_update(self):
        """Ensures the area is updated correctly."""
        c = Circle(0, 0, 1)

        c.r = 2
        self.assertEqual(c.area, math.pi * 4)

        c.r_sqr = 100
        self.assertEqual(c.area, math.pi * (10**2))

    def test_area_invalid_value(self):
        """Ensures the area handles invalid values correctly."""
        c = Circle(0, 0, 1)

        for value in (None, [], "1", (1,), [1, 2, 3]):
            with self.assertRaises(TypeError):
                c.area = value

        for value in (-10.3234, -1, 0, 0.0):
            with self.assertRaises(ValueError):
                c.area = value

    def test_area_del(self):
        """Ensures the area attribute can't be deleted."""
        c = Circle(0, 0, 1)

        with self.assertRaises(AttributeError):
            del c.area

    def test_circumference(self):
        """Ensures the circumference is calculated correctly."""
        c = Circle(0, 0, 1)

        self.assertEqual(c.circumference, math.tau)

    def test_circumference_update(self):
        """Ensures the circumference is updated correctly."""
        c = Circle(0, 0, 1)

        c.r = 2
        self.assertEqual(c.circumference, math.tau * 2)

        c.r_sqr = 100
        self.assertEqual(c.circumference, math.tau * 10)

    def test_circumference_invalid_value(self):
        """Ensures the circumference handles invalid values correctly."""
        c = Circle(0, 0, 1)

        for value in (None, [], "1", (1,), [1, 2, 3]):
            with self.assertRaises(TypeError):
                c.circumference = value

        for value in (-10.3234, -1, 0, 0.0):
            with self.assertRaises(ValueError):
                c.circumference = value

    def test_circumference_del(self):
        """Ensures the circumference attribute can't be deleted."""
        c = Circle(0, 0, 1)

        with self.assertRaises(AttributeError):
            del c.circumference

    def test_diameter(self):
        """Ensures the diameter is calculated correctly."""
        c = Circle(0, 0, 1)

        self.assertEqual(c.diameter, 2.0)
        self.assertEqual(c.d, 2.0)

    def test_diameter_update(self):
        """Ensures the diameter is updated correctly."""
        c = Circle(0, 0, 1)

        c.r = 2
        self.assertEqual(c.diameter, 4.0)
        self.assertEqual(c.d, 4.0)

        c.r_sqr = 100
        self.assertEqual(c.diameter, 20.0)
        self.assertEqual(c.d, 20.0)

    def test_diameter_invalid_value(self):
        """Ensures the diameter handles invalid values correctly."""
        c = Circle(0, 0, 1)

        for value in (None, [], "1", (1,), [1, 2, 3]):
            with self.assertRaises(TypeError):
                c.diameter = value

        for value in (-10.3234, -1, 0, 0.0):
            with self.assertRaises(ValueError):
                c.diameter = value
            with self.assertRaises(ValueError):
                c.d = value

    def test_diameter_del(self):
        """Ensures the diameter attribute can't be deleted."""
        c = Circle(0, 0, 1)

        with self.assertRaises(AttributeError):
            del c.diameter

        with self.assertRaises(AttributeError):
            del c.d

    def test__str__(self):
        """Checks whether the __str__ method works correctly."""
        c_str = "<Circle((10.3, 3.2), 4.3)>"
        circle = Circle((10.3, 3.2), 4.3)
        self.assertEqual(str(circle), c_str)
        self.assertEqual(circle.__str__(), c_str)

    def test__repr__(self):
        """Checks whether the __repr__ method works correctly."""
        c_repr = "<Circle((10.3, 3.2), 4.3)>"
        circle = Circle((10.3, 3.2), 4.3)
        self.assertEqual(repr(circle), c_repr)
        self.assertEqual(circle.__repr__(), c_repr)

    def test_copy(self):
        c = Circle(10, 10, 4)
        # check 1 arg passed
        with self.assertRaises(TypeError):
            c.copy(10)

        # check copied circle has the same attribute values
        c_2 = c.copy()
        self.assertEqual(c.x, c_2.x)
        self.assertEqual(c.y, c_2.y)
        self.assertEqual(c.r, c_2.r)

        # check c2 is not c
        self.assertIsNot(c_2, c)

    def test_collidepoint_argtype(self):
        """tests if the function correctly handles incorrect types as parameters"""
        invalid_types = (None, [], "1", (1,), Vector3(1, 1, 1), 1)

        c = Circle(10, 10, 4)

        for value in invalid_types:
            with self.assertRaises(TypeError):
                c.collidepoint(value)

    def test_collidepoint_argnum(self):
        c = Circle(10, 10, 4)
        args = [tuple(range(x)) for x in range(3, 13)]

        # no params
        with self.assertRaises(TypeError):
            c.collidepoint()

        # too many params
        for arg in args:
            with self.assertRaises(TypeError):
                c.collidepoint(*arg)

    def test_collidepoint(self):
        c = Circle(0, 0, 5)

        p1 = (3, 3)
        p2 = (10, 10)
        p3 = Vector2(3, 3)
        p4 = Vector2(10, 10)

        # colliding single
        self.assertTrue(c.collidepoint(p1), "Expected True, point should collide here")
        self.assertTrue(c.collidepoint(p3), "Expected True, point should collide here")

        # not colliding single
        self.assertFalse(
            c.collidepoint(p2), "Expected False, point should not collide here"
        )
        self.assertFalse(
            c.collidepoint(p4), "Expected False, point should not collide here"
        )

        # colliding 2 args
        self.assertTrue(
            c.collidepoint(3, 3), "Expected True, point should collide here"
        )

        # not colliding 2 args
        self.assertFalse(
            c.collidepoint(10, 10), "Expected False, point should not collide here"
        )

    def test_collidecircle_argtype(self):
        """tests if the function correctly handles incorrect types as parameters"""
        invalid_types = (None, [], "1", (1,), Vector2(1, 1), 1)

        c = Circle(10, 10, 4)

        for value in invalid_types:
            with self.assertRaises(TypeError):
                c.collidecircle(value)

    def test_collidecircle_argnum(self):
        c = Circle(10, 10, 4)
        # no params
        with self.assertRaises(TypeError):
            c.collidecircle()

        with self.assertRaises(TypeError):
            c.collidecircle(Circle(10, 10, 4), Circle(10, 10, 4))

    def test_collidecircle(self):
        c = Circle(0, 0, 5)
        c_same = c.copy()
        c2 = Circle(10, 0, 5)
        c3 = Circle(100, 100, 5)
        c4 = Circle(10, 0, 4.999999999999)
        c5 = Circle(0, 0, 2)

        c6 = Circle(10, 0, 7)

        # touching
        self.assertTrue(
            c.collidecircle(c2), "Expected True, circles should collide here"
        )

        # partly colliding
        self.assertTrue(
            c.collidecircle(c6), "Expected True, circles should collide here"
        )

        # self colliding
        self.assertTrue(
            c.collidecircle(c), "Expected True, circles should collide with self"
        )

        # completely colliding
        self.assertTrue(
            c.collidecircle(c_same), "Expected True, circles should collide with self"
        )

        # not touching
        self.assertFalse(
            c.collidecircle(c3), "Expected False, circles should not collide here"
        )

        # barely not touching
        self.assertFalse(
            c.collidecircle(c4), "Expected False, circles should not collide here"
        )

        # small circle inside big circle
        self.assertTrue(
            c.collidecircle(c5), "Expected True, circles should collide here"
        )

        # big circle outside small circle
        self.assertTrue(
            c5.collidecircle(c), "Expected False, circles should collide here"
        )

    def test_colliderect_argtype(self):
        """tests if the function correctly handles incorrect types as parameters"""
        invalid_types = (None, [], "1", (1,), Vector3(1, 1, 1), 1, True, False)

        c = Circle(10, 10, 4)

        for value in invalid_types:
            with self.assertRaises(TypeError):
                c.colliderect(value)

    def test_colliderect_argnum(self):
        """tests if the function correctly handles incorrect number of parameters"""
        c = Circle(10, 10, 4)
        args = [(1), (1, 1), (1, 1, 1), (1, 1, 1, 1, 1)]
        # no params
        with self.assertRaises(TypeError):
            c.colliderect()

        # invalid num
        for arg in args:
            with self.assertRaises(TypeError):
                c.colliderect(*arg)

    def test_colliderect(self):
        """ensures the function correctly detects collisions with rects"""

        msgt = "Expected True, rect should collide here"
        msgf = "Expected False, rect should not collide here"
        # ====================================================
        c = Circle(0, 0, 5)

        r1, r2, r3 = Rect(2, 2, 4, 4), Rect(10, 15, 43, 24), Rect(0, 5, 4, 4)
        fr1, fr2, fr3 = FRect(r1), FRect(r2), FRect(r3)

        # colliding single
        for r in (r1, fr1):
            self.assertTrue(c.colliderect(r), msgt)

        # not colliding single
        for r in (r2, fr2):
            self.assertFalse(c.colliderect(r), msgf)

        # barely colliding single
        for r in (r3, fr3):
            self.assertTrue(c.colliderect(r), msgt)

        # colliding 4 args
        self.assertTrue(c.colliderect(2, 2, 4, 4), msgt)

        # not colliding 4 args
        self.assertFalse(c.colliderect(10, 15, 43, 24), msgf)

        # barely colliding single
        self.assertTrue(c.colliderect(0, 4.9999999999999, 4, 4), msgt)

        # ensure FRects aren't truncated
        c2 = Circle(0, 0, 0.35)
        c3 = Circle(2, 0, 0.65)
        fr9 = FRect(0.4, 0.0, 1, 1)
        self.assertFalse(c2.colliderect(fr9), msgf)
        self.assertFalse(c2.colliderect(0.4, 0.0, 1, 1), msgf)
        self.assertFalse(c2.colliderect((0.4, 0.0), (1, 1)), msgf)

        self.assertTrue(c3.colliderect(fr9), msgt)
        self.assertTrue(c3.colliderect(0.4, 0.0, 1, 1), msgt)
        self.assertTrue(c3.colliderect((0.4, 0.0), (1, 1)), msgt)

    def test_update(self):
        """Ensures that updating the circle position
        and dimension correctly updates position and dimension"""
        c = Circle(0, 0, 10)

        c.update(5, 5, 3)

        self.assertEqual(c.x, 5.0)
        self.assertEqual(c.y, 5.0)
        self.assertEqual(c.r, 3.0)
        self.assertEqual(c.r_sqr, 9.0)

    def test_update_argtype(self):
        """tests if the function correctly handles incorrect types as parameters"""
        invalid_types = (None, [], "1", (1,), Vector2(1, 1), 1, 0.2324)

        c = Circle(10, 10, 4)

        for value in invalid_types:
            with self.assertRaises(TypeError):
                c.update(value)

    def test_update_argnum(self):
        c = Circle(10, 10, 4)

        # no params
        with self.assertRaises(TypeError):
            c.update()

        # too many params
        with self.assertRaises(TypeError):
            c.update(1, 1, 1, 1)

    def test_update_twice(self):
        """Ensures that updating the circle position
        and dimension correctly updates position and dimension"""
        c = Circle(0, 0, 10)

        c.update(5, 5, 3)
        c.update(0, 0, 10)

        self.assertEqual(c.x, 0.0)
        self.assertEqual(c.y, 0.0)
        self.assertEqual(c.r, 10)
        self.assertEqual(c.r_sqr, 100)

    def test_update_inplace(self):
        """Ensures that updating the circle to its position doesn't
        move the circle to another position"""
        c = Circle(0, 0, 10)
        centerx = c.x
        centery = c.y
        c_r = c.r
        c_r_sqr = c.r_sqr

        c.update(0, 0, 10)

        self.assertEqual(c.x, centerx)
        self.assertEqual(c.y, centery)
        self.assertEqual(c.r, c_r)
        self.assertEqual(c.r_sqr, c_r_sqr)

        c.update(c)

    def test_selfupdate(self):
        """Ensures that updating the circle to its position doesn't
        move the circle to another position"""
        c = Circle(0, 0, 10)
        centerx = c.x
        centery = c.y
        c_r = c.r
        c_r_sqr = c.r_sqr

        c.update(c)

        self.assertEqual(c.x, centerx)
        self.assertEqual(c.y, centery)
        self.assertEqual(c.r, c_r)
        self.assertEqual(c.r_sqr, c_r_sqr)

<<<<<<< HEAD
    def test_as_rect_invalid_args(self):
        c = Circle(0, 0, 10)

        invalid_args = [None, [], "1", (1,), Vector2(1, 1), 1]

        with self.assertRaises(TypeError):
            for arg in invalid_args:
                c.as_rect(arg)

    def test_as_rect(self):
        c = Circle(0, 0, 10)
        self.assertEqual(c.as_rect(), Rect(-10, -10, 20, 20))

    def test_as_frect_invalid_args(self):
        c = Circle(0, 0, 10)

        invalid_args = [None, [], "1", (1,), Vector2(1, 1), 1]

        with self.assertRaises(TypeError):
            for arg in invalid_args:
                c.as_frect(arg)

    def test_as_frect(self):
        c = Circle(0, 0, 10)
        self.assertEqual(c.as_frect(), FRect(-10, -10, 20, 20))
=======
    def test_circle_richcompare(self):
        """Ensures that the circle correctly compares itself to other circles"""
        c = Circle(0, 0, 10)
        c2 = Circle(0, 0, 10)
        c3 = Circle(0, 0, 5)
        c4 = Circle(0, 0, 20)

        self.assertTrue(c == c2)
        self.assertFalse(c != c2)

        self.assertFalse(c == c3)
        self.assertTrue(c != c3)

        self.assertFalse(c == c4)
        self.assertTrue(c != c4)

        # self compare
        self.assertTrue(c == c)
        self.assertFalse(c != c)

        # not implemented compare
        with self.assertRaises(TypeError):
            c > c2
        with self.assertRaises(TypeError):
            c < c2
        with self.assertRaises(TypeError):
            c >= c2
        with self.assertRaises(TypeError):
            c <= c2

        # invalid types
        invalid_types = (
            None,
            [],
            "1",
            (1,),
            Vector2(1, 1),
            1,
            0.2324,
            Rect(0, 0, 10, 10),
            True,
        )

        for value in invalid_types:
            self.assertFalse(c == value)
            self.assertTrue(c != value)
            with self.assertRaises(TypeError):
                c > value
            with self.assertRaises(TypeError):
                c < value
            with self.assertRaises(TypeError):
                c >= value
            with self.assertRaises(TypeError):
                c <= value

    def test_move_invalid_args(self):
        """tests if the function correctly handles incorrect types as parameters"""
        invalid_types = (None, [], "1", (1,), Vector3(1, 1, 3), Circle(3, 3, 1))

        c = Circle(10, 10, 4)

        for value in invalid_types:
            with self.assertRaises(TypeError):
                c.move(value)

    def test_move_argnum(self):
        c = Circle(10, 10, 4)

        invalid_args = [(1, 1, 1), (1, 1, 1, 1)]

        for arg in invalid_args:
            with self.assertRaises(TypeError):
                c.move(*arg)

    def test_move_return_type(self):
        c = Circle(10, 10, 4)

        class CircleSub(Circle):
            pass

        cs = CircleSub(10, 10, 4)

        self.assertIsInstance(c.move(1, 1), Circle)
        self.assertIsInstance(cs.move(1, 1), CircleSub)

    def test_move(self):
        """Ensures that moving the circle position correctly updates position"""
        c = Circle(0, 0, 3)

        new_c = c.move(5, 5)

        self.assertEqual(new_c.x, 5.0)
        self.assertEqual(new_c.y, 5.0)
        self.assertEqual(new_c.r, 3.0)
        self.assertEqual(new_c.r_sqr, 9.0)

        new_c = new_c.move(-5, -10)

        self.assertEqual(new_c.x, 0.0)
        self.assertEqual(new_c.y, -5.0)

    def test_move_inplace(self):
        """Ensures that moving the circle position by 0, 0 doesn't move the circle"""
        c = Circle(1, 1, 3)

        c.move(0, 0)

        self.assertEqual(c.x, 1.0)
        self.assertEqual(c.y, 1.0)
        self.assertEqual(c.r, 3.0)
        self.assertEqual(c.r_sqr, 9.0)

    def test_move_equality(self):
        """Ensures that moving the circle by 0, 0 will
        return a circle that's equal to the original"""
        c = Circle(1, 1, 3)

        new_c = c.move(0, 0)

        self.assertEqual(new_c, c)

    def test_move_ip_invalid_args(self):
        """tests if the function correctly handles incorrect types as parameters"""
        invalid_types = (None, [], "1", (1,), Vector3(1, 1, 3), Circle(3, 3, 1))

        c = Circle(10, 10, 4)

        for value in invalid_types:
            with self.assertRaises(TypeError):
                c.move_ip(value)

    def test_move_ip_argnum(self):
        """tests if the function correctly handles incorrect number of args"""
        c = Circle(10, 10, 4)

        invalid_args = [(1, 1, 1), (1, 1, 1, 1)]

        for arg in invalid_args:
            with self.assertRaises(TypeError):
                c.move_ip(*arg)

    def test_move_ip(self):
        """Ensures that moving the circle position correctly updates position"""
        c = Circle(0, 0, 3)

        c.move_ip(5, 5)

        self.assertEqual(c.x, 5.0)
        self.assertEqual(c.y, 5.0)
        self.assertEqual(c.r, 3.0)
        self.assertEqual(c.r_sqr, 9.0)

        c.move_ip(-5, -10)
        self.assertEqual(c.x, 0.0)
        self.assertEqual(c.y, -5.0)

    def test_move_ip_inplace(self):
        """Ensures that moving the circle position by 0, 0 doesn't move the circle"""
        c = Circle(1, 1, 3)

        c.move_ip(0, 0)

        self.assertEqual(c.x, 1.0)
        self.assertEqual(c.y, 1.0)
        self.assertEqual(c.r, 3.0)
        self.assertEqual(c.r_sqr, 9.0)

    def test_move_ip_equality(self):
        """Ensures that moving the circle by 0, 0 will
        return a circle that's equal to the original"""
        c = Circle(1, 1, 3)

        c.move_ip(0, 0)

        self.assertEqual(c, Circle(1, 1, 3))

    def test_move_ip_return_type(self):
        """Ensures that the move_ip method returns None"""
        c = Circle(10, 10, 4)

        class CircleSub(Circle):
            pass

        cs = CircleSub(10, 10, 4)

        self.assertEqual(type(c.move_ip(1, 1)), type(None))
        self.assertEqual(type(cs.move_ip(1, 1)), type(None))
>>>>>>> ea33a4ff


if __name__ == "__main__":
    unittest.main()<|MERGE_RESOLUTION|>--- conflicted
+++ resolved
@@ -696,7 +696,6 @@
         self.assertEqual(c.r, c_r)
         self.assertEqual(c.r_sqr, c_r_sqr)
 
-<<<<<<< HEAD
     def test_as_rect_invalid_args(self):
         c = Circle(0, 0, 10)
 
@@ -722,7 +721,7 @@
     def test_as_frect(self):
         c = Circle(0, 0, 10)
         self.assertEqual(c.as_frect(), FRect(-10, -10, 20, 20))
-=======
+
     def test_circle_richcompare(self):
         """Ensures that the circle correctly compares itself to other circles"""
         c = Circle(0, 0, 10)
@@ -910,7 +909,6 @@
 
         self.assertEqual(type(c.move_ip(1, 1)), type(None))
         self.assertEqual(type(cs.move_ip(1, 1)), type(None))
->>>>>>> ea33a4ff
 
 
 if __name__ == "__main__":
