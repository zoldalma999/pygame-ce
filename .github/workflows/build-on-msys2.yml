--- conflicted
+++ resolved
@@ -68,23 +68,10 @@
           # mingw-w64-${{ matrix.env }}-freetype
           # mingw-w64-${{ matrix.env }}-portmidi
 
-<<<<<<< HEAD
-      - name: Install additional dependencies
-        run: |
-          pip3 install "sphinx-autoapi<=3.3.2"
-
-      - name: Building pygame wheel
-        run: |
-          pip3 wheel . --wheel-dir /artifacts -vvv --no-build-isolation
-
-      - name: Installing wheel
-        run: pip3 install --no-index --pre --find-links /artifacts pygame-ce
-=======
       # pip does not know that ninja is installed, and tries to install it again.
       # so pass --ignore-dep ninja explicitly
       - name: Build and install pygame wheel
         run: python3 dev.py --ignore-dep ninja build --wheel /artifacts --lax
->>>>>>> 64b53204
 
       - name: Run tests
         env:
