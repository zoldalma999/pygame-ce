/*
  pygame - Python Game Library
  Copyright (C) 2000-2001  Pete Shinners

  This library is free software; you can redistribute it and/or
  modify it under the terms of the GNU Library General Public
  License as published by the Free Software Foundation; either
  version 2 of the License, or (at your option) any later version.

  This library is distributed in the hope that it will be useful,
  but WITHOUT ANY WARRANTY; without even the implied warranty of
  MERCHANTABILITY or FITNESS FOR A PARTICULAR PURPOSE.  See the GNU
  Library General Public License for more details.

  You should have received a copy of the GNU Library General Public
  License along with this library; if not, write to the Free
  Foundation, Inc., 59 Temple Place, Suite 330, Boston, MA  02111-1307  USA

  Pete Shinners
  pete@shinners.org
*/

/*
 *  Python Rect Object -- useful 2d rectangle class
 */
#define PYGAMEAPI_RECT_INTERNAL
#include "pygame.h"
#include "doc/rect_doc.h"
#include "structmember.h"
#include "pgcompat.h"
#include <limits.h>

static PyTypeObject pgRect_Type;
#define pgRect_Check(x) ((x)->ob_type == &pgRect_Type)

static PyObject *pg_rect_new(PyTypeObject *, PyObject *, PyObject *);
static int pg_rect_init(pgRectObject *, PyObject *, PyObject *);

<<<<<<< HEAD
static PyObject *
_pg_rect_subtype_new4(PyTypeObject *type, int x, int y, int w, int h)
=======

/* We store some rect objects which have been allocated already.
   Mostly to work around an old pypy cpyext performance issue.
*/
#ifdef PYPY_VERSION
#define PG_RECT_NUM 49152
const int PG_RECT_FREELIST_MAX = PG_RECT_NUM;
static PyRectObject *pg_rect_freelist[PG_RECT_NUM];
int pg_rect_freelist_num = -1;
#endif


PyObject*
rect_subtype_new4 (PyTypeObject *type, int x, int y, int w, int h)
>>>>>>> 66721d15
{
    pgRectObject *rect = (pgRectObject *)pgRect_Type.tp_new(type, NULL, NULL);

    if (rect) {
        rect->r.x = x;
        rect->r.y = y;
        rect->r.w = w;
        rect->r.h = h;
    }
    return (PyObject*)rect;
}

<<<<<<< HEAD
static GAME_Rect *
pgRect_FromObject(PyObject *obj, GAME_Rect *temp)
=======
static PyObject*
rect_new (PyTypeObject *type, PyObject *args, PyObject *kwds)
{
    PyRectObject *self;

#ifdef PYPY_VERSION
    if (pg_rect_freelist_num > -1) {
        self = pg_rect_freelist[pg_rect_freelist_num];
        Py_INCREF(self);
        /* This is so that pypy garbage collector thinks it is a new obj
           TODO: May be a hack. Is a hack.
           See https://github.com/pygame/pygame/issues/430
        */
        ((PyObject*)(self))->ob_pypy_link = 0;
        pg_rect_freelist_num--;
    } else {
        self = (PyRectObject *)type->tp_alloc (type, 0);
    }
#else
    self = (PyRectObject *)type->tp_alloc (type, 0);
#endif

    if (self)
    {
        self->r.x = self->r.y = 0;
        self->r.w = self->r.h = 0;
        self->weakreflist = NULL;
    }
    return (PyObject*)self;
}

/* object type functions */
static void
rect_dealloc (PyRectObject *self)
{
    if (self->weakreflist)
        PyObject_ClearWeakRefs ((PyObject*)self);

#ifdef PYPY_VERSION
    if (pg_rect_freelist_num < PG_RECT_FREELIST_MAX) {
        pg_rect_freelist_num++;
        pg_rect_freelist[pg_rect_freelist_num] = self;
    } else {
        Py_TYPE(self)->tp_free ((PyObject*)self);
    }
#else
    Py_TYPE(self)->tp_free ((PyObject*)self);
#endif
}

GAME_Rect*
GameRect_FromObject (PyObject* obj, GAME_Rect* temp)
>>>>>>> 66721d15
{
    int val;
    int length;

    if (pgRect_Check(obj)) {
        return &((pgRectObject*) obj)->r;
    }
    if (PySequence_Check(obj) && (length = PySequence_Length(obj)) > 0) {
        if (length == 4) {
            if (!pg_IntFromObjIndex(obj, 0, &val)) {
                return NULL;
            }
            temp->x = val;
            if (!pg_IntFromObjIndex(obj, 1, &val)) {
                return NULL;
            }
            temp->y = val;
            if (!pg_IntFromObjIndex(obj, 2, &val)) {
                return NULL;
            }
            temp->w = val;
            if (!pg_IntFromObjIndex(obj, 3, &val)) {
                return NULL;
            }
            temp->h = val;
            return temp;
        }
        if (length == 2) {
            PyObject *sub = PySequence_GetItem(obj, 0);
            if (!sub || !PySequence_Check(sub) || PySequence_Length(sub) != 2) {
                Py_XDECREF(sub);
                return NULL;
            }
            if (!pg_IntFromObjIndex(sub, 0, &val)) {
                Py_DECREF(sub);
                return NULL;
            }
            temp->x = val;
            if (!pg_IntFromObjIndex(sub, 1, &val)) {
                Py_DECREF(sub);
                return NULL;
            }
            temp->y = val;
            Py_DECREF(sub);

            sub = PySequence_GetItem(obj, 1);
            if (sub == NULL ||
                !PySequence_Check(sub) ||
                PySequence_Length(sub) != 2) {
                Py_XDECREF(sub);
                return NULL;
            }
            if (!pg_IntFromObjIndex(sub, 0, &val)) {
                Py_DECREF(sub);
                return NULL;
            }
            temp->w = val;
            if (!pg_IntFromObjIndex(sub, 1, &val)) {
                Py_DECREF(sub);
                return NULL;
            }
            temp->h = val;
            Py_DECREF(sub);
            return temp;
        }
        if (PyTuple_Check(obj) && length == 1) /*looks like an arg?*/ {
            PyObject* sub = PyTuple_GET_ITEM(obj, 0);
            if (sub) {
                return pgRect_FromObject(sub, temp);
            }
        }
    }
    if (PyObject_HasAttrString(obj, "rect")) {
        PyObject *rectattr;
        GAME_Rect *returnrect;
        rectattr = PyObject_GetAttrString(obj, "rect");
        if (PyCallable_Check(rectattr)) /*call if it's a method*/
        {
            PyObject *rectresult = PyObject_CallObject(rectattr, NULL);
            Py_DECREF(rectattr);
            if (rectresult == NULL) {
                return NULL;
            }
            rectattr = rectresult;
        }
        returnrect = pgRect_FromObject(rectattr, temp);
        Py_DECREF(rectattr);
        return returnrect;
    }
    return NULL;
}

static PyObject *
pgRect_New(SDL_Rect* r)
{
    return _pg_rect_subtype_new4(&pgRect_Type, r->x, r->y, r->w, r->h);
}

static PyObject *
pgRect_New4(int x, int y, int w, int h)
{
    return _pg_rect_subtype_new4(&pgRect_Type, x, y, w, h);
}

static int
_pg_do_rects_intersect(GAME_Rect *A, GAME_Rect *B)
{
    //A.topleft < B.bottomright &&
    //A.bottomright > B.topleft
    return (A->x < B->x + B->w && A->y < B->y + B->h &&
            A->x + A->w > B->x && A->y + A->h > B->y);
}

static PyObject *
pg_rect_normalize(pgRectObject *self)
{
    if (self->r.w < 0) {
        self->r.x += self->r.w;
        self->r.w = -self->r.w;
    }
    if (self->r.h < 0) {
        self->r.y += self->r.h;
        self->r.h = -self->r.h;
    }

    Py_RETURN_NONE;
}

static PyObject *
pg_rect_move(pgRectObject *self, PyObject* args)
{
    int x, y;

    if (!pg_TwoIntsFromObj(args, &x, &y)) {
        return RAISE(PyExc_TypeError, "argument must contain two numbers");
    }

    return _pg_rect_subtype_new4(Py_TYPE(self),
                                 self->r.x + x, self->r.y + y,
                                 self->r.w, self->r.h);
}

static PyObject *
pg_rect_move_ip(pgRectObject *self, PyObject* args)
{
    int x, y;

    if (!pg_TwoIntsFromObj(args, &x, &y)) {
        return RAISE(PyExc_TypeError, "argument must contain two numbers");
    }

    self->r.x += x;
    self->r.y += y;
    Py_RETURN_NONE;
}

static PyObject *
pg_rect_inflate(pgRectObject *self, PyObject* args)
{
    int x, y;

    if (!pg_TwoIntsFromObj(args, &x, &y)) {
        return RAISE(PyExc_TypeError, "argument must contain two numbers");
    }

    return _pg_rect_subtype_new4(Py_TYPE(self),
                                 self->r.x - x / 2, self->r.y - y / 2,
                                 self->r.w + x, self->r.h + y);
}

static PyObject *
pg_rect_inflate_ip(pgRectObject *self, PyObject* args)
{
    int x, y;

    if (!pg_TwoIntsFromObj(args, &x, &y)) {
        return RAISE(PyExc_TypeError, "argument must contain two numbers");
    }
    self->r.x -= x / 2;
    self->r.y -= y / 2;
    self->r.w += x;
    self->r.h += y;
    Py_RETURN_NONE;
}

static PyObject *
pg_rect_union(pgRectObject *self, PyObject* args)
{
    GAME_Rect *argrect, temp;
    int x, y, w, h;

    if (!(argrect = pgRect_FromObject(args, &temp))) {
        return RAISE(PyExc_TypeError, "Argument must be rect style object");
    }
    x = MIN(self->r.x, argrect->x);
    y = MIN(self->r.y, argrect->y);
    w = MAX(self->r.x + self->r.w, argrect->x + argrect->w) - x;
    h = MAX(self->r.y + self->r.h, argrect->y + argrect->h) - y;
    return _pg_rect_subtype_new4(Py_TYPE(self), x, y, w, h);
}

static PyObject *
pg_rect_union_ip(pgRectObject *self, PyObject* args)
{
    GAME_Rect *argrect, temp;
    int x, y, w, h;

    if(!(argrect = pgRect_FromObject(args, &temp)))
        return RAISE(PyExc_TypeError, "Argument must be rect style object");

    x = MIN(self->r.x, argrect->x);
    y = MIN(self->r.y, argrect->y);
    w = MAX(self->r.x + self->r.w, argrect->x + argrect->w) - x;
    h = MAX(self->r.y + self->r.h, argrect->y + argrect->h) - y;
    self->r.x = x;
    self->r.y = y;
    self->r.w = w;
    self->r.h = h;
    Py_RETURN_NONE;
}

static PyObject *
pg_rect_unionall(pgRectObject *self, PyObject* args)
{
    GAME_Rect *argrect, temp;
    int loop, size;
    PyObject* list, *obj;
    int t, l, b, r;

    if (!PyArg_ParseTuple(args, "O", &list)) {
        return NULL;
    }
    if (!PySequence_Check(list)) {
        return RAISE(PyExc_TypeError,
                     "Argument must be a sequence of rectstyle objects.");
    }

    l = self->r.x;
    t = self->r.y;
    r = self->r.x + self->r.w;
    b = self->r.y + self->r.h;
    size = PySequence_Length(list); /*warning, size could be -1 on error?*/
    if (size < 1) {
        if (size < 0) {
            /*Error.*/
            return NULL;
        }
        /*Empty list: nothing to be done.*/
        return _pg_rect_subtype_new4(Py_TYPE(self), l, t, r-l, b-t);
    }

    for (loop = 0; loop < size; ++loop)
    {
        obj = PySequence_GetItem(list, loop);
        if(!obj || !(argrect = pgRect_FromObject(obj, &temp)))
        {
            RAISE(PyExc_TypeError,
                  "Argument must be a sequence of rectstyle objects.");
            Py_XDECREF(obj);
            break;
        }
        l = MIN(l, argrect->x);
        t = MIN(t, argrect->y);
        r = MAX(r, argrect->x + argrect->w);
        b = MAX(b, argrect->y + argrect->h);
        Py_DECREF(obj);
    }
    return _pg_rect_subtype_new4(Py_TYPE(self), l, t, r-l, b-t);
}

static PyObject *
pg_rect_unionall_ip(pgRectObject *self, PyObject* args)
{
    GAME_Rect *argrect, temp;
    int loop, size;
    PyObject* list, *obj;
    int t, l, b, r;

    if (!PyArg_ParseTuple(args, "O", &list)) {
        return NULL;
    }
    if (!PySequence_Check(list)) {
        return RAISE(PyExc_TypeError,
                     "Argument must be a sequence of rectstyle objects.");
    }

    l = self->r.x;
    t = self->r.y;
    r = self->r.x + self->r.w;
    b = self->r.y + self->r.h;

    size = PySequence_Length(list); /*warning, size could be -1 on error?*/
    if (size < 1) {
        if (size < 0) {
            /*Error.*/
            return NULL;
        }
        /*Empty list: nothing to be done.*/
        Py_RETURN_NONE;
    }

    for (loop = 0; loop < size; ++loop)
    {
        obj = PySequence_GetItem(list, loop);
        if (!obj || !(argrect = pgRect_FromObject(obj, &temp))) {
            RAISE(PyExc_TypeError,
                  "Argument must be a sequence of rectstyle objects.");
            Py_XDECREF(obj);
            break;
        }
        l = MIN(l, argrect->x);
        t = MIN(t, argrect->y);
        r = MAX(r, argrect->x + argrect->w);
        b = MAX(b, argrect->y + argrect->h);
        Py_DECREF(obj);
    }

    self->r.x = l;
    self->r.y = t;
    self->r.w = r - l;
    self->r.h = b - t;
    Py_RETURN_NONE;
}

static PyObject *
pg_rect_collidepoint(pgRectObject *self, PyObject* args)
{
    int x, y;
    int inside;

    if (!pg_TwoIntsFromObj(args, &x, &y)) {
        return RAISE(PyExc_TypeError, "argument must contain two numbers");
    }

    inside = x >= self->r.x && x < self->r.x + self->r.w &&
        y >= self->r.y && y < self->r.y + self->r.h;

    return PyInt_FromLong(inside);
}

static PyObject *
pg_rect_colliderect(pgRectObject *self, PyObject* args)
{
    GAME_Rect *argrect, temp;

    if (!(argrect = pgRect_FromObject(args, &temp))) {
        return RAISE(PyExc_TypeError, "Argument must be rect style object");
    }
    return PyInt_FromLong(_pg_do_rects_intersect(&self->r, argrect));
}

static PyObject *
pg_rect_collidelist(pgRectObject *self, PyObject* args)
{
    GAME_Rect *argrect, temp;
    int loop, size;
    PyObject* list, *obj;
    PyObject* ret = NULL;

    if (!PyArg_ParseTuple(args, "O", &list)) {
        return NULL;
    }

    if (!PySequence_Check(list)) {
        return RAISE(PyExc_TypeError,
                     "Argument must be a sequence of rectstyle objects.");
    }

    size = PySequence_Length(list); /*warning, size could be -1 on error?*/
    for (loop = 0; loop < size; ++loop)
    {
        obj = PySequence_GetItem(list, loop);
        if (!obj || !(argrect = pgRect_FromObject(obj, &temp))) {
            RAISE(PyExc_TypeError,
                  "Argument must be a sequence of rectstyle objects.");
            Py_XDECREF(obj);
            break;
        }
        if (_pg_do_rects_intersect(&self->r, argrect)) {
            ret = PyInt_FromLong(loop);
            Py_DECREF(obj);
            break;
        }
        Py_DECREF(obj);
    }
    if (loop == size) {
        ret = PyInt_FromLong(-1);
    }

    return ret;
}

static PyObject *
pg_rect_collidelistall(pgRectObject *self, PyObject* args)
{
    GAME_Rect *argrect, temp;
    int loop, size;
    PyObject* list, *obj;
    PyObject* ret = NULL;

    if (!PyArg_ParseTuple(args, "O", &list)) {
        return NULL;
    }

    if (!PySequence_Check(list)) {
        return RAISE(PyExc_TypeError,
                     "Argument must be a sequence of rectstyle objects.");
    }

    ret = PyList_New(0);
    if (!ret) {
        return NULL;
    }

    size = PySequence_Length(list); /*warning, size could be -1?*/
    for (loop = 0; loop < size; ++loop)
    {
        obj = PySequence_GetItem(list, loop);

        if(!obj || !(argrect = pgRect_FromObject(obj, &temp)))
        {
            Py_XDECREF(obj);
            Py_DECREF(ret);
            return RAISE(PyExc_TypeError,
                         "Argument must be a sequence of rectstyle objects.");
        }

        if (_pg_do_rects_intersect(&self->r, argrect)) {
            PyObject* num = PyInt_FromLong(loop);
            if (!num) {
                Py_DECREF(obj);
                return NULL;
            }
            PyList_Append(ret, num);
            Py_DECREF(num);
        }
        Py_DECREF(obj);
    }

    return ret;
}

static PyObject *
pg_rect_collidedict(pgRectObject* self, PyObject* args)
{
    GAME_Rect *argrect, temp;
    Py_ssize_t loop=0;
    Py_ssize_t values=0;
    PyObject* dict, *key, *val;
    PyObject* ret = NULL;

    if (!PyArg_ParseTuple(args, "O|i", &dict, &values)) {
        return NULL;
    }
    if (!PyDict_Check(dict)) {
        return RAISE(PyExc_TypeError,
                     "Argument must be a dict with rectstyle keys.");
    }

    while (PyDict_Next(dict, &loop, &key, &val))
    {
        if(values) {
            if (!(argrect = pgRect_FromObject(val, &temp))) {
                RAISE(PyExc_TypeError,
                      "Argument must be a dict with rectstyle values.");
                break;
            }
        } else {
            if (!(argrect = pgRect_FromObject(key, &temp))) {
                RAISE(PyExc_TypeError,
                      "Argument must be a dict with rectstyle keys.");
                break;
            }
        }


        if (_pg_do_rects_intersect(&self->r, argrect)) {
            ret = Py_BuildValue("(OO)", key, val);
            break;
        }
    }

    if (!ret) {
        Py_RETURN_NONE;
    }
    return ret;
}

static PyObject *
pg_rect_collidedictall(pgRectObject *self, PyObject* args)
{
    GAME_Rect *argrect, temp;
    Py_ssize_t loop=0;
    /* should we use values or keys? */
    Py_ssize_t values=0;

    PyObject* dict, *key, *val;
    PyObject* ret = NULL;

    if (!PyArg_ParseTuple(args, "O|i", &dict, &values)) {
        return NULL;
    }
    if (!PyDict_Check(dict)) {
        return RAISE(PyExc_TypeError,
                     "Argument must be a dict with rectstyle keys.");
    }

    ret = PyList_New(0);
    if(!ret)
        return NULL;

    while (PyDict_Next(dict, &loop, &key, &val))
    {
        if (values) {
            if (!(argrect = pgRect_FromObject(val, &temp))) {
                Py_DECREF(ret);
                return RAISE(PyExc_TypeError,
                             "Argument must be a dict with rectstyle values.");
            }
        } else {
            if (!(argrect = pgRect_FromObject(key, &temp))) {
                Py_DECREF(ret);
                return RAISE(PyExc_TypeError,
                             "Argument must be a dict with rectstyle keys.");
            }
        }

        if (_pg_do_rects_intersect(&self->r, argrect)) {
            PyObject* num = Py_BuildValue("(OO)", key, val);
            if(!num)
                return NULL;
            PyList_Append(ret, num);
            Py_DECREF(num);
        }
    }

    return ret;
}

static PyObject *
pg_rect_clip(pgRectObject *self, PyObject* args)
{
    GAME_Rect *A, *B, temp;
    int x, y, w, h;

    A = &self->r;
    if (!(B = pgRect_FromObject(args, &temp))) {
        return RAISE(PyExc_TypeError, "Argument must be rect style object");
    }

    /* Left */
    if ((A->x >= B->x) && (A->x < (B->x + B->w))) {
        x = A->x;
    }
    else if ((B->x >= A->x) && (B->x < (A->x + A->w)))
        x = B->x;
    else
        goto nointersect;

    /* Right */
    if (((A->x + A->w) > B->x) && ((A->x + A->w) <= (B->x + B->w))) {
        w = (A->x + A->w) - x;
    }
    else if (((B->x + B->w) > A->x) && ((B->x + B->w) <= (A->x + A->w)))
        w = (B->x + B->w) - x;
    else
        goto nointersect;

    /* Top */
    if ((A->y >= B->y) && (A->y < (B->y + B->h))) {
        y = A->y;
    }
    else if ((B->y >= A->y) && (B->y < (A->y + A->h)))
        y = B->y;
    else
        goto nointersect;

    /* Bottom */
    if (((A->y + A->h) > B->y) && ((A->y + A->h) <= (B->y + B->h))) {
        h = (A->y + A->h) - y;
    }
    else if (((B->y + B->h) > A->y) && ((B->y + B->h) <= (A->y + A->h)))
        h = (B->y + B->h) - y;
    else
        goto nointersect;

    return _pg_rect_subtype_new4(Py_TYPE(self), x, y, w, h);

nointersect:
    return _pg_rect_subtype_new4(Py_TYPE(self), A->x, A->y, 0, 0);
}

static PyObject *
pg_rect_contains(pgRectObject *self, PyObject* args)
{
    int contained;
    GAME_Rect *argrect, temp;

    if (!(argrect = pgRect_FromObject(args, &temp))) {
        return RAISE(PyExc_TypeError, "Argument must be rect style object");
    }

    contained = (self->r.x <= argrect->x) && (self->r.y <= argrect->y) &&
        (self->r.x + self->r.w >= argrect->x + argrect->w) &&
        (self->r.y + self->r.h >= argrect->y + argrect->h) &&
        (self->r.x + self->r.w > argrect->x) &&
        (self->r.y + self->r.h > argrect->y);

    return PyInt_FromLong(contained);
}

static PyObject *
pg_rect_clamp(pgRectObject *self, PyObject* args)
{
    GAME_Rect *argrect, temp;
    int x, y;

    if (!(argrect = pgRect_FromObject(args, &temp))) {
        return RAISE(PyExc_TypeError, "Argument must be rect style object");
    }

    if (self->r.w >= argrect->w) {
        x = argrect->x + argrect->w / 2 - self->r.w / 2;
    }
    else if (self->r.x < argrect->x)
        x = argrect->x;
    else if (self->r.x + self->r.w > argrect->x + argrect->w)
        x = argrect->x + argrect->w - self->r.w;
    else
        x = self->r.x;

    if (self->r.h >= argrect->h) {
        y = argrect->y + argrect->h / 2 - self->r.h / 2;
    }
    else if (self->r.y < argrect->y)
        y = argrect->y;
    else if (self->r.y + self->r.h > argrect->y + argrect->h)
        y = argrect->y + argrect->h - self->r.h;
    else
        y = self->r.y;

    return _pg_rect_subtype_new4(Py_TYPE(self), x, y, self->r.w, self->r.h);
}

static PyObject *
pg_rect_fit(pgRectObject *self, PyObject* args)
{
    GAME_Rect *argrect, temp;
    int w, h, x, y;
    float xratio, yratio, maxratio;

    if (!(argrect = pgRect_FromObject(args, &temp))) {
        return RAISE(PyExc_TypeError, "Argument must be rect style object");
    }

    xratio = (float) self->r.w / (float) argrect->w;
    yratio = (float) self->r.h / (float) argrect->h;
    maxratio = (xratio > yratio) ? xratio : yratio;

    w = (int) (self->r.w / maxratio);
    h = (int) (self->r.h / maxratio);

    x = argrect->x + (argrect->w - w)/2;
    y = argrect->y + (argrect->h - h)/2;

    return _pg_rect_subtype_new4(Py_TYPE(self), x, y, w, h);
}

static PyObject *
pg_rect_clamp_ip(pgRectObject *self, PyObject* args)
{
    GAME_Rect *argrect, temp;
    int x, y;

    if (!(argrect = pgRect_FromObject(args, &temp))) {
        return RAISE(PyExc_TypeError, "Argument must be rect style object");
    }

    if (self->r.w >= argrect->w) {
        x = argrect->x + argrect->w / 2 - self->r.w / 2;
    }
    else if (self->r.x < argrect->x)
        x = argrect->x;
    else if (self->r.x + self->r.w > argrect->x + argrect->w)
        x = argrect->x + argrect->w - self->r.w;
    else
        x = self->r.x;

    if (self->r.h >= argrect->h) {
        y = argrect->y + argrect->h / 2 - self->r.h / 2;
    }
    else if (self->r.y < argrect->y)
        y = argrect->y;
    else if (self->r.y + self->r.h > argrect->y + argrect->h)
        y = argrect->y + argrect->h - self->r.h;
    else
        y = self->r.y;

    self->r.x = x;
    self->r.y = y;
    Py_RETURN_NONE;
}

/* for pickling */
static PyObject *
pg_rect_reduce(pgRectObject *self)
{
    return Py_BuildValue("(O(iiii))", Py_TYPE(self),
                          (int)self->r.x, (int)self->r.y,
                          (int)self->r.w, (int)self->r.h);
}

/* for copy module */
static PyObject *
pg_rect_copy(pgRectObject *self)
{
    return _pg_rect_subtype_new4(Py_TYPE(self),
                                 self->r.x, self->r.y, self->r.w, self->r.h);
}

static struct PyMethodDef pg_rect_methods[] =
{
    { "normalize", (PyCFunction)pg_rect_normalize, METH_NOARGS,
      DOC_RECTNORMALIZE },
    { "clip", (PyCFunction)pg_rect_clip, METH_VARARGS, DOC_RECTCLIP},
    { "clamp", (PyCFunction)pg_rect_clamp, METH_VARARGS, DOC_RECTCLAMP},
    { "clamp_ip", (PyCFunction)pg_rect_clamp_ip, METH_VARARGS, DOC_RECTCLAMPIP},
    { "copy", (PyCFunction) pg_rect_copy, METH_NOARGS, DOC_RECTCOPY},
    { "fit", (PyCFunction)pg_rect_fit, METH_VARARGS, DOC_RECTFIT},
    { "move", (PyCFunction)pg_rect_move, METH_VARARGS, DOC_RECTMOVE},
    { "inflate",  (PyCFunction)pg_rect_inflate, METH_VARARGS, DOC_RECTINFLATE},
    { "union",  (PyCFunction)pg_rect_union, METH_VARARGS, DOC_RECTUNION},
    { "unionall",  (PyCFunction)pg_rect_unionall, METH_VARARGS, DOC_RECTUNIONALL},
    { "move_ip",  (PyCFunction)pg_rect_move_ip, METH_VARARGS, DOC_RECTMOVEIP},
    { "inflate_ip", (PyCFunction)pg_rect_inflate_ip, METH_VARARGS, DOC_RECTINFLATEIP},
    { "union_ip", (PyCFunction)pg_rect_union_ip, METH_VARARGS, DOC_RECTUNIONIP},
    { "unionall_ip", (PyCFunction)pg_rect_unionall_ip, METH_VARARGS, DOC_RECTUNIONALLIP},
    { "collidepoint", (PyCFunction)pg_rect_collidepoint, METH_VARARGS, DOC_RECTCOLLIDEPOINT},
    { "colliderect", (PyCFunction)pg_rect_colliderect, METH_VARARGS, DOC_RECTCOLLIDERECT},
    { "collidelist", (PyCFunction)pg_rect_collidelist, METH_VARARGS, DOC_RECTCOLLIDELIST},
    { "collidelistall", (PyCFunction)pg_rect_collidelistall, METH_VARARGS,
      DOC_RECTCOLLIDELISTALL},
    { "collidedict", (PyCFunction)pg_rect_collidedict, METH_VARARGS, DOC_RECTCOLLIDEDICT},
    { "collidedictall", (PyCFunction)pg_rect_collidedictall, METH_VARARGS,
      DOC_RECTCOLLIDEDICTALL},
    { "contains", (PyCFunction)pg_rect_contains, METH_VARARGS, DOC_RECTCONTAINS},
    { "__reduce__", (PyCFunction)pg_rect_reduce, METH_NOARGS, NULL},
    { "__copy__", (PyCFunction)pg_rect_copy, METH_NOARGS, NULL},
    { NULL, NULL, 0, NULL }
};

/* sequence functions */

static Py_ssize_t
pg_rect_length(PyObject *_self)
{
    return 4;
}

static PyObject*
pg_rect_item(PyRectObject *self, Py_ssize_t i)
{
    int* data = (int*)&self->r;

    if (i < 0 || i > 3) {
        if (i > -5 && i < 0) {
            i += 4;
        }
        else {
            return RAISE (PyExc_IndexError, "Invalid rect Index");
        }
    }
    return PyInt_FromLong(data[i]);
}

static int
pg_rect_ass_item(PyRectObject *self, Py_ssize_t i, PyObject *v)
{
    int val;
    int* data = (int*)&self->r;

    if (i < 0 || i > 3) {
        if (i > -5 && i < 0) {
            i += 4;
        }
        else {
            RAISE (PyExc_IndexError, "Invalid rect Index");
            return -1;
        }
    }
    if (!pg_IntFromObj(v, &val)) {
        RAISE(PyExc_TypeError, "Must assign numeric values");
        return -1;
    }
    data[i] = val;
    return 0;
}

static PySequenceMethods pg_rect_as_sequence =
{
    pg_rect_length,                     /*length*/
    NULL,                               /*concat*/
    NULL,                               /*repeat*/
    (ssizeargfunc)pg_rect_item,         /*item*/
    NULL,                               /*slice*/
    (ssizeobjargproc)pg_rect_ass_item,  /*ass_item*/
    NULL,                               /*ass_slice*/
};

static PyObject *
pg_rect_subscript(PyRectObject *self, PyObject *op)
{
    int *data = (int *)&self->r;

    if (PyIndex_Check(op)) {
        PyObject *index = PyNumber_Index(op);
        Py_ssize_t i;

        if (index == NULL) {
            return NULL;
        }
        i = PyNumber_AsSsize_t(index, NULL);
        Py_DECREF(index);
        return pg_rect_item(self, i);
    }
    else if (op == Py_Ellipsis) {
        return Py_BuildValue("[iiii]", data[0], data[1], data[2], data[3]);
    }
    else if (PySlice_Check(op)) {
        PyObject *slice;
        Py_ssize_t start;
        Py_ssize_t stop;
        Py_ssize_t step;
        Py_ssize_t slicelen;
        Py_ssize_t i;
        PyObject *n;

#if PY_VERSION_HEX >= 0x03020000
        if (PySlice_GetIndicesEx(op, 4, &start, &stop, &step, &slicelen)) {
            return NULL;
        }
#else
        if (PySlice_GetIndicesEx((PySliceObject *)op, 4,
                                 &start, &stop, &step, &slicelen)) {
            return NULL;
        }
#endif
        slice = PyList_New(slicelen);
        if (slice == NULL) {
            return NULL;
        }
        for (i = 0; i < slicelen; ++i) {
            n = PyInt_FromSsize_t(data[start + (step * i)]);
            if (n == NULL) {
                Py_DECREF(slice);
                return NULL;
            }
            PyList_SET_ITEM(slice, i, n);
        }
        return slice;
    }

    RAISE(PyExc_TypeError, "Invalid Rect slice");
    return NULL;
}

static int
pg_rect_ass_subscript(PyRectObject *self, PyObject *op, PyObject *value)
{
    if (PyIndex_Check(op)) {
        PyObject *index;
        Py_ssize_t i;

        index = PyNumber_Index(op);
        if (index == NULL) {
            return -1;
        }
        i = PyNumber_AsSsize_t(index, NULL);
        Py_DECREF(index);
        return pg_rect_ass_item(self, i, value);
    }
    else if (op == Py_Ellipsis) {
        int val;

        if (IntFromObj(value, &val)) {
            self->r.x = val;
            self->r.y = val;
            self->r.w = val;
            self->r.h = val;
        }
        else if (PyObject_IsInstance(value, (PyObject *)&PyRect_Type)) {
            PyRectObject *rect = (PyRectObject *)value;

            self->r.x = rect->r.x;
            self->r.y = rect->r.y;
            self->r.w = rect->r.w;
            self->r.h = rect->r.h;
        }
        else if (PySequence_Check(value)) {
            PyObject *item;
            int values[4];
            Py_ssize_t i;

            if (PySequence_Size(value) != 4) {
                RAISE(PyExc_TypeError, "Expect a length 4 sequence");
                return -1;
            }
            for (i = 0; i < 4; ++i) {
                item = PySequence_ITEM(value, i);
                if (!IntFromObj(item, values + i)) {
                    PyErr_Format(PyExc_TypeError,
                                 "Expected an integer between %d and %d",
                                 INT_MIN, INT_MAX);
                }
            }
            self->r.x = values[0];
            self->r.y = values[1];
            self->r.w = values[2];
            self->r.h = values[3];
        }
        else {
            RAISE(PyExc_TypeError, "Expected an integer or sequence");
            return -1;
        }
    }
    else if (PySlice_Check(op)) {
        int *data = (int *)&self->r;
        Py_ssize_t start;
        Py_ssize_t stop;
        Py_ssize_t step;
        Py_ssize_t slicelen;
        int val;
        Py_ssize_t i;

#if PY_VERSION_HEX >= 0x03020000
        if (PySlice_GetIndicesEx(op, 4, &start, &stop, &step, &slicelen)) {
            return -1;
        }
#else
        if (PySlice_GetIndicesEx((PySliceObject *)op, 4,
                                  &start, &stop, &step, &slicelen)) {
            return -1;
        }
#endif
        if (IntFromObj(value, &val)) {
            for (i = 0; i < slicelen; ++i) {
                data[start + step * i] = val;
            }
        }
        else if (PySequence_Check(value)) {
            PyObject *item;
            int values[4];
            Py_ssize_t i;
            Py_ssize_t size = PySequence_Size(value);

            if (size != slicelen) {
                PyErr_Format(PyExc_TypeError,
                             "Expected a length %zd sequence",
                             slicelen);
                return -1;
            }
            for (i = 0; i < slicelen; ++i) {
                item = PySequence_ITEM(value, i);
                if (!IntFromObj(item, values + i)) {
                    PyErr_Format(PyExc_TypeError,
                                 "Expected an integer between %d and %d",
                                 INT_MIN, INT_MAX);
                }
            }
            for (i = 0; i < slicelen; ++i) {
                data[start + step * i] = values[i];
            }
        }
        else {
            RAISE(PyExc_TypeError, "Expected an integer or sequence");
            return -1;
        }
    }
    else {
        RAISE(PyExc_TypeError, "Invalid Rect slice");
        return -1;
    }
    return 0;
}

static PyMappingMethods pg_rect_as_mapping =
{
    (lenfunc)pg_rect_length,             /*mp_length*/
    (binaryfunc)pg_rect_subscript,       /*mp_subscript*/
    (objobjargproc)pg_rect_ass_subscript /*mp_ass_subscript*/
};

/* numeric functions */
static int
pg_rect_bool(pgRectObject *self)
{
    return self->r.w != 0 && self->r.h != 0;
}

#if !PY3
static int
pg_rect_coerce(PyObject** o1, PyObject** o2)
{
    PyObject* new1;
    PyObject* new2;
    GAME_Rect* r, temp;

    if (pgRect_Check(*o1)) {
        new1 = *o1;
        Py_INCREF(new1);
    }
    else if ((r = pgRect_FromObject(*o1, &temp)))
        new1 = pgRect_New4(r->x, r->y, r->w, r->h);
    else
        return 1;

    if (pgRect_Check(*o2)) {
        new2 = *o2;
        Py_INCREF(new2);
    }
    else if ((r = pgRect_FromObject(*o2, &temp)))
        new2 = pgRect_New4(r->x, r->y, r->w, r->h);
    else
    {
        Py_DECREF(new1);
        return 1;
    }

    *o1 = new1;
    *o2 = new2;
    return 0;
}
#endif

static PyNumberMethods pg_rect_as_number =
{
    (binaryfunc)NULL,         /*add*/
    (binaryfunc)NULL,         /*subtract*/
    (binaryfunc)NULL,         /*multiply*/
#if !PY3
    (binaryfunc)NULL,         /*divide*/
#endif
    (binaryfunc)NULL,         /*remainder*/
    (binaryfunc)NULL,         /*divmod*/
    (ternaryfunc)NULL,        /*power*/
    (unaryfunc)NULL,          /*negative*/
    (unaryfunc)NULL,          /*pos*/
    (unaryfunc)NULL,          /*abs*/
    (inquiry)pg_rect_bool,    /*nonzero / bool*/
    (unaryfunc)NULL,          /*invert*/
    (binaryfunc)NULL,         /*lshift*/
    (binaryfunc)NULL,         /*rshift*/
    (binaryfunc)NULL,         /*and*/
    (binaryfunc)NULL,         /*xor*/
    (binaryfunc)NULL,         /*or*/
#if !PY3
    (coercion)pg_rect_coerce, /*coerce*/
#endif
    (unaryfunc)NULL,          /*int*/
#if !PY3
    (unaryfunc)NULL,          /*long*/
#endif
    (unaryfunc)NULL,          /*float*/
};

<<<<<<< HEAD
/* object type functions */
static void
pg_rect_dealloc(pgRectObject *self)
{
    if (self->weakreflist) {
        PyObject_ClearWeakRefs((PyObject*)self);
    }
    Py_TYPE(self)->tp_free((PyObject*)self);
}

static PyObject *
pg_rect_repr(pgRectObject *self)
=======
static PyObject*
rect_repr (PyRectObject *self)
>>>>>>> 66721d15
{
    char string[256];

    sprintf(string, "<rect(%d, %d, %d, %d)>", self->r.x, self->r.y,
             self->r.w, self->r.h);
    return Text_FromUTF8(string);
}

static PyObject *
pg_rect_str(pgRectObject *self)
{
    return pg_rect_repr(self);
}

static PyObject *
pg_rect_richcompare(PyObject *o1, PyObject *o2, int opid)
{
    GAME_Rect *o1rect, *o2rect, temp1, temp2;
    int cmp;

    o1rect = pgRect_FromObject(o1, &temp1);
    if (!o1rect) {
        goto Unimplemented;
    }
    o2rect = pgRect_FromObject(o2, &temp2);
    if (!o2rect) {
        goto Unimplemented;
    }

    if (o1rect->x != o2rect->x) {
        cmp = o1rect->x < o2rect->x ? -1 : 1;
    }
    else if (o1rect->y != o2rect->y) {
        cmp = o1rect->y < o2rect->y ? -1 : 1;
    }
    else if (o1rect->w != o2rect->w) {
        cmp = o1rect->w < o2rect->w ? -1 : 1;
    }
    else if (o1rect->h != o2rect->h) {
        cmp = o1rect->h < o2rect->h ? -1 : 1;
    }
    else {
        cmp = 0;
    }

    switch (opid)
    {
    case Py_LT:
        return PyBool_FromLong(cmp < 0);
    case Py_LE:
        return PyBool_FromLong(cmp <= 0);
    case Py_EQ:
        return PyBool_FromLong(cmp == 0);
    case Py_NE:
        return PyBool_FromLong(cmp != 0);
    case Py_GT:
        return PyBool_FromLong(cmp > 0);
    case Py_GE:
        return PyBool_FromLong(cmp >= 0);
    default:
        break;
    }

Unimplemented:
    Py_INCREF(Py_NotImplemented);
    return Py_NotImplemented;
}

/*width*/
static PyObject *
pg_rect_getwidth(pgRectObject *self, void *closure)
{
    return PyInt_FromLong(self->r.w);
}

static int
pg_rect_setwidth(pgRectObject *self, PyObject* value, void *closure)
{
    int val1;

    if (!pg_IntFromObj(value, &val1)) {
        return -1;
    }
    self->r.w = val1;
    return 0;
}

/*height*/
static PyObject *
pg_rect_getheight(pgRectObject *self, void *closure)
{
    return PyInt_FromLong(self->r.h);
}

static int
pg_rect_setheight(pgRectObject *self, PyObject* value, void *closure)
{
    int val1;

    if (!pg_IntFromObj(value, &val1)) {
        RAISE(PyExc_TypeError, "invalid rect assignment");
        return -1;
    }
    self->r.h = val1;
    return 0;
}

/*top*/
static PyObject *
pg_rect_gettop(pgRectObject *self, void *closure)
{
    return PyInt_FromLong(self->r.y);
}

static int
pg_rect_settop(pgRectObject *self, PyObject* value, void *closure)
{
    int val1;

    if (!pg_IntFromObj(value, &val1)) {
        RAISE(PyExc_TypeError, "invalid rect assignment");
        return -1;
    }
    self->r.y = val1;
    return 0;
}

/*left*/
static PyObject *
pg_rect_getleft(pgRectObject *self, void *closure)
{
    return PyInt_FromLong(self->r.x);
}

static int
pg_rect_setleft(pgRectObject *self, PyObject* value, void *closure)
{
    int val1;

    if (!pg_IntFromObj(value, &val1)) {
        RAISE(PyExc_TypeError, "invalid rect assignment");
        return -1;
    }
    self->r.x = val1;
    return 0;
}

/*right*/
static PyObject *
pg_rect_getright(pgRectObject *self, void *closure)
{
    return PyInt_FromLong(self->r.x + self->r.w);
}

static int
pg_rect_setright(pgRectObject *self, PyObject* value, void *closure)
{
    int val1;

    if (!pg_IntFromObj(value, &val1)) {
        RAISE(PyExc_TypeError, "invalid rect assignment");
        return -1;
    }
    self->r.x = val1-self->r.w;
    return 0;
}

/*bottom*/
static PyObject *
pg_rect_getbottom(pgRectObject *self, void *closure)
{
    return PyInt_FromLong(self->r.y + self->r.h);
}

static int
pg_rect_setbottom(pgRectObject *self, PyObject* value, void *closure)
{
    int val1;

    if (!pg_IntFromObj(value, &val1)) {
        RAISE(PyExc_TypeError, "invalid rect assignment");
        return -1;
    }
    self->r.y = val1-self->r.h;
    return 0;
}

/*centerx*/
static PyObject *
pg_rect_getcenterx(pgRectObject *self, void *closure)
{
    return PyInt_FromLong(self->r.x + (self->r.w >> 1));
}

static int
pg_rect_setcenterx(pgRectObject *self, PyObject* value, void *closure)
{
    int val1;

    if (!pg_IntFromObj(value, &val1)) {
        RAISE(PyExc_TypeError, "invalid rect assignment");
        return -1;
    }
    self->r.x = val1 - (self->r.w >> 1);
    return 0;
}

/*centery*/
static PyObject *
pg_rect_getcentery(pgRectObject *self, void *closure)
{
    return PyInt_FromLong(self->r.y + (self->r.h >> 1));
}

static int
pg_rect_setcentery(pgRectObject *self, PyObject* value, void *closure)
{
    int val1;

    if (!pg_IntFromObj(value, &val1)) {
        RAISE(PyExc_TypeError, "invalid rect assignment");
        return -1;
    }
    self->r.y = val1 - (self->r.h >> 1);
    return 0;
}

/*topleft*/
static PyObject *
pg_rect_gettopleft(pgRectObject *self, void *closure)
{
    return Py_BuildValue("(ii)", self->r.x, self->r.y);
}

static int
pg_rect_settopleft(pgRectObject *self, PyObject* value, void *closure)
{
    int val1, val2;

    if (!pg_TwoIntsFromObj(value, &val1, &val2)) {
        RAISE(PyExc_TypeError, "invalid rect assignment");
        return -1;
    }
    self->r.x = val1;
    self->r.y = val2;
    return 0;
}

/*topright*/
static PyObject *
pg_rect_gettopright(pgRectObject *self, void *closure)
{
    return Py_BuildValue("(ii)", self->r.x+self->r.w, self->r.y);
}

static int
pg_rect_settopright(pgRectObject *self, PyObject* value, void *closure)
{
    int val1, val2;

    if (!pg_TwoIntsFromObj(value, &val1, &val2)) {
        RAISE(PyExc_TypeError, "invalid rect assignment");
        return -1;
    }
    self->r.x = val1-self->r.w;
    self->r.y = val2;
    return 0;
}

/*bottomleft*/
static PyObject *
pg_rect_getbottomleft(pgRectObject *self, void *closure)
{
    return Py_BuildValue("(ii)", self->r.x, self->r.y+self->r.h);
}

static int
pg_rect_setbottomleft(pgRectObject *self, PyObject* value, void *closure)
{
    int val1, val2;

    if (!pg_TwoIntsFromObj(value, &val1, &val2)) {
        RAISE(PyExc_TypeError, "invalid rect assignment");
        return -1;
    }
    self->r.x = val1;
    self->r.y = val2-self->r.h;
    return 0;
}

/*bottomright*/
static PyObject *
pg_rect_getbottomright(pgRectObject *self, void *closure)
{
    return Py_BuildValue("(ii)", self->r.x+self->r.w, self->r.y+self->r.h);
}

static int
pg_rect_setbottomright(pgRectObject *self, PyObject* value, void *closure)
{
    int val1, val2;

    if (!pg_TwoIntsFromObj(value, &val1, &val2)) {
        RAISE(PyExc_TypeError, "invalid rect assignment");
        return -1;
    }
    self->r.x = val1-self->r.w;
    self->r.y = val2-self->r.h;
    return 0;
}

/*midtop*/
static PyObject *
pg_rect_getmidtop(pgRectObject *self, void *closure)
{
    return Py_BuildValue("(ii)", self->r.x + (self->r.w >> 1), self->r.y);
}

static int
pg_rect_setmidtop(pgRectObject *self, PyObject* value, void *closure)
{
    int val1, val2;

    if (!pg_TwoIntsFromObj(value, &val1, &val2)) {
        RAISE(PyExc_TypeError, "invalid rect assignment");
        return -1;
    }
    self->r.x += val1 - (self->r.x + (self->r.w >> 1));
    self->r.y = val2;
    return 0;
}

/*midleft*/
static PyObject *
pg_rect_getmidleft(pgRectObject *self, void *closure)
{
    return Py_BuildValue("(ii)", self->r.x, self->r.y+(self->r.h>>1));
}

static int
pg_rect_setmidleft(pgRectObject *self, PyObject* value, void *closure)
{
    int val1, val2;

    if (!pg_TwoIntsFromObj(value, &val1, &val2)) {
        RAISE(PyExc_TypeError, "invalid rect assignment");
        return -1;
    }
    self->r.x = val1;
    self->r.y += val2 - (self->r.y + (self->r.h >> 1));
    return 0;
}

/*midbottom*/
static PyObject *
pg_rect_getmidbottom(pgRectObject *self, void *closure)
{
    return Py_BuildValue("(ii)", self->r.x + (self->r.w >> 1),
                          self->r.y + self->r.h);
}

static int
pg_rect_setmidbottom(pgRectObject *self, PyObject* value, void *closure)
{
    int val1, val2;

    if (!pg_TwoIntsFromObj(value, &val1, &val2)) {
        RAISE(PyExc_TypeError, "invalid rect assignment");
        return -1;
    }
    self->r.x += val1 - (self->r.x + (self->r.w >> 1));
    self->r.y = val2 - self->r.h;
    return 0;
}

/*midright*/
static PyObject *
pg_rect_getmidright(pgRectObject *self, void *closure)
{
    return Py_BuildValue("(ii)", self->r.x + self->r.w,
                          self->r.y + (self->r.h >> 1));
}

static int
pg_rect_setmidright(pgRectObject *self, PyObject* value, void *closure)
{
    int val1, val2;

    if (!pg_TwoIntsFromObj(value, &val1, &val2)) {
        RAISE(PyExc_TypeError, "invalid rect assignment");
        return -1;
    }
    self->r.x = val1 - self->r.w;
    self->r.y += val2 -(self->r.y + (self->r.h >> 1));
    return 0;
}

/*center*/
static PyObject *
pg_rect_getcenter(pgRectObject *self, void *closure)
{
    return Py_BuildValue("(ii)", self->r.x + (self->r.w >> 1),
                          self->r.y + (self->r.h >> 1));
}

static int
pg_rect_setcenter(pgRectObject *self, PyObject* value, void *closure)
{
    int val1, val2;

    if (!pg_TwoIntsFromObj(value, &val1, &val2)) {
        RAISE(PyExc_TypeError, "invalid rect assignment");
        return -1;
    }
    self->r.x += val1 - (self->r.x + (self->r.w >> 1));
    self->r.y += val2 - (self->r.y + (self->r.h >> 1));
    return 0;
}

/*size*/
static PyObject *
pg_rect_getsize(pgRectObject *self, void *closure)
{
    return Py_BuildValue("(ii)", self->r.w, self->r.h);
}

static int
pg_rect_setsize(pgRectObject *self, PyObject* value, void *closure)
{
    int val1, val2;

    if (!pg_TwoIntsFromObj(value, &val1, &val2)) {
        RAISE(PyExc_TypeError, "invalid rect assignment");
        return -1;
    }
    self->r.w = val1;
    self->r.h = val2;
    return 0;
}

static PyObject *
pg_rect_getsafepickle(pgRectObject *self, void *closure)
{
    Py_RETURN_TRUE;
}

static PyGetSetDef pg_rect_getsets[] = {
    { "x", (getter)pg_rect_getleft, (setter)pg_rect_setleft, NULL, NULL },
    { "y", (getter)pg_rect_gettop, (setter)pg_rect_settop, NULL, NULL },
    { "w", (getter)pg_rect_getwidth, (setter)pg_rect_setwidth, NULL, NULL },
    { "h", (getter)pg_rect_getheight, (setter)pg_rect_setheight, NULL, NULL },
    { "width", (getter)pg_rect_getwidth, (setter)pg_rect_setwidth, NULL, NULL },
    { "height", (getter)pg_rect_getheight, (setter)pg_rect_setheight, NULL, NULL },
    { "top", (getter)pg_rect_gettop, (setter)pg_rect_settop, NULL, NULL },
    { "left", (getter)pg_rect_getleft, (setter)pg_rect_setleft, NULL, NULL },
    { "bottom", (getter)pg_rect_getbottom, (setter)pg_rect_setbottom, NULL, NULL },
    { "right", (getter)pg_rect_getright, (setter)pg_rect_setright, NULL, NULL },
    { "centerx", (getter)pg_rect_getcenterx, (setter)pg_rect_setcenterx, NULL, NULL },
    { "centery", (getter)pg_rect_getcentery, (setter)pg_rect_setcentery, NULL, NULL },
    { "topleft", (getter)pg_rect_gettopleft, (setter)pg_rect_settopleft, NULL, NULL },
    { "topright", (getter)pg_rect_gettopright, (setter)pg_rect_settopright, NULL,
     NULL },
    { "bottomleft", (getter)pg_rect_getbottomleft, (setter)pg_rect_setbottomleft,
      NULL, NULL },
    { "bottomright", (getter)pg_rect_getbottomright, (setter)pg_rect_setbottomright,
      NULL, NULL },
    { "midtop", (getter)pg_rect_getmidtop, (setter)pg_rect_setmidtop, NULL, NULL },
    { "midleft", (getter)pg_rect_getmidleft, (setter)pg_rect_setmidleft, NULL, NULL },
    { "midbottom", (getter)pg_rect_getmidbottom, (setter)pg_rect_setmidbottom, NULL,
      NULL },
    { "midright", (getter)pg_rect_getmidright, (setter)pg_rect_setmidright, NULL,
      NULL },
    { "size", (getter)pg_rect_getsize, (setter)pg_rect_setsize, NULL, NULL },
    { "center", (getter)pg_rect_getcenter, (setter)pg_rect_setcenter, NULL, NULL },

    { "__safe_for_unpickling__", (getter)pg_rect_getsafepickle, NULL, NULL, NULL },
    { NULL, 0, NULL, NULL, NULL }  /* Sentinel */
};

static PyTypeObject pgRect_Type =
{
    TYPE_HEAD(NULL, 0)
    "pygame.Rect",                      /*name*/
    sizeof(pgRectObject),               /*basicsize*/
    0,                                  /*itemsize*/
    /* methods */
    (destructor)pg_rect_dealloc,        /*dealloc*/
    (printfunc)NULL,                    /*print*/
    NULL,                               /*getattr*/
    NULL,                               /*setattr*/
    NULL,                               /*compare/reserved*/
    (reprfunc)pg_rect_repr,             /*repr*/
    &pg_rect_as_number,                 /*as_number*/
    &pg_rect_as_sequence,               /*as_sequence*/
    &pg_rect_as_mapping,                /*as_mapping*/
    (hashfunc)NULL,                     /*hash*/
    (ternaryfunc)NULL,                  /*call*/
    (reprfunc)pg_rect_str,              /*str*/

    /* Space for future expansion */
    0L,0L,0L,
    Py_TPFLAGS_DEFAULT | Py_TPFLAGS_BASETYPE, /* tp_flags */
    DOC_PYGAMERECT,                     /* Documentation string */
    NULL,                               /* tp_traverse */
    NULL,                               /* tp_clear */
    (richcmpfunc)pg_rect_richcompare,     /* tp_richcompare */
    offsetof(pgRectObject, weakreflist),  /* tp_weaklistoffset */
    NULL,                               /* tp_iter */
    NULL,                               /* tp_iternext */
    pg_rect_methods,                    /* tp_methods */
    NULL,                               /* tp_members */
    pg_rect_getsets,                    /* tp_getset */
    NULL,                               /* tp_base */
    NULL,                               /* tp_dict */
    NULL,                               /* tp_descr_get */
    NULL,                               /* tp_descr_set */
    0,                                  /* tp_dictoffset */
    (initproc)pg_rect_init,             /* tp_init */
    NULL,                               /* tp_alloc */
    pg_rect_new,                        /* tp_new */
};

<<<<<<< HEAD
static PyObject *
pg_rect_new(PyTypeObject *type, PyObject *args, PyObject *kwds)
{
    pgRectObject *self = (pgRectObject *)type->tp_alloc(type, 0);

    if (self != NULL) {
        self->r.x = self->r.y = 0;
        self->r.w = self->r.h = 0;
        self->weakreflist = NULL;
    }
    return (PyObject *)self;
}
=======
>>>>>>> 66721d15

static int
pg_rect_init(pgRectObject *self, PyObject *args, PyObject *kwds)
{
    GAME_Rect temp;
    GAME_Rect *argrect = pgRect_FromObject(args, &temp);

    if (argrect == NULL) {
        RAISE(PyExc_TypeError, "Argument must be rect style object");
        return -1;
    }
    self->r.x = argrect->x;
    self->r.y = argrect->y;
    self->r.w = argrect->w;
    self->r.h = argrect->h;
    return 0;
}

static PyMethodDef _pg_module_methods[] =
{
    {NULL, NULL, 0, NULL}
};

/*DOC*/ static char _pg_module_doc[] =
/*DOC*/    "Module for the rectangle object\n";

MODINIT_DEFINE(rect)
{
    PyObject *module, *dict, *apiobj;
    int ecode;
    static void* c_api[PYGAMEAPI_RECT_NUMSLOTS];

#if PY3
    static struct PyModuleDef _module = {
        PyModuleDef_HEAD_INIT,
        "rect",
        _pg_module_doc,
        -1,
        _pg_module_methods,
        NULL, NULL, NULL, NULL
    };
#endif

    /* import needed apis; Do this first so if there is an error
       the module is not loaded.
    */
    import_pygame_base();
    if (PyErr_Occurred()) {
        MODINIT_ERROR;
    }

    /* Create the module and add the functions */
    if (PyType_Ready(&pgRect_Type) < 0) {
        MODINIT_ERROR;
    }

#if PY3
    module = PyModule_Create(&_module);
#else
    module = Py_InitModule3(MODPREFIX "rect",
                            _pg_module_methods,
                            _pg_module_doc);
#endif
    if (module == NULL) {
        MODINIT_ERROR;
    }
    dict = PyModule_GetDict(module);

    if (PyDict_SetItemString(dict, "RectType", (PyObject *)&pgRect_Type)) {
        DECREF_MOD(module);
        MODINIT_ERROR;
    }
    if (PyDict_SetItemString(dict, "Rect", (PyObject *)&pgRect_Type)) {
        DECREF_MOD(module);
        MODINIT_ERROR;
    }

    /* export the c api */
    c_api[0] = &pgRect_Type;
    c_api[1] = pgRect_New;
    c_api[2] = pgRect_New4;
    c_api[3] = pgRect_FromObject;
    apiobj = encapsulate_api(c_api, "rect");
    if (apiobj == NULL) {
        DECREF_MOD(module);
        MODINIT_ERROR;
    }
    ecode = PyDict_SetItemString(dict, PYGAMEAPI_LOCAL_ENTRY, apiobj);
    Py_DECREF(apiobj);
    if (ecode) {
        DECREF_MOD(module);
        MODINIT_ERROR;
    }
    MODINIT_RETURN(module);
}<|MERGE_RESOLUTION|>--- conflicted
+++ resolved
@@ -33,13 +33,8 @@
 static PyTypeObject pgRect_Type;
 #define pgRect_Check(x) ((x)->ob_type == &pgRect_Type)
 
-static PyObject *pg_rect_new(PyTypeObject *, PyObject *, PyObject *);
 static int pg_rect_init(pgRectObject *, PyObject *, PyObject *);
 
-<<<<<<< HEAD
-static PyObject *
-_pg_rect_subtype_new4(PyTypeObject *type, int x, int y, int w, int h)
-=======
 
 /* We store some rect objects which have been allocated already.
    Mostly to work around an old pypy cpyext performance issue.
@@ -52,9 +47,8 @@
 #endif
 
 
-PyObject*
-rect_subtype_new4 (PyTypeObject *type, int x, int y, int w, int h)
->>>>>>> 66721d15
+static PyObject *
+_pg_rect_subtype_new4(PyTypeObject *type, int x, int y, int w, int h)
 {
     pgRectObject *rect = (pgRectObject *)pgRect_Type.tp_new(type, NULL, NULL);
 
@@ -67,14 +61,10 @@
     return (PyObject*)rect;
 }
 
-<<<<<<< HEAD
-static GAME_Rect *
-pgRect_FromObject(PyObject *obj, GAME_Rect *temp)
-=======
-static PyObject*
-rect_new (PyTypeObject *type, PyObject *args, PyObject *kwds)
-{
-    PyRectObject *self;
+static PyObject *
+pg_rect_new(PyTypeObject *type, PyObject *args, PyObject *kwds)
+{
+    pgRectObject *self;
 
 #ifdef PYPY_VERSION
     if (pg_rect_freelist_num > -1) {
@@ -84,46 +74,47 @@
            TODO: May be a hack. Is a hack.
            See https://github.com/pygame/pygame/issues/430
         */
-        ((PyObject*)(self))->ob_pypy_link = 0;
+        ((PyObject *)(self))->ob_pypy_link = 0;
         pg_rect_freelist_num--;
-    } else {
-        self = (PyRectObject *)type->tp_alloc (type, 0);
+    }
+    else {
+        self = (PyRectObject *)type->tp_alloc(type, 0);
     }
 #else
-    self = (PyRectObject *)type->tp_alloc (type, 0);
+    self = (PyRectObject *)type->tp_alloc(type, 0);
 #endif
 
-    if (self)
-    {
+    if (self != NULL) {
         self->r.x = self->r.y = 0;
         self->r.w = self->r.h = 0;
         self->weakreflist = NULL;
     }
-    return (PyObject*)self;
+    return (PyObject *)self;
 }
 
 /* object type functions */
 static void
-rect_dealloc (PyRectObject *self)
-{
-    if (self->weakreflist)
-        PyObject_ClearWeakRefs ((PyObject*)self);
+pg_rect_dealloc(PyRectObject *self)
+{
+    if (self->weakreflist != NULL) {
+        PyObject_ClearWeakRefs((PyObject *)self);
+    }
 
 #ifdef PYPY_VERSION
     if (pg_rect_freelist_num < PG_RECT_FREELIST_MAX) {
         pg_rect_freelist_num++;
         pg_rect_freelist[pg_rect_freelist_num] = self;
-    } else {
-        Py_TYPE(self)->tp_free ((PyObject*)self);
+    }
+    else {
+        Py_TYPE(self)->tp_free((PyObject *)self);
     }
 #else
-    Py_TYPE(self)->tp_free ((PyObject*)self);
+    Py_TYPE(self)->tp_free((PyObject *)self);
 #endif
 }
 
-GAME_Rect*
-GameRect_FromObject (PyObject* obj, GAME_Rect* temp)
->>>>>>> 66721d15
+static GAME_Rect *
+pgRect_FromObject(PyObject *obj, GAME_Rect *temp)
 {
     int val;
     int length;
@@ -1189,23 +1180,8 @@
     (unaryfunc)NULL,          /*float*/
 };
 
-<<<<<<< HEAD
-/* object type functions */
-static void
-pg_rect_dealloc(pgRectObject *self)
-{
-    if (self->weakreflist) {
-        PyObject_ClearWeakRefs((PyObject*)self);
-    }
-    Py_TYPE(self)->tp_free((PyObject*)self);
-}
-
 static PyObject *
 pg_rect_repr(pgRectObject *self)
-=======
-static PyObject*
-rect_repr (PyRectObject *self)
->>>>>>> 66721d15
 {
     char string[256];
 
@@ -1728,22 +1704,6 @@
     pg_rect_new,                        /* tp_new */
 };
 
-<<<<<<< HEAD
-static PyObject *
-pg_rect_new(PyTypeObject *type, PyObject *args, PyObject *kwds)
-{
-    pgRectObject *self = (pgRectObject *)type->tp_alloc(type, 0);
-
-    if (self != NULL) {
-        self->r.x = self->r.y = 0;
-        self->r.w = self->r.h = 0;
-        self->weakreflist = NULL;
-    }
-    return (PyObject *)self;
-}
-=======
->>>>>>> 66721d15
-
 static int
 pg_rect_init(pgRectObject *self, PyObject *args, PyObject *kwds)
 {
